<<<<<<< HEAD
/*
 * Copyright 2004 - 2009 Christian Sprajc. All rights reserved.
 *
 * This file is part of PowerFolder.
 *
 * PowerFolder is free software: you can redistribute it and/or modify
 * it under the terms of the GNU General Public License as published by
 * the Free Software Foundation.
 *
 * PowerFolder is distributed in the hope that it will be useful,
 * but WITHOUT ANY WARRANTY; without even the implied warranty of
 * MERCHANTABILITY or FITNESS FOR A PARTICULAR PURPOSE.  See the
 * GNU General Public License for more details.
 *
 * You should have received a copy of the GNU General Public License
 * along with PowerFolder. If not, see <http://www.gnu.org/licenses/>.
 *
 * $Id: Constants.java 11478 2010-02-01 15:25:42Z tot $
 */
package de.dal33t.powerfolder.util;

import java.nio.ByteBuffer;
import java.nio.CharBuffer;
import java.nio.charset.CharsetDecoder;
import java.nio.charset.CharsetEncoder;
import java.security.MessageDigest;
import java.security.NoSuchAlgorithmException;
import java.util.Arrays;
import java.util.logging.Level;
import java.util.logging.Logger;

import de.dal33t.powerfolder.ConfigurationEntry;
import de.dal33t.powerfolder.Constants;
import de.dal33t.powerfolder.Controller;

/**
 * Utility class for login helpers
 *
 * @author <a href="mailto:totmacher@powerfolder.com">Christian Sprajc </a>
 * @version $Revision: 1.29 $
 */
public class LoginUtil {
    private LoginUtil() {
    }

    private static final int OBF_BYTE = 0xAA;
    public static final String MD5_HASH_DIGEST = "MD5";
    public static final String SHA256_HASH_DIGEST = "SHA-256";
    /**
     * PFS-862: OTP validity
     */
    public static final long OTP_DEFAULT_VALIDITY_PERIOD = 1000L * 60;

    /**
     * Obfuscates a password into String. This does NOT mean the password is
     * Encrypted or secure, but it prevents accidentally reveal.
     * <p>
     * Passwords can easily deobfuscated by calling {@link #deobfuscate(String)}
     *
     * @param password
     *            the password to obfuscate
     * @return the obfuscated password
     */
    public static String obfuscate(char[] password) {
        if (password == null) {
            return null;
        }
        CharBuffer cBuf = CharBuffer.wrap(password);
        byte[] buf = new byte[password.length * 3];
        ByteBuffer bBuf = ByteBuffer.wrap(buf);
        CharsetEncoder enc = Convert.UTF8.newEncoder();
        enc.encode(cBuf, bBuf, true);
        int len = bBuf.position();
        if (len != buf.length) {
            buf = Arrays.copyOf(buf, len);
        }
        for (int i = 0; i < buf.length; i++) {
            buf[i] = (byte) (buf[i] ^ OBF_BYTE);
            buf[i] = (byte) (buf[i] + 127);
        }
        return Base64.encodeBytes(buf, Base64.DONT_BREAK_LINES);
    }

    /**
     * Deobfuscates a obfuscated password by {@link #obfuscate(char[])}
     *
     * @param passwordOBF
     *            the obfuscated password
     * @return the original password
     */
    public static char[] deobfuscate(String passwordOBF) {
        if (passwordOBF == null) {
            return null;
        }
        try {
            byte[] buf = Base64.decode(passwordOBF, Base64.DONT_BREAK_LINES);
            for (int i = 0; i < buf.length; i++) {
                buf[i] = (byte) (buf[i] - 127);
                buf[i] = (byte) (buf[i] ^ OBF_BYTE);
            }
            ByteBuffer bBuf = ByteBuffer.wrap(buf);
            char[] ca = new char[buf.length];
            CharBuffer cBuf = CharBuffer.wrap(ca);
            CharsetDecoder dec = Convert.UTF8.newDecoder();
            dec.decode(bBuf, cBuf, true);
            int len = cBuf.position();
            if (len != ca.length) {
                ca = Arrays.copyOf(ca, len);
            }
            return ca;
        } catch (Exception e) {
            Logger.getLogger(LoginUtil.class.getName()).log(
                Level.SEVERE,
                "Unable to decode obfuscated password: " + passwordOBF + ". "
                    + e, e);
            return null;
        }

    }

    /**
     * Decorates the login URL with credentials if given.
     *
     * @param loginURL
     *            the login URL, e.g. http://localhost/login
     * @param username
     * @param password
     * @return the login URL with encoded credentials as parameters.
     */
    public static String decorateURL(String loginURL, String username,
        char[] password)
    {
        String url = loginURL;
        if (StringUtils.isNotBlank(username)) {
            url += "?";
            url += Constants.LOGIN_PARAM_USERNAME;
            url += "=";
            url += Util.endcodeForURL(username);
            if (password != null && password.length > 0) {
                url += "&";
                url += Constants.LOGIN_PARAM_PASSWORD_OBF;
                url += "=";
                url += Util.endcodeForURL(obfuscate(password));
            }
        }
        return url;
    }

    /**
     * Decorates the login URL with credentials if given.
     *
     * @param loginURL
     *            the login URL, e.g. http://localhost/login
     * @param username
     * @param passwordObf
     *            the obfuscated password
     * @return the login URL with encoded credentials as parameters.
     */
    public static String decorateURL(String loginURL, String username,
        String passwordObf)
    {
        String url = loginURL;
        if (StringUtils.isNotBlank(username)) {
            url += "?";
            url += Constants.LOGIN_PARAM_USERNAME;
            url += "=";
            url += Util.endcodeForURL(username);
        }
        if (StringUtils.isNotBlank(passwordObf)) {
            if (url.contains("?")) {
                url += "&";
            } else {
                url += "?";
            }
            url += Constants.LOGIN_PARAM_PASSWORD_OBF;
            url += "=";
            url += Util.endcodeForURL(passwordObf);
        }
        return url;
    }

    public static boolean matches(char[] pwCandidate, String hashedPW) {
        String[] parts = hashedPW.split(":");
        if (parts.length != 3) {
            // Legacy for clear text passwords
            return hashedPW != null && !hashedPW.startsWith(MD5_HASH_DIGEST)
                && !hashedPW.startsWith(SHA256_HASH_DIGEST)
                && Arrays.equals(pwCandidate, Util.toCharArray(hashedPW));
        }
        String digest = parts[0];
        if (digest.equalsIgnoreCase(MD5_HASH_DIGEST)
            || digest.equalsIgnoreCase(SHA256_HASH_DIGEST))
        {
            String salt = parts[1];
            String expectedHash = parts[2];
            String actualHash = hash(digest, Util.toString(pwCandidate), salt);
            return expectedHash.equals(actualHash);
        }
        return false;
    }

    /**
     * @param password
     *            the password to process
     * @return the hashed password and salt.
     */
    public static String hashAndSalt(String password) {
        String salt = IdGenerator.makeId();
        String digest = getPreferredDigest().getAlgorithm();
        return digest + ':' + salt + ':' + hash(digest, password, salt);
    }

    /**
     * @param password
     *            the password to process
     * @return the hashed password and salt.
     */
    public static String hash(String digest, String password, String salt) {
        String input = password + salt;
        byte[] in = input.getBytes(Convert.UTF8);
        for (int i = 0; i < 1597; i++) {
            in = digest(digest, in);
        }
        return Base64.encodeBytes(in);
    }

    /**
     * Clears a password array to avoid keeping the password in plain text in
     * memory.
     *
     * @param password
     *            the password array to clear. Array is destroyed and unusable
     *            after.
     */
    public static void clear(char[] password) {
        if (password == null || password.length == 0) {
            return;
        }
        for (int i = 0; i < password.length; i++) {
            password[i] = (char) (Math.random() * 256);
        }
    }

    public static String generateOTP() {
        return generateOTP(OTP_DEFAULT_VALIDITY_PERIOD);
    }

    public static String generateOTP(long validMS) {
        long validTill = System.currentTimeMillis() + validMS;
        ByteBuffer buffer = ByteBuffer.allocate(8);
        buffer.putLong(validTill);
        byte[] vArr = buffer.array();

        byte[] b1 = IdGenerator.makeIdBytes();
        byte[] b2 = IdGenerator.makeIdBytes();

        byte[] otpArr = new byte[vArr.length + b1.length + b2.length];

        System.arraycopy(vArr, 0, otpArr, 0, vArr.length);
        System.arraycopy(b1, 0, otpArr, vArr.length, b1.length);
        System.arraycopy(b2, 0, otpArr, vArr.length + b1.length, b2.length);

        String otp = Base58.encode(otpArr);
        return otp;
    }

    public static boolean isOTPValid(String otp) {
        if (StringUtils.isBlank(otp)) {
            return false;
        }
        byte[] otpArr;
        try {
            otpArr = Base58.decode(otp);
        } catch (Exception e) {
            // Illegal OTP
            return false;
        }
        if (otpArr.length < 8) {
            return false;
        }

        long validTill;
        try {
            ByteBuffer buffer = ByteBuffer.allocate(8);
            buffer.put(otpArr, 0, 8);
            buffer.flip();// need flip
            validTill = buffer.getLong();
        } catch (Exception e) {
            return false;
        }

        // System.out.println("OTP: " + otp + " Valid till: "
        // + new Date(validTill));
        return System.currentTimeMillis() <= validTill;
    }

    /**
     * PFS-569: Hack alert!
     *
     * @param controller
     * @return
     */
    public static String getInviteUsernameLabel(Controller controller) {
        if (isUsernameShibboleth(controller)) {
            return Translation.getTranslation("general.email") + ':';
        }
        return getUsernameLabel(controller);
    }

    /**
     * #2401: Texts: "Email" should not be shown if using AD username, e.g. on
     * login
     *
     * @param controller
     * @return
     */
    public static String getUsernameLabel(Controller controller) {
        return getUsernameText(controller) + ':';
    }

    /**
     * #2401: Texts: "Email" should not be shown if using AD username, e.g. on
     * login
     *
     * @param controller
     * @return
     */
    public static String getUsernameText(Controller controller) {
        Reject.ifNull(controller, "Controller");
        if (isUsernameEmailOnly(controller)) {
            return Translation.getTranslation("general.email");
        } else if (isUsernameAny(controller)) {
            return Translation.getTranslation("general.username") + '/'
                + Translation.getTranslation("general.email");
        } else {
            if (isBoolConfValue(controller)) {
                return Translation.getTranslation("general.username");
            }
            // Otherwise return text of config entry.
            return ConfigurationEntry.SERVER_USERNAME_IS_EMAIL
                .getValue(controller);
        }
    }

    public static boolean isValidUsername(Controller controller, String username)
    {
        if (StringUtils.isBlank(username)) {
            return false;
        }
        if (isUsernameAny(controller)) {
            return true;
        }
        if (ConfigurationEntry.SERVER_USERNAME_IS_EMAIL
            .getValueBoolean(controller))
        {
            return Util.isValidEmail(username);
        }
        return true;
    }

    private static boolean isUsernameShibboleth(Controller controller) {
        String v = ConfigurationEntry.SERVER_USERNAME_IS_EMAIL
            .getValue(controller);
        if (v == null) {
            return false;
        }
        return v.toLowerCase().contains("shibboleth")
            || v.toLowerCase().contains("bwidm")
            || v.toLowerCase().contains("nutzerkennung");
    }

    private static boolean isUsernameEmailOnly(Controller controller) {
        if (isUsernameAny(controller)) {
            return false;
        }
        if (!isBoolConfValue(controller)) {
            return false;
        }
        return ConfigurationEntry.SERVER_USERNAME_IS_EMAIL
            .getValueBoolean(controller);
    }

    private static boolean isUsernameAny(Controller controller) {
        String v = ConfigurationEntry.SERVER_USERNAME_IS_EMAIL
            .getValue(controller);
        return "both".equalsIgnoreCase(v);
    }

    private static boolean isBoolConfValue(Controller controller) {
        String value = ConfigurationEntry.SERVER_USERNAME_IS_EMAIL
            .getValue(controller);
        if (value == null) {
            return false;
        }
        return value.equalsIgnoreCase("true")
            || value.equalsIgnoreCase("false");
    }

    /**
     * Calculates the SHA digest and returns the value as a 16 element
     * {@code byte[]}.
     *
     * @param data
     *            Data to digest
     * @return digest
     */
    private static byte[] digest(String digest, byte[] data) {
        return getDigest(digest).digest(data);
    }

    /**
     * Returns a MessageDigest for the given {@code algorithm}.
     *
     * @param algorithm
     *            The MessageDigest algorithm name.
     * @return An MD5 digest instance.
     * @throws RuntimeException
     *             when a {@link NoSuchAlgorithmException} is caught,
     */
    private static MessageDigest getDigest(String algorithm) {
        try {
            return MessageDigest.getInstance(algorithm);
        } catch (NoSuchAlgorithmException e) {
            throw new RuntimeException(e.getMessage());
        }
    }

    /**
     * Returns an MD5 MessageDigest.
     *
     * @return An MD5 digest instance.
     * @throws RuntimeException
     *             when a {@link NoSuchAlgorithmException} is caught,
     */
    private static MessageDigest getPreferredDigest() {
        return getDigest(SHA256_HASH_DIGEST);
    }
}
=======
/*
 * Copyright 2004 - 2009 Christian Sprajc. All rights reserved.
 *
 * This file is part of PowerFolder.
 *
 * PowerFolder is free software: you can redistribute it and/or modify
 * it under the terms of the GNU General Public License as published by
 * the Free Software Foundation.
 *
 * PowerFolder is distributed in the hope that it will be useful,
 * but WITHOUT ANY WARRANTY; without even the implied warranty of
 * MERCHANTABILITY or FITNESS FOR A PARTICULAR PURPOSE.  See the
 * GNU General Public License for more details.
 *
 * You should have received a copy of the GNU General Public License
 * along with PowerFolder. If not, see <http://www.gnu.org/licenses/>.
 *
 * $Id: Constants.java 11478 2010-02-01 15:25:42Z tot $
 */
package de.dal33t.powerfolder.util;

import java.nio.ByteBuffer;
import java.nio.CharBuffer;
import java.nio.charset.CharsetDecoder;
import java.nio.charset.CharsetEncoder;
import java.security.MessageDigest;
import java.security.NoSuchAlgorithmException;
import java.util.Arrays;
import java.util.logging.Level;
import java.util.logging.Logger;

import de.dal33t.powerfolder.ConfigurationEntry;
import de.dal33t.powerfolder.Constants;
import de.dal33t.powerfolder.Controller;

/**
 * Utility class for login helpers
 * 
 * @author <a href="mailto:totmacher@powerfolder.com">Christian Sprajc </a>
 * @version $Revision: 1.29 $
 */
public class LoginUtil {
    private LoginUtil() {
    }

    private static final int OBF_BYTE = 0xAA;
    public static final String MD5_HASH_DIGEST = "MD5";
    public static final String SHA256_HASH_DIGEST = "SHA-256";
    /**
     * PFS-862: OTP validity
     */
    public static final long OTP_DEFAULT_VALIDITY_PERIOD = 1000L * 60;

    /**
     * Obfuscates a password into String. This does NOT mean the password is
     * Encrypted or secure, but it prevents accidentally reveal.
     * <p>
     * Passwords can easily deobfuscated by calling {@link #deobfuscate(String)}
     * 
     * @param password
     *            the password to obfuscate
     * @return the obfuscated password
     */
    public static String obfuscate(char[] password) {
        if (password == null) {
            return null;
        }
        CharBuffer cBuf = CharBuffer.wrap(password);
        byte[] buf = new byte[password.length * 3];
        ByteBuffer bBuf = ByteBuffer.wrap(buf);
        CharsetEncoder enc = Convert.UTF8.newEncoder();
        enc.encode(cBuf, bBuf, true);
        int len = bBuf.position();
        if (len != buf.length) {
            buf = Arrays.copyOf(buf, len);
        }
        for (int i = 0; i < buf.length; i++) {
            buf[i] = (byte) (buf[i] ^ OBF_BYTE);
            buf[i] = (byte) (buf[i] + 127);
        }
        return Base64.encodeBytes(buf, Base64.DONT_BREAK_LINES);
    }

    /**
     * Deobfuscates a obfuscated password by {@link #obfuscate(char[])}
     * 
     * @param passwordOBF
     *            the obfuscated password
     * @return the original password
     */
    public static char[] deobfuscate(String passwordOBF) {
        if (passwordOBF == null) {
            return null;
        }
        try {
            byte[] buf = Base64.decode(passwordOBF, Base64.DONT_BREAK_LINES);
            for (int i = 0; i < buf.length; i++) {
                buf[i] = (byte) (buf[i] - 127);
                buf[i] = (byte) (buf[i] ^ OBF_BYTE);
            }
            ByteBuffer bBuf = ByteBuffer.wrap(buf);
            char[] ca = new char[buf.length];
            CharBuffer cBuf = CharBuffer.wrap(ca);
            CharsetDecoder dec = Convert.UTF8.newDecoder();
            dec.decode(bBuf, cBuf, true);
            int len = cBuf.position();
            if (len != ca.length) {
                ca = Arrays.copyOf(ca, len);
            }
            return ca;
        } catch (Exception e) {
            Logger.getLogger(LoginUtil.class.getName()).log(
                Level.SEVERE,
                "Unable to decode obfuscated password: " + passwordOBF + ". "
                    + e, e);
            return null;
        }

    }

    /**
     * Decorates the login URL with credentials if given.
     * 
     * @param loginURL
     *            the login URL, e.g. http://localhost/login
     * @param username
     * @param password
     * @return the login URL with encoded credentials as parameters.
     */
    public static String decorateURL(String loginURL, String username,
        char[] password)
    {
        String url = loginURL;
        if (StringUtils.isNotBlank(username)) {
            url += "?";
            url += Constants.LOGIN_PARAM_USERNAME;
            url += "=";
            url += Util.endcodeForURL(username);
            if (password != null && password.length > 0) {
                url += "&";
                url += Constants.LOGIN_PARAM_PASSWORD_OBF;
                url += "=";
                url += Util.endcodeForURL(obfuscate(password));
            }
        }
        return url;
    }

    /**
     * Decorates the login URL with credentials if given.
     * 
     * @param loginURL
     *            the login URL, e.g. http://localhost/login
     * @param username
     * @param passwordObf
     *            the obfuscated password
     * @return the login URL with encoded credentials as parameters.
     */
    public static String decorateURL(String loginURL, String username,
        String passwordObf)
    {
        String url = loginURL;
        if (StringUtils.isNotBlank(username)) {
            url += "?";
            url += Constants.LOGIN_PARAM_USERNAME;
            url += "=";
            url += Util.endcodeForURL(username);
        }
        if (StringUtils.isNotBlank(passwordObf)) {
            if (url.contains("?")) {
                url += "&";                
            } else {
                url += "?";
            }
            url += Constants.LOGIN_PARAM_PASSWORD_OBF;
            url += "=";
            url += Util.endcodeForURL(passwordObf);
        }
        return url;
    }

    public static boolean matches(char[] pwCandidate, String hashedPW) {
        if (StringUtils.isBlank(hashedPW)) {
            return false;
        }
        String[] parts = hashedPW.split(":");
        if (parts.length != 3) {
            // Legacy for clear text passwords
            return hashedPW != null && !hashedPW.startsWith(MD5_HASH_DIGEST)
                && !hashedPW.startsWith(SHA256_HASH_DIGEST)
                && Arrays.equals(pwCandidate, Util.toCharArray(hashedPW));
        }
        String digest = parts[0];
        if (digest.equalsIgnoreCase(MD5_HASH_DIGEST)
            || digest.equalsIgnoreCase(SHA256_HASH_DIGEST))
        {
            String salt = parts[1];
            String expectedHash = parts[2];
            String actualHash = hash(digest, Util.toString(pwCandidate), salt);
            return expectedHash.equals(actualHash);
        }
        return false;
    }

    /**
     * @param password
     *            the password to process
     * @return the hashed password and salt.
     */
    public static String hashAndSalt(String password) {
        String salt = IdGenerator.makeId();
        String digest = getPreferredDigest().getAlgorithm();
        return digest + ':' + salt + ':' + hash(digest, password, salt);
    }

    /**
     * @param password
     *            the password to process
     * @return the hashed password and salt.
     */
    public static String hash(String digest, String password, String salt) {
        String input = password + salt;
        byte[] in = input.getBytes(Convert.UTF8);
        for (int i = 0; i < 1597; i++) {
            in = digest(digest, in);
        }
        return Base64.encodeBytes(in);
    }

    /**
     * Clears a password array to avoid keeping the password in plain text in
     * memory.
     * 
     * @param password
     *            the password array to clear. Array is destroyed and unusable
     *            after.
     */
    public static void clear(char[] password) {
        if (password == null || password.length == 0) {
            return;
        }
        for (int i = 0; i < password.length; i++) {
            password[i] = (char) (Math.random() * 256);
        }
    }

    public static String generateOTP() {
        return generateOTP(OTP_DEFAULT_VALIDITY_PERIOD);
    }

    public static String generateOTP(long validMS) {
        long validTill = System.currentTimeMillis() + validMS;
        ByteBuffer buffer = ByteBuffer.allocate(8);
        buffer.putLong(validTill);
        byte[] vArr = buffer.array();

        byte[] b1 = IdGenerator.makeIdBytes();
        byte[] b2 = IdGenerator.makeIdBytes();

        byte[] otpArr = new byte[vArr.length + b1.length + b2.length];

        System.arraycopy(vArr, 0, otpArr, 0, vArr.length);
        System.arraycopy(b1, 0, otpArr, vArr.length, b1.length);
        System.arraycopy(b2, 0, otpArr, vArr.length + b1.length, b2.length);

        String otp = Base58.encode(otpArr);
        return otp;
    }

    public static boolean isOTPValid(String otp) {
        if (StringUtils.isBlank(otp)) {
            return false;
        }
        byte[] otpArr;
        try {
            otpArr = Base58.decode(otp);
        } catch (Exception e) {
            // Illegal OTP
            return false;
        }
        if (otpArr.length < 8) {
            return false;
        }

        long validTill;
        try {
            ByteBuffer buffer = ByteBuffer.allocate(8);
            buffer.put(otpArr, 0, 8);
            buffer.flip();// need flip
            validTill = buffer.getLong();
        } catch (Exception e) {
            return false;
        }

        // System.out.println("OTP: " + otp + " Valid till: "
        // + new Date(validTill));
        return System.currentTimeMillis() <= validTill;
    }

    /**
     * PFS-569: Hack alert!
     * 
     * @param controller
     * @return
     */
    public static String getInviteUsernameLabel(Controller controller) {
        if (isUsernameShibboleth(controller)) {
            return Translation.getTranslation("general.email") + ':';
        }
        return getUsernameLabel(controller);
    }

    /**
     * #2401: Texts: "Email" should not be shown if using AD username, e.g. on
     * login
     * 
     * @param controller
     * @return
     */
    public static String getUsernameLabel(Controller controller) {
        return getUsernameText(controller) + ':';
    }

    /**
     * #2401: Texts: "Email" should not be shown if using AD username, e.g. on
     * login
     * 
     * @param controller
     * @return
     */
    public static String getUsernameText(Controller controller) {
        Reject.ifNull(controller, "Controller");
        if (isUsernameEmailOnly(controller)) {
            return Translation.getTranslation("general.email");
        } else if (isUsernameAny(controller)) {
            return Translation.getTranslation("general.username") + '/'
                + Translation.getTranslation("general.email");
        } else {
            if (isBoolConfValue(controller)) {
                return Translation.getTranslation("general.username");
            }
            // Otherwise return text of config entry.
            return ConfigurationEntry.SERVER_USERNAME_IS_EMAIL
                .getValue(controller);
        }
    }

    public static boolean isValidUsername(Controller controller, String username)
    {
        if (StringUtils.isBlank(username)) {
            return false;
        }
        if (isUsernameAny(controller)) {
            return true;
        }
        if (ConfigurationEntry.SERVER_USERNAME_IS_EMAIL
            .getValueBoolean(controller))
        {
            return Util.isValidEmail(username);
        }
        return true;
    }

    private static boolean isUsernameShibboleth(Controller controller) {
        String v = ConfigurationEntry.SERVER_USERNAME_IS_EMAIL
            .getValue(controller);
        if (v == null) {
            return false;
        }
        return v.toLowerCase().contains("shibboleth")
            || v.toLowerCase().contains("bwidm")
            || v.toLowerCase().contains("nutzerkennung");
    }

    private static boolean isUsernameEmailOnly(Controller controller) {
        if (isUsernameAny(controller)) {
            return false;
        }
        if (!isBoolConfValue(controller)) {
            return false;
        }
        return ConfigurationEntry.SERVER_USERNAME_IS_EMAIL
            .getValueBoolean(controller);
    }

    private static boolean isUsernameAny(Controller controller) {
        String v = ConfigurationEntry.SERVER_USERNAME_IS_EMAIL
            .getValue(controller);
        return "both".equalsIgnoreCase(v);
    }

    private static boolean isBoolConfValue(Controller controller) {
        String value = ConfigurationEntry.SERVER_USERNAME_IS_EMAIL
            .getValue(controller);
        if (value == null) {
            return false;
        }
        return value.equalsIgnoreCase("true")
            || value.equalsIgnoreCase("false");
    }

    /**
     * Calculates the SHA digest and returns the value as a 16 element
     * {@code byte[]}.
     * 
     * @param data
     *            Data to digest
     * @return digest
     */
    private static byte[] digest(String digest, byte[] data) {
        return getDigest(digest).digest(data);
    }

    /**
     * Returns a MessageDigest for the given {@code algorithm}.
     * 
     * @param algorithm
     *            The MessageDigest algorithm name.
     * @return An MD5 digest instance.
     * @throws RuntimeException
     *             when a {@link NoSuchAlgorithmException} is caught,
     */
    private static MessageDigest getDigest(String algorithm) {
        try {
            return MessageDigest.getInstance(algorithm);
        } catch (NoSuchAlgorithmException e) {
            throw new RuntimeException(e.getMessage());
        }
    }

    /**
     * Returns an MD5 MessageDigest.
     * 
     * @return An MD5 digest instance.
     * @throws RuntimeException
     *             when a {@link NoSuchAlgorithmException} is caught,
     */
    private static MessageDigest getPreferredDigest() {
        return getDigest(SHA256_HASH_DIGEST);
    }
}
>>>>>>> d649e933
<|MERGE_RESOLUTION|>--- conflicted
+++ resolved
@@ -1,4 +1,4 @@
-<<<<<<< HEAD
+
 /*
  * Copyright 2004 - 2009 Christian Sprajc. All rights reserved.
  *
@@ -36,7 +36,7 @@
 
 /**
  * Utility class for login helpers
- *
+ * 
  * @author <a href="mailto:totmacher@powerfolder.com">Christian Sprajc </a>
  * @version $Revision: 1.29 $
  */
@@ -57,7 +57,7 @@
      * Encrypted or secure, but it prevents accidentally reveal.
      * <p>
      * Passwords can easily deobfuscated by calling {@link #deobfuscate(String)}
-     *
+     * 
      * @param password
      *            the password to obfuscate
      * @return the obfuscated password
@@ -84,7 +84,7 @@
 
     /**
      * Deobfuscates a obfuscated password by {@link #obfuscate(char[])}
-     *
+     * 
      * @param passwordOBF
      *            the obfuscated password
      * @return the original password
@@ -121,7 +121,7 @@
 
     /**
      * Decorates the login URL with credentials if given.
-     *
+     * 
      * @param loginURL
      *            the login URL, e.g. http://localhost/login
      * @param username
@@ -149,7 +149,7 @@
 
     /**
      * Decorates the login URL with credentials if given.
-     *
+     * 
      * @param loginURL
      *            the login URL, e.g. http://localhost/login
      * @param username
@@ -169,7 +169,7 @@
         }
         if (StringUtils.isNotBlank(passwordObf)) {
             if (url.contains("?")) {
-                url += "&";
+                url += "&";                
             } else {
                 url += "?";
             }
@@ -181,6 +181,9 @@
     }
 
     public static boolean matches(char[] pwCandidate, String hashedPW) {
+        if (StringUtils.isBlank(hashedPW)) {
+            return false;
+        }
         String[] parts = hashedPW.split(":");
         if (parts.length != 3) {
             // Legacy for clear text passwords
@@ -228,7 +231,7 @@
     /**
      * Clears a password array to avoid keeping the password in plain text in
      * memory.
-     *
+     * 
      * @param password
      *            the password array to clear. Array is destroyed and unusable
      *            after.
@@ -297,7 +300,7 @@
 
     /**
      * PFS-569: Hack alert!
-     *
+     * 
      * @param controller
      * @return
      */
@@ -311,7 +314,7 @@
     /**
      * #2401: Texts: "Email" should not be shown if using AD username, e.g. on
      * login
-     *
+     * 
      * @param controller
      * @return
      */
@@ -322,7 +325,7 @@
     /**
      * #2401: Texts: "Email" should not be shown if using AD username, e.g. on
      * login
-     *
+     * 
      * @param controller
      * @return
      */
@@ -400,7 +403,7 @@
     /**
      * Calculates the SHA digest and returns the value as a 16 element
      * {@code byte[]}.
-     *
+     * 
      * @param data
      *            Data to digest
      * @return digest
@@ -411,7 +414,7 @@
 
     /**
      * Returns a MessageDigest for the given {@code algorithm}.
-     *
+     * 
      * @param algorithm
      *            The MessageDigest algorithm name.
      * @return An MD5 digest instance.
@@ -428,7 +431,7 @@
 
     /**
      * Returns an MD5 MessageDigest.
-     *
+     * 
      * @return An MD5 digest instance.
      * @throws RuntimeException
      *             when a {@link NoSuchAlgorithmException} is caught,
@@ -436,447 +439,4 @@
     private static MessageDigest getPreferredDigest() {
         return getDigest(SHA256_HASH_DIGEST);
     }
-}
-=======
-/*
- * Copyright 2004 - 2009 Christian Sprajc. All rights reserved.
- *
- * This file is part of PowerFolder.
- *
- * PowerFolder is free software: you can redistribute it and/or modify
- * it under the terms of the GNU General Public License as published by
- * the Free Software Foundation.
- *
- * PowerFolder is distributed in the hope that it will be useful,
- * but WITHOUT ANY WARRANTY; without even the implied warranty of
- * MERCHANTABILITY or FITNESS FOR A PARTICULAR PURPOSE.  See the
- * GNU General Public License for more details.
- *
- * You should have received a copy of the GNU General Public License
- * along with PowerFolder. If not, see <http://www.gnu.org/licenses/>.
- *
- * $Id: Constants.java 11478 2010-02-01 15:25:42Z tot $
- */
-package de.dal33t.powerfolder.util;
-
-import java.nio.ByteBuffer;
-import java.nio.CharBuffer;
-import java.nio.charset.CharsetDecoder;
-import java.nio.charset.CharsetEncoder;
-import java.security.MessageDigest;
-import java.security.NoSuchAlgorithmException;
-import java.util.Arrays;
-import java.util.logging.Level;
-import java.util.logging.Logger;
-
-import de.dal33t.powerfolder.ConfigurationEntry;
-import de.dal33t.powerfolder.Constants;
-import de.dal33t.powerfolder.Controller;
-
-/**
- * Utility class for login helpers
- * 
- * @author <a href="mailto:totmacher@powerfolder.com">Christian Sprajc </a>
- * @version $Revision: 1.29 $
- */
-public class LoginUtil {
-    private LoginUtil() {
-    }
-
-    private static final int OBF_BYTE = 0xAA;
-    public static final String MD5_HASH_DIGEST = "MD5";
-    public static final String SHA256_HASH_DIGEST = "SHA-256";
-    /**
-     * PFS-862: OTP validity
-     */
-    public static final long OTP_DEFAULT_VALIDITY_PERIOD = 1000L * 60;
-
-    /**
-     * Obfuscates a password into String. This does NOT mean the password is
-     * Encrypted or secure, but it prevents accidentally reveal.
-     * <p>
-     * Passwords can easily deobfuscated by calling {@link #deobfuscate(String)}
-     * 
-     * @param password
-     *            the password to obfuscate
-     * @return the obfuscated password
-     */
-    public static String obfuscate(char[] password) {
-        if (password == null) {
-            return null;
-        }
-        CharBuffer cBuf = CharBuffer.wrap(password);
-        byte[] buf = new byte[password.length * 3];
-        ByteBuffer bBuf = ByteBuffer.wrap(buf);
-        CharsetEncoder enc = Convert.UTF8.newEncoder();
-        enc.encode(cBuf, bBuf, true);
-        int len = bBuf.position();
-        if (len != buf.length) {
-            buf = Arrays.copyOf(buf, len);
-        }
-        for (int i = 0; i < buf.length; i++) {
-            buf[i] = (byte) (buf[i] ^ OBF_BYTE);
-            buf[i] = (byte) (buf[i] + 127);
-        }
-        return Base64.encodeBytes(buf, Base64.DONT_BREAK_LINES);
-    }
-
-    /**
-     * Deobfuscates a obfuscated password by {@link #obfuscate(char[])}
-     * 
-     * @param passwordOBF
-     *            the obfuscated password
-     * @return the original password
-     */
-    public static char[] deobfuscate(String passwordOBF) {
-        if (passwordOBF == null) {
-            return null;
-        }
-        try {
-            byte[] buf = Base64.decode(passwordOBF, Base64.DONT_BREAK_LINES);
-            for (int i = 0; i < buf.length; i++) {
-                buf[i] = (byte) (buf[i] - 127);
-                buf[i] = (byte) (buf[i] ^ OBF_BYTE);
-            }
-            ByteBuffer bBuf = ByteBuffer.wrap(buf);
-            char[] ca = new char[buf.length];
-            CharBuffer cBuf = CharBuffer.wrap(ca);
-            CharsetDecoder dec = Convert.UTF8.newDecoder();
-            dec.decode(bBuf, cBuf, true);
-            int len = cBuf.position();
-            if (len != ca.length) {
-                ca = Arrays.copyOf(ca, len);
-            }
-            return ca;
-        } catch (Exception e) {
-            Logger.getLogger(LoginUtil.class.getName()).log(
-                Level.SEVERE,
-                "Unable to decode obfuscated password: " + passwordOBF + ". "
-                    + e, e);
-            return null;
-        }
-
-    }
-
-    /**
-     * Decorates the login URL with credentials if given.
-     * 
-     * @param loginURL
-     *            the login URL, e.g. http://localhost/login
-     * @param username
-     * @param password
-     * @return the login URL with encoded credentials as parameters.
-     */
-    public static String decorateURL(String loginURL, String username,
-        char[] password)
-    {
-        String url = loginURL;
-        if (StringUtils.isNotBlank(username)) {
-            url += "?";
-            url += Constants.LOGIN_PARAM_USERNAME;
-            url += "=";
-            url += Util.endcodeForURL(username);
-            if (password != null && password.length > 0) {
-                url += "&";
-                url += Constants.LOGIN_PARAM_PASSWORD_OBF;
-                url += "=";
-                url += Util.endcodeForURL(obfuscate(password));
-            }
-        }
-        return url;
-    }
-
-    /**
-     * Decorates the login URL with credentials if given.
-     * 
-     * @param loginURL
-     *            the login URL, e.g. http://localhost/login
-     * @param username
-     * @param passwordObf
-     *            the obfuscated password
-     * @return the login URL with encoded credentials as parameters.
-     */
-    public static String decorateURL(String loginURL, String username,
-        String passwordObf)
-    {
-        String url = loginURL;
-        if (StringUtils.isNotBlank(username)) {
-            url += "?";
-            url += Constants.LOGIN_PARAM_USERNAME;
-            url += "=";
-            url += Util.endcodeForURL(username);
-        }
-        if (StringUtils.isNotBlank(passwordObf)) {
-            if (url.contains("?")) {
-                url += "&";                
-            } else {
-                url += "?";
-            }
-            url += Constants.LOGIN_PARAM_PASSWORD_OBF;
-            url += "=";
-            url += Util.endcodeForURL(passwordObf);
-        }
-        return url;
-    }
-
-    public static boolean matches(char[] pwCandidate, String hashedPW) {
-        if (StringUtils.isBlank(hashedPW)) {
-            return false;
-        }
-        String[] parts = hashedPW.split(":");
-        if (parts.length != 3) {
-            // Legacy for clear text passwords
-            return hashedPW != null && !hashedPW.startsWith(MD5_HASH_DIGEST)
-                && !hashedPW.startsWith(SHA256_HASH_DIGEST)
-                && Arrays.equals(pwCandidate, Util.toCharArray(hashedPW));
-        }
-        String digest = parts[0];
-        if (digest.equalsIgnoreCase(MD5_HASH_DIGEST)
-            || digest.equalsIgnoreCase(SHA256_HASH_DIGEST))
-        {
-            String salt = parts[1];
-            String expectedHash = parts[2];
-            String actualHash = hash(digest, Util.toString(pwCandidate), salt);
-            return expectedHash.equals(actualHash);
-        }
-        return false;
-    }
-
-    /**
-     * @param password
-     *            the password to process
-     * @return the hashed password and salt.
-     */
-    public static String hashAndSalt(String password) {
-        String salt = IdGenerator.makeId();
-        String digest = getPreferredDigest().getAlgorithm();
-        return digest + ':' + salt + ':' + hash(digest, password, salt);
-    }
-
-    /**
-     * @param password
-     *            the password to process
-     * @return the hashed password and salt.
-     */
-    public static String hash(String digest, String password, String salt) {
-        String input = password + salt;
-        byte[] in = input.getBytes(Convert.UTF8);
-        for (int i = 0; i < 1597; i++) {
-            in = digest(digest, in);
-        }
-        return Base64.encodeBytes(in);
-    }
-
-    /**
-     * Clears a password array to avoid keeping the password in plain text in
-     * memory.
-     * 
-     * @param password
-     *            the password array to clear. Array is destroyed and unusable
-     *            after.
-     */
-    public static void clear(char[] password) {
-        if (password == null || password.length == 0) {
-            return;
-        }
-        for (int i = 0; i < password.length; i++) {
-            password[i] = (char) (Math.random() * 256);
-        }
-    }
-
-    public static String generateOTP() {
-        return generateOTP(OTP_DEFAULT_VALIDITY_PERIOD);
-    }
-
-    public static String generateOTP(long validMS) {
-        long validTill = System.currentTimeMillis() + validMS;
-        ByteBuffer buffer = ByteBuffer.allocate(8);
-        buffer.putLong(validTill);
-        byte[] vArr = buffer.array();
-
-        byte[] b1 = IdGenerator.makeIdBytes();
-        byte[] b2 = IdGenerator.makeIdBytes();
-
-        byte[] otpArr = new byte[vArr.length + b1.length + b2.length];
-
-        System.arraycopy(vArr, 0, otpArr, 0, vArr.length);
-        System.arraycopy(b1, 0, otpArr, vArr.length, b1.length);
-        System.arraycopy(b2, 0, otpArr, vArr.length + b1.length, b2.length);
-
-        String otp = Base58.encode(otpArr);
-        return otp;
-    }
-
-    public static boolean isOTPValid(String otp) {
-        if (StringUtils.isBlank(otp)) {
-            return false;
-        }
-        byte[] otpArr;
-        try {
-            otpArr = Base58.decode(otp);
-        } catch (Exception e) {
-            // Illegal OTP
-            return false;
-        }
-        if (otpArr.length < 8) {
-            return false;
-        }
-
-        long validTill;
-        try {
-            ByteBuffer buffer = ByteBuffer.allocate(8);
-            buffer.put(otpArr, 0, 8);
-            buffer.flip();// need flip
-            validTill = buffer.getLong();
-        } catch (Exception e) {
-            return false;
-        }
-
-        // System.out.println("OTP: " + otp + " Valid till: "
-        // + new Date(validTill));
-        return System.currentTimeMillis() <= validTill;
-    }
-
-    /**
-     * PFS-569: Hack alert!
-     * 
-     * @param controller
-     * @return
-     */
-    public static String getInviteUsernameLabel(Controller controller) {
-        if (isUsernameShibboleth(controller)) {
-            return Translation.getTranslation("general.email") + ':';
-        }
-        return getUsernameLabel(controller);
-    }
-
-    /**
-     * #2401: Texts: "Email" should not be shown if using AD username, e.g. on
-     * login
-     * 
-     * @param controller
-     * @return
-     */
-    public static String getUsernameLabel(Controller controller) {
-        return getUsernameText(controller) + ':';
-    }
-
-    /**
-     * #2401: Texts: "Email" should not be shown if using AD username, e.g. on
-     * login
-     * 
-     * @param controller
-     * @return
-     */
-    public static String getUsernameText(Controller controller) {
-        Reject.ifNull(controller, "Controller");
-        if (isUsernameEmailOnly(controller)) {
-            return Translation.getTranslation("general.email");
-        } else if (isUsernameAny(controller)) {
-            return Translation.getTranslation("general.username") + '/'
-                + Translation.getTranslation("general.email");
-        } else {
-            if (isBoolConfValue(controller)) {
-                return Translation.getTranslation("general.username");
-            }
-            // Otherwise return text of config entry.
-            return ConfigurationEntry.SERVER_USERNAME_IS_EMAIL
-                .getValue(controller);
-        }
-    }
-
-    public static boolean isValidUsername(Controller controller, String username)
-    {
-        if (StringUtils.isBlank(username)) {
-            return false;
-        }
-        if (isUsernameAny(controller)) {
-            return true;
-        }
-        if (ConfigurationEntry.SERVER_USERNAME_IS_EMAIL
-            .getValueBoolean(controller))
-        {
-            return Util.isValidEmail(username);
-        }
-        return true;
-    }
-
-    private static boolean isUsernameShibboleth(Controller controller) {
-        String v = ConfigurationEntry.SERVER_USERNAME_IS_EMAIL
-            .getValue(controller);
-        if (v == null) {
-            return false;
-        }
-        return v.toLowerCase().contains("shibboleth")
-            || v.toLowerCase().contains("bwidm")
-            || v.toLowerCase().contains("nutzerkennung");
-    }
-
-    private static boolean isUsernameEmailOnly(Controller controller) {
-        if (isUsernameAny(controller)) {
-            return false;
-        }
-        if (!isBoolConfValue(controller)) {
-            return false;
-        }
-        return ConfigurationEntry.SERVER_USERNAME_IS_EMAIL
-            .getValueBoolean(controller);
-    }
-
-    private static boolean isUsernameAny(Controller controller) {
-        String v = ConfigurationEntry.SERVER_USERNAME_IS_EMAIL
-            .getValue(controller);
-        return "both".equalsIgnoreCase(v);
-    }
-
-    private static boolean isBoolConfValue(Controller controller) {
-        String value = ConfigurationEntry.SERVER_USERNAME_IS_EMAIL
-            .getValue(controller);
-        if (value == null) {
-            return false;
-        }
-        return value.equalsIgnoreCase("true")
-            || value.equalsIgnoreCase("false");
-    }
-
-    /**
-     * Calculates the SHA digest and returns the value as a 16 element
-     * {@code byte[]}.
-     * 
-     * @param data
-     *            Data to digest
-     * @return digest
-     */
-    private static byte[] digest(String digest, byte[] data) {
-        return getDigest(digest).digest(data);
-    }
-
-    /**
-     * Returns a MessageDigest for the given {@code algorithm}.
-     * 
-     * @param algorithm
-     *            The MessageDigest algorithm name.
-     * @return An MD5 digest instance.
-     * @throws RuntimeException
-     *             when a {@link NoSuchAlgorithmException} is caught,
-     */
-    private static MessageDigest getDigest(String algorithm) {
-        try {
-            return MessageDigest.getInstance(algorithm);
-        } catch (NoSuchAlgorithmException e) {
-            throw new RuntimeException(e.getMessage());
-        }
-    }
-
-    /**
-     * Returns an MD5 MessageDigest.
-     * 
-     * @return An MD5 digest instance.
-     * @throws RuntimeException
-     *             when a {@link NoSuchAlgorithmException} is caught,
-     */
-    private static MessageDigest getPreferredDigest() {
-        return getDigest(SHA256_HASH_DIGEST);
-    }
-}
->>>>>>> d649e933
+}