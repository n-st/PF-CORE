--- conflicted
+++ resolved
@@ -1,1412 +1,3 @@
-<<<<<<< HEAD
-package de.dal33t.powerfolder.util;
-
-import java.awt.Desktop;
-import java.io.BufferedOutputStream;
-import java.io.EOFException;
-import java.io.IOException;
-import java.io.InputStream;
-import java.io.OutputStream;
-import java.io.PrintWriter;
-import java.io.RandomAccessFile;
-import java.net.URL;
-import java.nio.file.DirectoryStream;
-import java.nio.file.DirectoryStream.Filter;
-import java.nio.file.FileAlreadyExistsException;
-import java.nio.file.Files;
-import java.nio.file.Path;
-import java.nio.file.Paths;
-import java.nio.file.spi.FileSystemProvider;
-import java.security.MessageDigest;
-import java.util.HashSet;
-import java.util.Iterator;
-import java.util.Set;
-import java.util.logging.Level;
-import java.util.logging.Logger;
-import java.util.zip.ZipEntry;
-import java.util.zip.ZipException;
-import java.util.zip.ZipFile;
-import java.util.zip.ZipOutputStream;
-
-import de.dal33t.powerfolder.ConfigurationEntry;
-import de.dal33t.powerfolder.Constants;
-import de.dal33t.powerfolder.Controller;
-import de.dal33t.powerfolder.disk.Folder;
-import de.dal33t.powerfolder.util.os.OSUtil;
-import de.dal33t.powerfolder.util.os.Win32.WinUtils;
-
-public class PathUtils {
-
-    private static final Logger log = Logger.getLogger(PathUtils.class
-        .getName());
-
-    private static final int BYTE_CHUNK_SIZE = 8192;
-
-    public static final String DOWNLOAD_META_FILE = "(downloadmeta) ";
-    public static final String DESKTOP_INI_FILENAME = "desktop.ini";
-
-    // no instances
-    private PathUtils() {
-    }
-
-    /**
-     * @param file
-     * @return true if this file is the windows desktop.ini
-     */
-    public static boolean isDesktopIni(Path file) {
-        if (file == null) {
-            throw new NullPointerException("File is null");
-        }
-        return file.getFileName().toString()
-            .equalsIgnoreCase(DESKTOP_INI_FILENAME);
-    }
-
-    /**
-     * @param file
-     * @return true if the file is a valid zipfile
-     */
-    public static boolean isValidZipFile(Path file) {
-        if (file == null) {
-            throw new NullPointerException("File is null");
-        }
-        try {
-            new ZipFile(file.toAbsolutePath().toString());
-        } catch (ZipException e) {
-            return false;
-        } catch (IOException e) {
-            return false;
-        }
-        return true;
-    }
-
-    /**
-     * Check the path if it is a zyncro backend.
-     *
-     * @param path
-     * @return true if path is a zyncro path, false otherwise.
-     */
-    public static boolean isZyncroPath(Path path) {
-        return path.getFileSystem().provider().getScheme()
-            .equals(Constants.ZYNCRO_SCHEME);
-    }
-
-    /**
-     * Searches and takes care that this directory is new and not yet existing.
-     * If dir already exists with the same raw name it appends (1), (2), and so
-     * on until it finds an non-existing sub directory. DOES NOT try to remove
-     * ILLEGAL characters from
-     * <p>
-     *
-     * @param baseDir
-     * @param rawName
-     *            the raw name of the directory. is it NOT guranteed that it
-     *            will/can be named like this. if illegal characters should be
-     *            removed
-     * @return the directory that is guranteed to be NEW and EMPTY.
-     */
-    public static Path createEmptyDirectory(Path baseDir, String rawName) {
-        Reject.ifNull(baseDir, "Base dir is null");
-        Reject.ifBlank(rawName, "Raw name is null");
-
-        String canName = removeInvalidFilenameChars(rawName);
-        Path candidate = baseDir.resolve(canName);
-        int suffix = 2;
-
-        while (Files.exists(candidate)) {
-            candidate = candidate.getParent().resolve(
-                canName + " (" + suffix + ")");
-            suffix++;
-            if (suffix > 1000) {
-                throw new IllegalStateException(
-                    "Unable to find empty directory Tried " + candidate);
-            }
-        }
-
-        try {
-            Files.createDirectories(candidate);
-        } catch (UnsupportedOperationException uoe) {
-            log.info("Could not create directory (unsupported). " + uoe);
-        } catch (FileAlreadyExistsException faee) {
-            log.fine("File already exists. " + faee);
-        } catch (IOException ioe) {
-            log.info("Could not create driectory. " + ioe);
-        }
-
-        return candidate;
-    }
-
-    public static int getNumberOfSiblings(Path base) {
-        return getNumberOfSiblings(base, new Filter<Path>() {
-            @Override
-            public boolean accept(Path entry) {
-                return true;
-            }
-        });
-    }
-
-    public static int getNumberOfSiblings(Path base, Filter<Path> filter) {
-        int i = 0;
-        try (DirectoryStream<Path> files = Files.newDirectoryStream(base,
-            filter)) {
-
-            if (files == null) {
-                return 0;
-            }
-
-            Iterator<Path> it = files.iterator();
-
-            if (it == null) {
-                return 0;
-            }
-
-            while (it.hasNext()) {
-                it.next();
-                i++;
-            }
-        } catch (IOException ioe) {
-            log.warning("Could not count number of siblings. " + ioe);
-            return 0;
-        }
-        return i;
-    }
-
-    public static boolean isEmptyDir(Path path) {
-        return isEmptyDir(path, new Filter<Path>() {
-            @Override
-            public boolean accept(Path entry) {
-                return true;
-            }
-        });
-    }
-
-    public static boolean isEmptyDir(Path path, Filter<Path> filter) {
-        if (path == null) {
-            return false;
-        }
-
-        try (DirectoryStream<Path> files = Files.newDirectoryStream(path,
-            filter)) {
-            if (files == null) {
-                return false;
-            }
-
-            Iterator<Path> it = files.iterator();
-
-            if (it == null) {
-                return false;
-            }
-
-            return !it.hasNext();
-        } catch (IOException ioe) {
-            log.warning("Error checking for empty directory. " + ioe);
-        }
-
-        return false;
-    }
-
-    /**
-     * #1882 Correct solution
-     *
-     * @param f
-     * @return the suggested folder name
-     */
-    public static String getSuggestedFolderName(Path f) {
-        if (f == null) {
-            return null;
-        }
-        if (StringUtils.isNotBlank(f.getFileName().toString())) {
-            return f.getFileName().toString();
-        }
-        return f.toAbsolutePath().toString();
-    }
-
-    /**
-     * PFC-2374 & SYNC-180 Workaround for JNotify on Mac to get the "real" file
-     * name.
-     *
-     * @param rootPath
-     * @param name
-     * @return
-     */
-    public static String getDiskFileName(String rootPath, String name) {
-        if (!OSUtil.isMacOS()) {
-            return name;
-        }
-        Path p = Paths.get(rootPath).relativize(
-            Paths.get(rootPath, name).toAbsolutePath());
-        return p.toString();
-    }
-
-    /**
-     * Copies a file
-     *
-     * @param from
-     * @param to
-     *            if file exists it will be overwritten!
-     * @throws IOException
-     */
-    public static void copyFile(Path from, Path to) throws IOException {
-        if (from == null) {
-            throw new NullPointerException("From file is null");
-        }
-        if (Files.notExists(from)) {
-            throw new IOException("From file does not exists "
-                + from.toAbsolutePath().toString());
-        }
-        if (from.equals(to)) {
-            throw new IOException("cannot copy onto itself");
-        }
-        copyFromStreamToFile(Files.newInputStream(from), to);
-    }
-
-    /**
-     * Copies a file to disk from a stream. Overwrites the target file if exists
-     *
-     * @see #copyFromStreamToFile(InputStream, Path, StreamCallback, int)
-     * @param in
-     *            the input stream
-     * @param to
-     *            the file where the stream should be written in
-     * @throws IOException
-     */
-    public static void copyFromStreamToFile(InputStream in, Path to)
-        throws IOException
-    {
-        copyFromStreamToFile(in, to, null, 0);
-    }
-
-    /**
-     * Copies a file to disk from a stream. Overwrites the target file if
-     * exists. The processe may be observed with a stream callback
-     *
-     * @param in
-     *            the input stream
-     * @param to
-     *            the file wher the stream should be written in
-     * @param callback
-     *            the callback to get information about the process, may be left
-     *            null
-     * @param totalAvailableBytes
-     *            the byte total available
-     * @throws IOException
-     *             any io excetion or the stream read is broken by the callback
-     */
-    public static void copyFromStreamToFile(InputStream in, Path to,
-        StreamCallback callback, int totalAvailableBytes) throws IOException
-    {
-        if (in == null) {
-            throw new NullPointerException("InputStream file is null");
-        }
-        if (to == null) {
-            throw new NullPointerException("To file is null");
-        }
-
-        try {
-            Files.deleteIfExists(to);
-        } catch (IOException ioe) {
-            throw new IOException("Unable to delete old file "
-                + to.toAbsolutePath().toString(), ioe);
-        }
-        if (to.getParent() != null && Files.notExists(to.getParent())) {
-            Files.createDirectories(to.getParent());
-        }
-
-        try {
-            Files.createFile(to);
-        } catch (IOException ioe) {
-            throw new IOException("Unable to create file "
-                + to.toAbsolutePath().toString(), ioe);
-        }
-        if (!Files.isWritable(to)) {
-            throw new IOException("Unable to write to "
-                + to.toAbsolutePath().toString());
-        }
-
-        OutputStream out = new BufferedOutputStream(
-            Files.newOutputStream(to));
-        try {
-            byte[] buffer = new byte[BYTE_CHUNK_SIZE];
-            int read;
-            long position = 0;
-
-            do {
-                read = in.read(buffer);
-                if (read < 0) {
-                    break;
-                }
-                out.write(buffer, 0, read);
-                position += read;
-                if (callback != null) {
-                    // Execute callback
-                    boolean breakStream = callback.streamPositionReached(
-                        position, totalAvailableBytes);
-                    if (breakStream) {
-                        throw new IOException(
-                            "Stream read break requested by callback. "
-                                + callback);
-                    }
-                }
-            } while (read >= 0);
-        } finally {
-            // Close streams
-            try {
-                out.close();
-                in.close();
-            } catch (IOException e) {
-            }
-        }
-    }
-
-    /**
-     * Copy a file using raw file system access using input/output streams.
-     *
-     * @param from
-     * @param to
-     * @throws IOException
-     */
-    public static void rawCopy(Path from, Path to) throws IOException {
-        Reject.ifNull(from, "Source file is null");
-        Reject.ifNull(to, "Target file is null");
-
-        FileSystemProvider outProv = to.getFileSystem().provider();
-        FileSystemProvider inProv = from.getFileSystem().provider();
-
-        try (OutputStream os = outProv.newOutputStream(to);
-            InputStream is = inProv.newInputStream(from)) {
-            int BUFFER_SIZE = 8192;
-            byte[] BUFFER = new byte[BUFFER_SIZE];
-
-            int ret = is.read(BUFFER);
-
-            while (ret != -1) {
-                os.write(BUFFER, 0, ret);
-                ret = is.read(BUFFER);
-            }
-        } catch (IOException ioe) {
-            throw ioe;
-        }
-    }
-
-    public static void rawCopy(InputStream from, OutputStream to)
-        throws IOException
-    {
-        Reject.ifNull(from, "Source is null");
-        Reject.ifNull(to, "Target is null");
-
-        try (InputStream is = from; OutputStream os = to) {
-            int BUFFER_SIZE = 8192;
-            byte[] BUFFER = new byte[BUFFER_SIZE];
-
-            int ret = is.read(BUFFER);
-
-            while (ret != -1) {
-                os.write(BUFFER, 0, ret);
-                ret = is.read(BUFFER);
-            }
-        } catch (IOException ioe) {
-            throw ioe;
-        }
-    }
-
-    /**
-     * A recursive delete of a directory.
-     *
-     * @param file
-     *            directory to delete
-     * @throws IOException
-     */
-
-    public static void recursiveDelete(Path file) throws IOException {
-        recursiveDelete(file, new Filter<Path>() {
-            public boolean accept(Path pathname) {
-                return true;
-            }
-        });
-    }
-
-    /**
-     * A recursive delete of a directory.
-     *
-     * @param file
-     *            directory to delete
-     * @param filter
-     *            accept to delete
-     * @throws IOException
-     */
-
-    public static void recursiveDelete(Path file, Filter<Path> filter)
-        throws IOException
-    {
-        if (file == null) {
-            return;
-        }
-        if (!filter.accept(file)) {
-            return;
-        }
-        if (Files.isDirectory(file)) {
-            try (DirectoryStream<Path> stream = Files.newDirectoryStream(file,
-                filter)) {
-                for (Path path : stream) {
-                    recursiveDelete(path);
-                }
-            } catch (IOException ioe) {
-                throw ioe;
-            }
-        }
-        try {
-            Files.deleteIfExists(file);
-        } catch (IOException ioe) {
-            throw new IOException("Could not delete file "
-                + file.toAbsolutePath(), ioe);
-        }
-    }
-
-    /**
-     * A recursive move of one directory to another.
-     *
-     * @param sourceFile
-     * @param targetFile
-     * @throws IOException
-     */
-    public static void recursiveMove(Path sourceFile, Path targetFile)
-        throws IOException
-    {
-        Reject.ifNull(sourceFile, "Source directory is null");
-        Reject.ifNull(targetFile, "Target directory is null");
-
-        if (Files.notExists(sourceFile)) {
-            // Do nothing.
-            return;
-        }
-        boolean wasHidden = Files.isHidden(sourceFile);
-
-        if (Files.isDirectory(sourceFile) && Files.notExists(targetFile)) {
-            Files.createDirectories(targetFile);
-        }
-
-        if (Files.isDirectory(sourceFile) && Files.isDirectory(targetFile)) {
-            if (isSubdirectory(sourceFile, targetFile)) {
-                // Need to be careful if moving to a subdirectory,
-                // avoid infinite recursion.
-                throw new IOException("Move to a subdirectory not permitted");
-            } else {
-                try (DirectoryStream<Path> stream = Files
-                    .newDirectoryStream(sourceFile)) {
-                    for (Path nextOriginalFile : stream) {
-                        recursiveMove(nextOriginalFile,
-                            targetFile.resolve(nextOriginalFile.getFileName()));
-                    }
-                }
-                // Delete directory after move
-                Files.delete(sourceFile);
-            }
-        } else if (!Files.isDirectory(sourceFile)
-            && !Files.isDirectory(targetFile))
-        {
-            Files.move(sourceFile, targetFile);
-        } else {
-            throw new UnsupportedOperationException(
-                "Can only move directory to directory or file to file: "
-                    + sourceFile.toAbsolutePath().toString() + " --> "
-                    + targetFile.toAbsolutePath().toString());
-        }
-
-        // Hide target if original is hidden.
-        if (wasHidden) {
-            setAttributesOnWindows(targetFile, true, null);
-        }
-    }
-
-    /**
-     * A recursive copy of one directory to another.
-     *
-     * @param sourceFile
-     * @param targetFile
-     * @throws IOException
-     */
-    public static void recursiveCopy(Path sourceFile, Path targetFile)
-        throws IOException
-    {
-        recursiveCopy(sourceFile, targetFile, new Filter<Path>() {
-            public boolean accept(Path pathname) {
-                return true;
-            }
-        });
-    }
-
-    /**
-     * A recursive copy of one directory to another.
-     *
-     * @param sourceFile
-     * @param targetFile
-     * @param filter
-     *            the filter to apply while coping. null if all files should be
-     *            copied.
-     * @throws IOException
-     */
-    public static void recursiveCopy(Path sourceFile, Path targetFile,
-        Filter<Path> filter) throws IOException
-    {
-        Reject.ifNull(sourceFile, "Source directory is null");
-        Reject.ifNull(targetFile, "Target directory is null");
-
-        if (Files.notExists(sourceFile)) {
-            // Do nothing.
-            return;
-        }
-        if (Files.isDirectory(sourceFile) && Files.notExists(targetFile)) {
-            Files.createDirectories(targetFile);
-        }
-        if (Files.isDirectory(sourceFile) && Files.isDirectory(targetFile)) {
-            if (isSubdirectory(sourceFile, targetFile)) {
-                // Need to be careful if copying to a subdirectory,
-                // avoid infinite recursion.
-                throw new IOException("Copy to a subdirectory not permitted");
-            } else {
-                try (DirectoryStream<Path> sourceStream = Files
-                    .newDirectoryStream(sourceFile, filter)) {
-                    for (Path nextOriginalFile : sourceStream) {
-                        // Synthesize target file name.
-                        String lastPart = nextOriginalFile.getFileName()
-                            .toString();
-                        Path nextTargetFile = targetFile.resolve(lastPart);
-                        recursiveCopy(nextOriginalFile, nextTargetFile, filter);
-                    }
-                }
-            }
-        } else if (!Files.isDirectory(sourceFile)
-            && !Files.isDirectory(targetFile) && filter.accept(sourceFile))
-        {
-            copyFile(sourceFile, targetFile);
-        } else {
-            throw new UnsupportedOperationException(
-                "Can only copy directory to directory or file to file: "
-                    + sourceFile.toAbsolutePath().toString() + " --> "
-                    + targetFile.toAbsolutePath().toString());
-        }
-    }
-
-    /**
-     * Creates a recursive mirror of one directory into another. Files in target
-     * that do not exist in source will be deleted.
-     * <p>
-     * Does not mirror last modification dates.
-     *
-     * @param source
-     * @param target
-     * @throws IOException
-     */
-    public static void recursiveMirror(Path source, Path target)
-        throws IOException
-    {
-        recursiveMirror(source, target, new Filter<Path>() {
-            @Override
-            public boolean accept(Path pathname) {
-                return true;
-            }
-        });
-    }
-
-    /**
-     * Creates a recursive mirror of one directory into another. Files in target
-     * that do not exist in source will be deleted.
-     * <p>
-     * Does not mirror last modification dates.
-     *
-     * @param source
-     * @param target
-     * @param filter
-     *            the filter which answers to check
-     * @throws IOException
-     */
-    public static void recursiveMirror(Path source, Path target,
-        Filter<Path> filter) throws IOException
-    {
-        Reject.ifNull(source, "Source directory is null");
-        Reject.ifNull(target, "Target directory is null");
-        Reject.ifNull(filter, "Filter is null");
-
-        if (Files.notExists(source)) {
-            // Do nothing.
-            return;
-        }
-        if (Files.isDirectory(source) && Files.notExists(target)) {
-            Files.createDirectories(target);
-        }
-        if (Files.isDirectory(source) && Files.isDirectory(target)) {
-            if (filter.accept(target) && isSubdirectory(source, target)) {
-                // Need to be careful if copying to a subdirectory,
-                // avoid infinite recursion.
-                throw new IOException("Copy to a subdirectory not permitted");
-            } else {
-
-                Set<String> done = new HashSet<String>();
-                try (DirectoryStream<Path> stream = Files.newDirectoryStream(
-                    source, filter)) {
-                    for (Path entry : stream) {
-                        Path targetDirFile = target
-                            .resolve(entry.getFileName());
-                        recursiveMirror(entry, targetDirFile, filter);
-                        done.add(targetDirFile.getFileName().toString());
-                    }
-                }
-                try (DirectoryStream<Path> stream = Files.newDirectoryStream(
-                    target, filter)) {
-                    for (Path entry : stream) {
-                        if (done.contains(entry.getFileName().toString())) {
-                            continue;
-                        }
-                        if (Files.isRegularFile(entry)) {
-                            try {
-                                Files.delete(entry);
-                            } catch (IOException ioe) {
-                                throw new IOException(
-                                    "Unable to delete file in target directory: "
-                                        + entry.toAbsolutePath() + ". " + ioe);
-                            }
-                        } else if (Files.isDirectory(entry)) {
-                            recursiveDelete(entry);
-                        }
-                    }
-                }
-            }
-        } else if (!Files.isDirectory(source) && !Files.isDirectory(target)
-            && filter.accept(source))
-        {
-            copyFile(source, target);
-            // Preserve modification date.
-            Files
-                .setLastModifiedTime(target, Files.getLastModifiedTime(source));
-        } else {
-            throw new UnsupportedOperationException(
-                "Can only copy directory to directory or file to file: "
-                    + source.toAbsolutePath() + " --> "
-                    + target.toAbsolutePath());
-        }
-    }
-
-    /**
-     * Helper method to perform hashing on a file.
-     *
-     * @param file
-     * @param digest
-     *            the MessageDigest to use, MUST be in initial state - aka
-     *            either newly created or being reseted.
-     * @param listener
-     * @return the result of the hashing, usually size 16.
-     * @throws IOException
-     *             if the file was not found or an error occured while reading.
-     * @throws InterruptedException
-     *             if this thread got interrupted, this can be used to cancel a
-     *             ongoing hashing operation.
-     */
-    public static byte[] digest(Path file, MessageDigest digest,
-        ProgressListener listener) throws IOException, InterruptedException
-    {
-        try (InputStream in = Files.newInputStream(file)) {
-            byte[] buf = new byte[BYTE_CHUNK_SIZE];
-            long size = Files.size(file);
-            long pos = 0;
-            int read;
-            while ((read = in.read(buf)) > 0) {
-                if (Thread.interrupted()) {
-                    throw new InterruptedException();
-                }
-                digest.update(buf, 0, read);
-                pos += read;
-                if (listener != null) {
-                    listener.progressReached(pos * 100.0 / size);
-                }
-            }
-            return digest.digest();
-        }
-    }
-
-    /**
-     * See if 'child' is a subdirectory of 'parent', recursively.
-     *
-     * @param parent
-     * @param targetChild
-     * @return
-     */
-    public static boolean isSubdirectory(Path parent, Path targetChild) {
-        String parentPathString = parent.toAbsolutePath().toString();
-        String childPathString = targetChild.getParent().toAbsolutePath()
-            .toString();
-
-        if (parentPathString == null || childPathString == null) {
-            return false;
-        }
-
-        return childPathString.startsWith(parentPathString);
-    }
-
-    /**
-     * This method builds a real File from a base file (directory) and a
-     * DiskItem relativeName. relativeNames are always unix separators ('/') so
-     * this method ensures that the file is built using the correct underlying
-     * OS separators.
-     *
-     * @param base
-     *            a base directory File
-     * @param relativeName
-     *            the DiskItem relativeName, like bob/dir/sub
-     * @return
-     */
-    public static Path buildFileFromRelativeName(Path base, String relativeName)
-    {
-        Reject.ifNull(base, "Need a base directory");
-        Reject.ifNull(relativeName, "RelativeName required");
-        if (relativeName.indexOf('/') == -1) {
-            return base.resolve(relativeName);
-        } else {
-            String[] parts = relativeName.split("/");
-            Path f = base;
-            for (String part : parts) {
-                f = f.resolve(part);
-            }
-            return f;
-        }
-    }
-
-    /**
-     * @param file
-     * @param directory
-     * @return true if a file in inside a directory.
-     */
-    public static boolean isFileInDirectory(Path file, Path directory) {
-        Reject.ifTrue(file == null || directory == null,
-            "File and directory may not be null");
-
-        Path fileParent = file.getParent();
-        String fileParentPath;
-        if (fileParent == null) {
-            fileParentPath = file.getFileSystem().getSeparator();
-        } else {
-            fileParentPath = fileParent.toAbsolutePath().toString();
-        }
-        String directoryPath = directory.toAbsolutePath().toString();
-
-        if (log.isLoggable(Level.FINER)) {
-            log.finer("File parent: " + fileParentPath);
-            log.finer("Directory: " + directoryPath);
-        }
-        return fileParentPath.startsWith(directoryPath);
-    }
-
-    private static final long MS_31_OCT_2013 = 1383177600000L;
-
-    /**
-     * Set / remove desktop ini in managed folders.
-     *
-     * @param controller
-     * @param directory
-     */
-    public static void maintainDesktopIni(Controller controller, Path directory)
-    {
-        // Only works on Windows
-        // Vista you must log off and on again to see change
-        if (!OSUtil.isWindowsSystem() || OSUtil.isWebStart()) {
-            return;
-        }
-
-        // Safty checks.
-        if (directory == null || Files.notExists(directory)
-            || !Files.isDirectory(directory))
-        {
-            return;
-        }
-
-        // Look for a desktop ini in the folder.
-        Path desktopIniFile = directory.resolve(DESKTOP_INI_FILENAME);
-        boolean iniExists = Files.exists(desktopIniFile);
-        boolean usePfIcon = ConfigurationEntry.USE_PF_ICON
-            .getValueBoolean(controller);
-        // Migration to 8 SP1: Correct older folder icon setup
-        try {
-            if (iniExists
-                && Files.getLastModifiedTime(desktopIniFile).toMillis() < MS_31_OCT_2013)
-            {
-                // PFC-1500 / PFC-2373: Migration
-                try {
-                    Files.delete(desktopIniFile);
-                    iniExists = false;
-                } catch (IOException ioe) {
-                    iniExists = true;
-                }
-            }
-        } catch (IOException ioe) {
-            log.info("Could not access last modification date. " + ioe);
-            return;
-        }
-        if (!iniExists && usePfIcon) {
-            // Need to set up desktop ini.
-            PrintWriter pw = null;
-            try {
-                Path iconFile = findDistributionFile("Folder.ico");
-                if (iconFile == null) {
-                    // Try harder, use EXE file icon
-                    String exeName = controller.getDistribution()
-                        .getBinaryName() + ".exe";
-                    iconFile = findDistributionFile(exeName);
-                }
-
-                if (iconFile == null || Files.notExists(iconFile)) {
-                    return;
-                }
-
-                // Write desktop ini directory
-                pw = new PrintWriter(Files.newOutputStream(directory
-                    .resolve(DESKTOP_INI_FILENAME)));
-                pw.println("[.ShellClassInfo]");
-                pw.println("ConfirmFileOp=0");
-                pw.println("IconFile=" + iconFile.toAbsolutePath());
-                pw.println("IconIndex=0");
-                pw.println("InfoTip="
-                    + Translation.getTranslation("folder.info_tip"));
-                // Required on Win7
-                pw.println("IconResource=" + iconFile.toAbsolutePath() + ",0");
-                pw.println("[ViewState]");
-                pw.println("Mode=");
-                pw.println("Vid=");
-                pw.println("FolderType=Generic");
-                pw.flush();
-
-                // Hide the files
-                setAttributesOnWindows(desktopIniFile, true, true);
-                setAttributesOnWindows(directory, null, true);
-
-                // #2047: Now need to set folder as system for desktop.ini to
-                // work.
-                // makeSystemOnWindows(desktopIniFile);
-            } catch (IOException e) {
-                log.warning("Problem writing Desktop.ini file(s). " + e);
-            } finally {
-                if (pw != null) {
-                    try {
-                        pw.close();
-                    } catch (Exception e) {
-                        // Ignore
-                    }
-                }
-            }
-        } else if (iniExists && !usePfIcon) {
-            // Need to remove desktop ini.
-            try {
-                Files.delete(desktopIniFile);
-                setAttributesOnWindows(directory, null, false);
-            } catch (IOException ioe) {
-                log.info("Could not delete ini file. " + ioe);
-            }
-        }
-    }
-
-    private static Path findDistributionFile(String filename) {
-        Path distroFile = Paths.get(".").toAbsolutePath().resolve(filename);
-        if (Files.notExists(distroFile)) {
-            // Try harder
-            distroFile = WinUtils.getProgramInstallationPath()
-                .resolve(filename);
-
-            if (Files.notExists(distroFile)) {
-                log.fine("Could not find " + distroFile.getFileName() + " at "
-                    + distroFile.getParent().toAbsolutePath());
-                return null;
-            }
-        }
-        return distroFile;
-    }
-
-    /**
-     * Method to remove the desktop ini if it exists
-     *
-     * @param directory
-     */
-    public static void deleteDesktopIni(Path directory) {
-        // Look for a desktop ini in the folder.
-        Path desktopIniFile = directory.resolve(DESKTOP_INI_FILENAME);
-        boolean iniExists = Files.exists(desktopIniFile);
-        if (iniExists) {
-            try {
-                Files.delete(desktopIniFile);
-                setAttributesOnWindows(directory, null, false);
-            } catch (IOException ioe) {
-                log.info("Could not delete ini file. " + ioe);
-            }
-        }
-    }
-
-    /**
-     * Scans a directory and gets full size of all files and count of files.
-     *
-     * @param directory
-     * @return the size in byte of the directory [0] and count of files [1].
-     */
-    public static Long[] calculateDirectorySizeAndCount(Path directory) {
-        return calculateDirectorySizeAndCount0(directory, 0);
-    }
-
-    private static Long[] calculateDirectorySizeAndCount0(Path directory,
-        int depth)
-    {
-
-        // Limit evil recursive symbolic links.
-        if (depth == 100) {
-            return new Long[]{0L, 0L};
-        }
-
-        long sum = 0;
-        long count = 0;
-        try (DirectoryStream<Path> files = Files.newDirectoryStream(directory)) {
-            for (Path file : files) {
-                if (Files.isDirectory(file)) {
-                    Long[] longs = calculateDirectorySizeAndCount0(file,
-                        depth + 1);
-                    sum += longs[0];
-                    count += longs[1];
-                } else {
-                    sum += Files.size(file);
-                    count++;
-                }
-            }
-        } catch (IOException ioe) {
-            return new Long[]{0L, 0L};
-        }
-        return new Long[]{sum, count};
-    }
-
-    /**
-     * Zips the file
-     *
-     * @param file
-     *            the file to zip
-     * @param zipfile
-     *            the zip file
-     * @throws IOException
-     * @throws IllegalArgumentException
-     */
-    public static void zipFile(Path file, Path zipfile) throws IOException {
-        // Check that the directory is a directory, and get its contents
-        if (!Files.isRegularFile(file)) {
-            throw new IllegalArgumentException("Not a file:  " + file);
-        }
-        ZipOutputStream out = new ZipOutputStream(
-            Files.newOutputStream(zipfile));
-        InputStream in = Files.newInputStream(file); // Stream to read file
-        ZipEntry entry = new ZipEntry(file.getFileName().toString()); // Make a
-                                                                      // ZipEntry
-        out.putNextEntry(entry); // Store entry
-        int bytesRead;
-        byte[] buffer = new byte[4096]; // Create a buffer for copying
-        while ((bytesRead = in.read(buffer)) != -1) {
-            out.write(buffer, 0, bytesRead);
-        }
-        in.close();
-        out.close();
-    }
-
-    /**
-     * Removes invalid characters from the filename.
-     *
-     * @param filename
-     * @return
-     */
-    public static String removeInvalidFilenameChars(String filename) {
-        String invalidChars = "/\\:*?\"<>|";
-        for (int i = 0; i < invalidChars.length(); i++) {
-            char c = invalidChars.charAt(i);
-            while (filename.indexOf(c) != -1) {
-                int index = filename.indexOf(c);
-                filename = filename.substring(0, index)
-                    + filename.substring(index + 1, filename.length());
-            }
-        }
-        while (filename.endsWith(".")) {
-            filename = filename.substring(0, filename.length() - 1);
-        }
-        return filename;
-    }
-
-    public static Path removeInvalidFilenameChars(Path path) {
-        if (path.getFileName() == null) {
-            return path;
-        }
-
-        String filename = path.getFileName().toString();
-        String cleared = PathUtils.removeInvalidFilenameChars(filename);
-
-        if (path.getParent() == null) {
-            return Paths.get(cleared);
-        }
-
-        return path.getParent().resolve(cleared);
-    }
-
-    /**
-     * #2467: Encode URL in filename by substituting illegal chars with legal
-     * one.
-     *
-     * @param url
-     * @return
-     */
-    public static String encodeURLinFilename(String url) {
-        url = url.replace("://", "___");
-        url = url.replace("/", "_");
-        url = url.replace(":", "_");
-        return "_s_" + url + '_';
-
-        // url = url.replace("//", "=");
-        // url = url.replace(":", ";");
-        // return "$s$" + url + '$';
-    }
-
-    /**
-     * #2467: Decode URL from filename by substituting chars back.
-     *
-     * @param filename
-     * @return the url
-     */
-    public static String decodeURLFromFilename(String filename) {
-        if (!filename.contains("_s_")) {
-            return null;
-        }
-        int start = filename.indexOf("_s_");
-        int endURL = filename.lastIndexOf("_");
-        if (start < 0 || endURL < 0) {
-            return null;
-        }
-        String url = filename.substring(start + 3, endURL);
-        url = url.replace("___", "://");
-        // GUESS
-        try {
-            new URL(url.replace("_", ":"));
-            url = url.replace("_", ":");
-        } catch (Exception e) {
-            url = url.replace("_", "/");
-        }
-        return url;
-    }
-
-    /**
-     * Copies a given amount of data from one RandomAccessFile to another.
-     *
-     * @param in
-     *            the file to read the data from
-     * @param out
-     *            the file to write the data to
-     * @param n
-     *            the amount of bytes to transfer
-     * @throws IOException
-     *             if an Exception occurred while reading or writing the data
-     */
-    public static void ncopy(RandomAccessFile in, RandomAccessFile out, int n)
-        throws IOException
-    {
-        int w = n;
-        byte[] buf = new byte[BYTE_CHUNK_SIZE];
-        while (w > 0) {
-            int read = in.read(buf);
-            if (read < 0) {
-                throw new EOFException();
-            }
-            out.write(buf, 0, read);
-            w -= read;
-        }
-    }
-
-    /**
-     * Copies a given amount of data from one RandomAccessFile to another.
-     *
-     * @param in
-     *            the inputstream to read the data from
-     * @param out
-     *            the file to write the data to
-     * @param n
-     *            the amount of bytes to transfer
-     * @throws IOException
-     *             if an Exception occurred while reading or writing the data
-     */
-    public static void ncopy(InputStream in, RandomAccessFile out, int n)
-        throws IOException
-    {
-        int w = n;
-        byte[] buf = new byte[BYTE_CHUNK_SIZE];
-        while (w > 0) {
-            int read = in.read(buf);
-            if (read < 0) {
-                throw new EOFException();
-            }
-            out.write(buf, 0, read);
-            w -= read;
-        }
-    }
-
-    public static boolean openFileIfExists(Path file) {
-        if (Files.notExists(file)) {
-            log.fine("File to open does not exist: " + file.toAbsolutePath().toString());
-            return false;
-        }
-
-        return openFile(file);
-    }
-
-    /**
-     * Execute the file.
-     *
-     * @param file
-     * @return true if suceeded. false if not.
-     */
-    public static boolean openFile(Path file) {
-        Reject.ifNull(file, "File is null");
-
-        if (Desktop.isDesktopSupported()) {
-            try {
-                if (OSUtil.isWindowsSystem() && !Files.isDirectory(file)) {
-                    Runtime.getRuntime().exec(
-                        "rundll32 SHELL32.DLL,ShellExec_RunDLL \""
-                            + file.toString() + "\"");
-                } else {
-                    Desktop.getDesktop().open(file.toFile());
-                }
-                return true;
-            } catch (IOException e) {
-                log.warning("Unable to open file " + file + ". " + e);
-                return false;
-            }
-        } else if (OSUtil.isLinux()) {
-            // PFC-2314: Workaround for missing Java Desktop
-            try {
-                Runtime.getRuntime().exec(
-                    "/usr/bin/xdg-open " + file.toUri().toString());
-                return true;
-            } catch (Exception e) {
-                log.warning("Unable to open file " + file + ". " + e);
-                return false;
-            }
-        } else {
-            log.warning("Unable to open file " + file
-                + ". Java Desktop not supported");
-            return false;
-        }
-    }
-
-    /**
-     * Sets file attributes on windows system
-     *
-     * @param file
-     *            the file to change
-     * @param hidden
-     *            true if file should be hidden, false if it should be unhidden,
-     *            null if no change to the hidden status should be done.
-     * @param system
-     *            true if file should be system, false if it should be marked as
-     *            non-system, null if no change to the system status should be
-     *            done.
-     * @return true if succeeded
-     */
-    public static boolean setAttributesOnWindows(Path file, Boolean hidden,
-        Boolean system)
-    {
-        if (!OSUtil.isWindowsSystem() || OSUtil.isWindowsMEorOlder()) {
-            // Not set attributes on non-windows systems or win ME or older
-            return false;
-        }
-        if (hidden == null && system == null) {
-            // No actual change.
-            return true;
-        }
-        try {
-            String s = "attrib ";
-            if (hidden != null) {
-                if (hidden) {
-                    s += '+';
-                } else {
-                    s += '-';
-                }
-                s += 'h';
-                s += ' ';
-            }
-            if (system != null) {
-                if (system) {
-                    s += '+';
-                } else {
-                    s += '-';
-                }
-                s += 's';
-                s += ' ';
-            }
-            s += " \"" + file.toAbsolutePath().toString() + '\"';
-            Process proc = Runtime.getRuntime().exec(s);
-            proc.getOutputStream();
-            proc.waitFor();
-            return true;
-        } catch (IOException e) {
-            log.log(Level.FINER, "IOException", e);
-            return false;
-        } catch (InterruptedException e) {
-            log.log(Level.FINER, "InterruptedException", e);
-            return false;
-        }
-    }
-
-    /**
-     * Do not scan POWERFOLDER_SYSTEM_SUBDIR (".PowerFolder").
-     *
-     * @param file
-     *            Guess what
-     * @param folder
-     *            Guess what
-     * @return true if file scan is allowed
-     */
-    public static boolean isScannable(Path file, Folder folder) {
-        return isScannable(file.toString(), folder);
-    }
-
-    /**
-     * Do not scan POWERFOLDER_SYSTEM_SUBDIR (".PowerFolder").
-     *
-     * @param relOrAbsfilePath
-     *            The relative OR absolute path.
-     * @param folder
-     *            Guess what
-     * @return true if file scan is allowed
-     */
-    public static boolean isScannable(String relOrAbsfilePath, Folder folder) {
-        if (relOrAbsfilePath.endsWith(Constants.ATOMIC_COMMIT_TEMP_TARGET_DIR))
-        {
-            return false;
-        }
-
-        if (relOrAbsfilePath.endsWith("Icon\r")) {
-            return false;
-        }
-
-        if (ConfigurationEntry.ARCHIVE_DIRECTORY_NAME.hasValue(folder
-            .getController()))
-        {
-            String archiveDirText = ConfigurationEntry.ARCHIVE_DIRECTORY_NAME
-                .getValue(folder.getController());
-            archiveDirText = archiveDirText.replace(".", "");
-            archiveDirText = archiveDirText.replace("\\", "");
-            archiveDirText = archiveDirText.replace("/", "");
-
-            if (relOrAbsfilePath.contains(archiveDirText)) {
-                return false;
-            }
-        }
-
-        int firstSystemDir = relOrAbsfilePath
-            .indexOf(Constants.POWERFOLDER_SYSTEM_SUBDIR);
-        if (firstSystemDir < 0) {
-            return true;
-        }
-
-        if (folder.getInfo().isMetaFolder()) {
-            // MetaFolders are in the POWERFOLDER_SYSTEM_SUBDIR of the parent,
-            // like
-            // C:\Users\Harry\PowerFolders\1765X\.PowerFolder\meta\xyz
-            // So look after the '.PowerFolder\meta' part
-            int metaDir = relOrAbsfilePath.indexOf(Constants.METAFOLDER_SUBDIR,
-                firstSystemDir);
-            if (metaDir >= 0) {
-                // File is somewhere in the metaFolder file structure.
-                // Make sure we are not in the metaFolder's system subdir.
-                int secondSystemDir = relOrAbsfilePath.indexOf(
-                    Constants.POWERFOLDER_SYSTEM_SUBDIR, metaDir
-                        + Constants.METAFOLDER_SUBDIR.length());
-                return secondSystemDir < 0;
-            }
-        }
-
-        // In system subdirectory, so do not scan.
-        return false;
-    }
-
-    /**
-     * @param base
-     * @return
-     * @throws IllegalArgumentException
-     */
-    public static boolean hasContents(Path base) {
-        Reject.ifNull(base, "Base is null");
-        Reject.ifFalse(Files.isDirectory(base), "Base is not folder");
-
-        Filter<Path> filter = new Filter<Path>() {
-            @Override
-            public boolean accept(Path entry) {
-                return !entry.getFileName().toString()
-                    .equals(Constants.POWERFOLDER_SYSTEM_SUBDIR);
-            }
-        };
-
-        try (DirectoryStream<Path> contents = Files.newDirectoryStream(base,
-            filter)) {
-
-            if (contents == null) {
-                return false;
-            }
-
-            Iterator<Path> it = contents.iterator();
-
-            if (it == null) {
-                return false;
-            }
-
-            return it.hasNext();
-        } catch (IOException ioe) {
-            log.info("Could not check for content. " + ioe);
-        }
-
-        return false;
-    }
-
-    /**
-     * Does a directory have any files, recursively? This ignores the
-     * .PowerFolder dir.
-     *
-     * @param base
-     * @return
-     * @throws IllegalArgumentException
-     */
-    public static boolean hasFiles(Path base) {
-        Reject.ifNull(base, "Base is null");
-        Reject.ifFalse(Files.isDirectory(base), "Base is not folder");
-        return hasFilesInternal(base, 0);
-    }
-
-    private static boolean hasFilesInternal(Path dir, int depth) {
-        if (depth > 100) {
-            // Smells fishy. Should not be this deep into the structure.
-        }
-        if (dir.getFileName().toString()
-            .equals(Constants.POWERFOLDER_SYSTEM_SUBDIR))
-        {
-            // Don't care about our .PowerFolder files, just the user's stuff.
-            return false;
-        }
-
-        try (DirectoryStream<Path> files = Files.newDirectoryStream(dir)) {
-            for (Path file : files) {
-                if (Files.isDirectory(file)) {
-                    // TODO THIS IS SLOW
-                    if (hasFilesInternal(file, depth + 1)) {
-                        // A subdirectory has a file; we're out of here.
-                        return true;
-                    }
-                } else {
-                    // We got one!
-                    return true;
-                }
-            }
-            // No files here.
-            return false;
-        } catch (IOException ioe) {
-            log.info(ioe.getMessage());
-            return false;
-        }
-    }
-}
-=======
 package de.dal33t.powerfolder.util;
 
 import java.awt.Desktop;
@@ -1491,7 +82,7 @@
 
     /**
      * Check the path if it is a zyncro backend.
-     * 
+     *
      * @param path
      * @return true if path is a zyncro path, false otherwise.
      */
@@ -1570,7 +161,7 @@
      * on until it finds an non-existing sub directory. DOES NOT try to remove
      * ILLEGAL characters from
      * <p>
-     * 
+     *
      * @param baseDir
      * @param rawName
      *            the raw name of the directory. is it NOT guranteed that it
@@ -1680,7 +271,7 @@
 
     /**
      * #1882 Correct solution
-     * 
+     *
      * @param f
      * @return the suggested folder name
      */
@@ -1699,7 +290,7 @@
     /**
      * PFC-2374 & SYNC-180 Workaround for JNotify on Mac to get the "real" file
      * name.
-     * 
+     *
      * @param rootPath
      * @param name
      * @return
@@ -1715,7 +306,7 @@
 
     /**
      * Copies a file
-     * 
+     *
      * @param from
      * @param to
      *            if file exists it will be overwritten!
@@ -1741,7 +332,7 @@
 
     /**
      * Copies a file to disk from a stream. Overwrites the target file if exists
-     * 
+     *
      * @see #copyFromStreamToFile(InputStream, Path, StreamCallback, int)
      * @param in
      *            the input stream
@@ -1758,7 +349,7 @@
     /**
      * Copies a file to disk from a stream. Overwrites the target file if
      * exists. The processe may be observed with a stream callback
-     * 
+     *
      * @param in
      *            the input stream
      * @param to
@@ -1802,8 +393,9 @@
                 + to.toAbsolutePath().toString());
         }
 
-        try (OutputStream out = new BufferedOutputStream(
-            Files.newOutputStream(to))) {
+        OutputStream out = new BufferedOutputStream(
+            Files.newOutputStream(to));
+        try {
             byte[] buffer = new byte[BYTE_CHUNK_SIZE];
             int read;
             long position = 0;
@@ -1829,6 +421,7 @@
         } finally {
             // Close streams
             try {
+                out.close();
                 in.close();
             } catch (IOException e) {
             }
@@ -1837,7 +430,7 @@
 
     /**
      * Copy a file using raw file system access using input/output streams.
-     * 
+     *
      * @param from
      * @param to
      * @throws IOException
@@ -1888,7 +481,7 @@
 
     /**
      * A recursive delete of a directory.
-     * 
+     *
      * @param file
      *            directory to delete
      * @throws IOException
@@ -1904,7 +497,7 @@
 
     /**
      * A recursive delete of a directory.
-     * 
+     *
      * @param file
      *            directory to delete
      * @param filter
@@ -1941,7 +534,7 @@
 
     /**
      * A recursive move of one directory to another.
-     * 
+     *
      * @param sourceFile
      * @param targetFile
      * @throws IOException
@@ -1997,7 +590,7 @@
 
     /**
      * A recursive copy of one directory to another.
-     * 
+     *
      * @param sourceFile
      * @param targetFile
      * @throws IOException
@@ -2014,7 +607,7 @@
 
     /**
      * A recursive copy of one directory to another.
-     * 
+     *
      * @param sourceFile
      * @param targetFile
      * @param filter
@@ -2069,7 +662,7 @@
      * that do not exist in source will be deleted.
      * <p>
      * Does not mirror last modification dates.
-     * 
+     *
      * @param source
      * @param target
      * @throws IOException
@@ -2090,7 +683,7 @@
      * that do not exist in source will be deleted.
      * <p>
      * Does not mirror last modification dates.
-     * 
+     *
      * @param source
      * @param target
      * @param filter
@@ -2165,7 +758,7 @@
 
     /**
      * Helper method to perform hashing on a file.
-     * 
+     *
      * @param file
      * @param digest
      *            the MessageDigest to use, MUST be in initial state - aka
@@ -2202,7 +795,7 @@
 
     /**
      * See if 'child' is a subdirectory of 'parent', recursively.
-     * 
+     *
      * @param parent
      * @param targetChild
      * @return
@@ -2224,7 +817,7 @@
      * DiskItem relativeName. relativeNames are always unix separators ('/') so
      * this method ensures that the file is built using the correct underlying
      * OS separators.
-     * 
+     *
      * @param base
      *            a base directory File
      * @param relativeName
@@ -2276,7 +869,7 @@
 
     /**
      * Set / remove desktop ini in managed folders.
-     * 
+     *
      * @param controller
      * @param directory
      */
@@ -2397,7 +990,7 @@
 
     /**
      * Method to remove the desktop ini if it exists
-     * 
+     *
      * @param directory
      */
     public static void deleteDesktopIni(Path directory) {
@@ -2416,7 +1009,7 @@
 
     /**
      * Scans a directory and gets full size of all files and count of files.
-     * 
+     *
      * @param directory
      * @return the size in byte of the directory [0] and count of files [1].
      */
@@ -2455,7 +1048,7 @@
 
     /**
      * Zips the file
-     * 
+     *
      * @param file
      *            the file to zip
      * @param zipfile
@@ -2485,7 +1078,7 @@
 
     /**
      * Removes invalid characters from the filename.
-     * 
+     *
      * @param filename
      * @return
      */
@@ -2540,7 +1133,7 @@
 
     /**
      * #2467: Decode URL from filename by substituting chars back.
-     * 
+     *
      * @param filename
      * @return the url
      */
@@ -2567,7 +1160,7 @@
 
     /**
      * Copies a given amount of data from one RandomAccessFile to another.
-     * 
+     *
      * @param in
      *            the file to read the data from
      * @param out
@@ -2594,7 +1187,7 @@
 
     /**
      * Copies a given amount of data from one RandomAccessFile to another.
-     * 
+     *
      * @param in
      *            the inputstream to read the data from
      * @param out
@@ -2624,13 +1217,13 @@
             log.fine("File to open does not exist: " + file.toAbsolutePath().toString());
             return false;
         }
-        
+
         return openFile(file);
     }
-    
+
     /**
      * Execute the file.
-     * 
+     *
      * @param file
      * @return true if suceeded. false if not.
      */
@@ -2670,7 +1263,7 @@
 
     /**
      * Sets file attributes on windows system
-     * 
+     *
      * @param file
      *            the file to change
      * @param hidden
@@ -2729,7 +1322,7 @@
 
     /**
      * Do not scan POWERFOLDER_SYSTEM_SUBDIR (".PowerFolder").
-     * 
+     *
      * @param file
      *            Guess what
      * @param folder
@@ -2742,7 +1335,7 @@
 
     /**
      * Do not scan POWERFOLDER_SYSTEM_SUBDIR (".PowerFolder").
-     * 
+     *
      * @param relOrAbsfilePath
      *            The relative OR absolute path.
      * @param folder
@@ -2841,7 +1434,7 @@
     /**
      * Does a directory have any files, recursively? This ignores the
      * .PowerFolder dir.
-     * 
+     *
      * @param base
      * @return
      * @throws IllegalArgumentException
@@ -2883,5 +1476,4 @@
             return false;
         }
     }
-}
->>>>>>> d649e933
+}