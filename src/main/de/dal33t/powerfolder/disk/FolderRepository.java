--- conflicted
+++ resolved
@@ -1829,16 +1829,10 @@
             }
         }
         FolderSettings fs = new FolderSettings(file,
-<<<<<<< HEAD
             SyncProfile.getDefault(getController()),
             ConfigurationEntry.DEFAULT_ARCHIVE_VERSIONS
                 .getValueInt(controller));
-        Folder folder = createFolder0(fi, fs, true);
-=======
-            SyncProfile.AUTOMATIC_SYNCHRONIZATION,
-            ConfigurationEntry.DEFAULT_ARCHIVE_VERSIONS.getValueInt(controller));
         Folder folder = createFolder0(foInfo, fs, true);
->>>>>>> 5576add0
         folder.addDefaultExcludes();
 
         if (client.isBackupByDefault()) {
