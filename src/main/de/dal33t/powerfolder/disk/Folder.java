/*
 * Copyright 2004 - 2008 Christian Sprajc. All rights reserved.
 *
 * This file is part of PowerFolder.
 *
 * PowerFolder is free software: you can redistribute it and/or modify
 * it under the terms of the GNU General Public License as published by
 * the Free Software Foundation.
 *
 * PowerFolder is distributed in the hope that it will be useful,
 * but WITHOUT ANY WARRANTY; without even the implied warranty of
 * MERCHANTABILITY or FITNESS FOR A PARTICULAR PURPOSE.  See the
 * GNU General Public License for more details.
 *
 * You should have received a copy of the GNU General Public License
 * along with PowerFolder. If not, see <http://www.gnu.org/licenses/>.
 *
 * $Id: Folder.java 20999 2013-03-11 13:19:11Z glasgow $
 */
package de.dal33t.powerfolder.disk;

import de.dal33t.powerfolder.*;
import de.dal33t.powerfolder.disk.dao.FileInfoCriteria;
import de.dal33t.powerfolder.disk.dao.FileInfoDAO;
import de.dal33t.powerfolder.disk.dao.FileInfoDAOHashMapImpl;
import de.dal33t.powerfolder.disk.problem.*;
import de.dal33t.powerfolder.disk.problem.Problem;
import de.dal33t.powerfolder.event.*;
import de.dal33t.powerfolder.event.api.DeletedFile;
import de.dal33t.powerfolder.light.*;
import de.dal33t.powerfolder.message.*;
import de.dal33t.powerfolder.security.FolderPermission;
import de.dal33t.powerfolder.task.SendMessageTask;
import de.dal33t.powerfolder.transfer.MetaFolderDataHandler;
import de.dal33t.powerfolder.transfer.TransferPriorities;
import de.dal33t.powerfolder.transfer.TransferPriorities.TransferPriority;
import de.dal33t.powerfolder.util.*;
import de.dal33t.powerfolder.util.compare.FileInfoComparator;
import de.dal33t.powerfolder.util.compare.ReverseComparator;
import de.dal33t.powerfolder.util.logging.LoggingManager;
import de.dal33t.powerfolder.util.os.OSUtil;
import de.dal33t.powerfolder.util.os.Win32.WinUtils;
import de.dal33t.powerfolder.util.pattern.DefaultExcludes;

import java.io.*;
import java.nio.file.*;
import java.nio.file.DirectoryStream.Filter;
import java.nio.file.FileSystem;
import java.nio.file.attribute.FileTime;
import java.nio.file.attribute.PosixFilePermission;
import java.nio.file.attribute.UserPrincipal;
import java.nio.file.attribute.UserPrincipalLookupService;
import java.text.DateFormat;
import java.text.SimpleDateFormat;
import java.util.*;
import java.util.concurrent.ConcurrentHashMap;
import java.util.concurrent.CopyOnWriteArrayList;
import java.util.concurrent.ScheduledFuture;
import java.util.concurrent.TimeUnit;

import static de.dal33t.powerfolder.disk.FolderSettings.PREFIX_V4;


/**
 * The main class representing a folder. Scans for new files automatically.
 *
 * @author <a href="mailto:totmacher@powerfolder.com">Christian Sprajc </a>
 * @version $Revision: 1.114 $
 */
public class Folder extends PFComponent {

    private static final String LAST_SYNC_INFO_FILENAME = "Last_sync";
    public static final String METAFOLDER_MEMBERS = "Members";
    public static final String METAFOLDER_LOCKS_DIR = "locks";
    public static final String FOLDER_STATISTIC = "FolderStatistic";

    private static final int FIVE_MINUTES = 60 * 5;
    //private static final int THIRTY_SECONDS = 30;

    /** The base location of the folder. */
    private Path localBase;

    /**
     * #2056: The directory to commit/mirror the whole folder to when in reaches
     * 100% sync.
     */
    private Path commitDir;

    /**
     * TRAC #1422: The DAO to store the FileInfos in.
     */
    private FileInfoDAO dao;

    /**
     * Date of the last directory scan
     */
    private Date lastScan;

    /**
     * Date of the folder last went to 100% synchronized with another member(s).
     */
    private Date lastSyncDate;

    /**
     * The result state of the last scan
     */
    private ScanResult.ResultState lastScanResultState;

    /**
     * The last time the db was cleaned up.
     */
    private Date lastDBMaintenance;

    /**
     * Access lock to the DB/DAO.
     */
    private final Object dbAccessLock = new Object();

    /** files that should(not) be downloaded in auto download */
    private final DiskItemFilter diskItemFilter;

    /**
     * Stores the priorities for downloading of the files in this folder.
     */
    private final TransferPriorities transferPriorities;

    /**
     * TODO THIS IS A HACK. Make it finer. Lock for scan / accessing the actual
     * files
     */
    private final Object scanLock = new Object();

    /** All members of this folder. Key == Value. Use Map for concurrency. */
    private final Map<Member, Member> members;

    /**
     * the folder info, contains important information about
     * id/hash/name/filescount
     */
    private final FolderInfo currentInfo;

    /**
     * Folders sync profile Always access using getSyncProfile (#76 - preview
     * mode)
     */
    private SyncProfile syncProfile;

    /**
     * The entry id in config file. Usually MD5(random ID, folderID or a
     * meaningful unique name, e.g. Desktop).
     */
    private String configEntryId;

    /**
     * Flag indicating that folder has a set of own know files will be true
     * after first scan ever
     */
    private volatile boolean hasOwnDatabase;

    /** Flag indicating */
    private volatile boolean shutdown;

    /**
     * Indicates, that the scan of the local filesystem was forced
     */
    private boolean scanForced;

    /**
     * Flag indicating that the setting (e.g. folder db) have changed but not
     * been persisted.
     */
    private volatile boolean dirty;

    /**
     * The FileInfos that have problems inlcuding the desciptions of the
     * problems. DISABLED
     */
    // private Map<FileInfo, List<FilenameProblem>> problemFiles;
    /** The statistic for this folder */
    private final FolderStatistic statistic;

    private volatile FileArchiver archiver;

    /**
     * TRAC #711: Automatic change detection by watching the filesystem.
     */
    private FolderWatcher watcher;

    private final FolderListener folderListenerSupport;
    private final FolderMembershipListener folderMembershipListenerSupport;

    /**
     * True if the base dir is inaccessible.
     */
    private boolean deviceDisconnected;

    /**
     * #1538: Script that gets executed after a download has been completed
     * successfully.
     */
    private String downloadScript;

    private final ProblemListener problemListenerSupport;

    private final List<Problem> problems;

    /** True if patterns should be synchronized with others */
    private boolean syncPatterns;

    /**
     * The number of seconds the folder is allowed to be out of sync. If it is
     * longer out of sync it produces an {@link UnsynchronizedFolderProblem}.
     */
    private int syncWarnSeconds;
    private Persister persister;
    private ScheduledFuture<?> persisterFuture;

    /**
     * PFS-1994: Mark this folder as a folder which has been moved.
     */
    private boolean isMovedFolder;

    /**
     * Constructor for folder.
     *
     * @param controller
     * @param fInfo
     * @param folderSettings
     * @throws FolderException
     */
    Folder(Controller controller, FolderInfo fInfo,
        FolderSettings folderSettings)
    {
        super(controller);

        Reject.ifNull(folderSettings.getSyncProfile(), "Sync profile is null");

        currentInfo = new FolderInfo(fInfo.getName(), fInfo.id).intern();

        // Create listener support
        folderListenerSupport = ListenerSupportFactory
            .createListenerSupport(FolderListener.class);
        folderMembershipListenerSupport = ListenerSupportFactory
            .createListenerSupport(FolderMembershipListener.class);
        problemListenerSupport = ListenerSupportFactory
            .createListenerSupport(ProblemListener.class);

        // Not until first scan or db load
        hasOwnDatabase = false;
        dirty = false;
        problems = new CopyOnWriteArrayList<>();

        Path localBaseDir = folderSettings.getLocalBaseDir();

        if (localBaseDir.isAbsolute()) {

            // PFS-1994: Start: Encrypted storage.
            boolean isEncrypted = EncryptedFileSystemUtils.isCryptoInstance(localBaseDir)
                    || EncryptedFileSystemUtils.endsWithEncryptionSuffix(localBaseDir.toString());

            if (isEncrypted) {
                try {
                    localBase = EncryptedFileSystemUtils.getEncryptedFileSystem(getController(), localBaseDir);
                } catch (IOException e) {
                    logSevere("Could not initialize CryptoFileSystem for folder " + fInfo.getName() +
                            " with localbase " + localBaseDir + " " + e);
                    throw new IllegalStateException("Could not initialize CryptoFileSystem for folder "
                            + fInfo.getName() + " with localBase " + localBaseDir + " ", e);
                } catch (RuntimeException e) {
                    logSevere("Could not initialize CryptoFileSystem for folder " + fInfo.getName() +
                            " with localBase " + localBaseDir + " " + e);
                    throw new IllegalStateException("Could not initialize CryptoFileSystem for folder "
                            + fInfo.getName() + " with localBase " + localBaseDir + " ", e);
                }
            } else {
                localBase = localBaseDir;
            }
            // PFS-1994: End: Encrypted storage.

        } else {
            localBase = getController().getFolderRepository()
                .getFoldersBasedir()
                .resolve(localBaseDir);

            logFine("Original path: " + localBaseDir
                + ". Choosen relative path: " + localBase);
        }

        if (Files.notExists(localBase)) {
            try {
                Files.createDirectories(localBase);
            } catch (IOException ioe) {
                // Ignore.
            }
        }

        Reject.ifTrue(localBase.equals(getController().getFolderRepository()
            .getFoldersBasedir()),
            "Folder cannot be located at base directory for all folders");

        // PFS-2319 / PFS-2227
        if (!EncryptedFileSystemUtils.isCryptoInstance(localBase)) {
            String filename = localBase.getFileName().toString();
            if (filename.equals(Constants.FOLDER_ENCRYPTED_CONTAINER_ROOT_DIR.substring(1)) ||
                    localBase.toString().equals(Constants.FOLDER_ENCRYPTED_CONTAINER_ROOT_DIR)) {
                logSevere("Could not initialize CryptoFileSystem for folder " + fInfo.getName() +
                        " with PHYSICAL localBase " + localBaseDir);
                throw new IllegalStateException("localBase of encrypted folder " + fInfo.getName() + " invalid!");
            }
        }

        if (folderSettings.getCommitDir() != null) {
            if (folderSettings.getCommitDir().isAbsolute()) {
                commitDir = folderSettings.getCommitDir();
            } else {
                commitDir = getController().getFolderRepository()
                    .getFoldersBasedir()
                    .resolve(folderSettings.getCommitDir());
            }
        }
        syncProfile = folderSettings.getSyncProfile();
        downloadScript = folderSettings.getDownloadScript();
        syncPatterns = folderSettings.isSyncPatterns();
        syncWarnSeconds = folderSettings.getSyncWarnSeconds();
        configEntryId = folderSettings.getConfigEntryId();

        // Check base dir
        try {
            checkBaseDir(false);
            logFine("Opened " + toString() + "/" + getId() + " at '"
                + localBase.toAbsolutePath() + '\'');
        } catch (FolderException e) {
            if (currentInfo.isMetaFolder()) {
                logFine("Unable to open " + toString() + "/" + getId() + " at '"
                    + localBase.toAbsolutePath()
                    + "'. Local base directory is inaccessable. " + e);
            } else {
                logWarning("Unable to open " + toString() + "/" + getId() + " at '"
                    + localBase.toAbsolutePath()
                    + "'. Local base directory is inaccessable. " + e);
            }
            deviceDisconnected = true;
        }

        Filter<Path> allExceptSystemDirFilter = pathname -> !isSystemSubDir(pathname);

        if (!deviceDisconnected
            && PathUtils.isEmptyDir(localBase, allExceptSystemDirFilter))
        {
            // Empty folder... no scan required for database
            hasOwnDatabase = true;
        }

        transferPriorities = new TransferPriorities();

        diskItemFilter = new DiskItemFilter();

        // Initialize the DAO
        initFileInfoDAO();
        checkIfDeviceDisconnected();

        members = new ConcurrentHashMap<Member, Member>();

        // Load folder database, ignore patterns and other metadata stuff.
        loadMetadata();

        // PFS-457: Start
        List<String> oldPatterns = diskItemFilter.getPatterns();
        if (StringUtils.isNotBlank(folderSettings.getExcludes())) {
            String separator = folderSettings.getExcludes().contains(",")
                ? ","
                : ";";
            String[] excludes = folderSettings.getExcludes().split(separator);
            for (String pattern : excludes) {
                if (StringUtils.isNotBlank(pattern)) {
                    // Don't use Folder#addPattern(String). We don't want to
                    // persist yet.
                    diskItemFilter.addPattern(pattern);
                }
            }
        }
        // PFS-457: End

        // put myself in membership
        members.put(controller.getMySelf(), controller.getMySelf());

        // Stats
        statistic = new FolderStatistic(this);

        // Check desktop ini in Windows environments
        if (!currentInfo.isMetaFolder()) {
            PathUtils.maintainDesktopIni(getController(), localBase);
        }

        // Force the next time scan.
        recommendScanOnNextMaintenance();

        if (isFine()) {
            if (hasOwnDatabase) {
                logFiner("Has own database (" + getName() + ")? "
                    + hasOwnDatabase);
            } else {
                logFine("Has own database (" + getName() + ")? "
                    + hasOwnDatabase);
            }
        }
        if (hasOwnDatabase) {
            // Write filelist
            writeFilelist(getMySelf());
        }

        persister = new Persister();
        persisterFuture = getController().scheduleAndRepeat(
            persister,
            1000L,
            1000L * ConfigurationEntry.FOLDER_DB_PERSIST_TIME
                .getValueInt(getController()));

        archiver = ArchiveMode.FULL_BACKUP.getInstance(this);
        archiver.setVersionsPerFile(folderSettings.getVersions());

        watcher = new FolderWatcher(this);
        
        // PFS-457: Make sure the new patterns are broadcasted
        List<String> newPatterns = diskItemFilter.getPatterns();
        if (!newPatterns.equals(oldPatterns)) {
            triggerPersist();
        }

        // PFS-2227:
        Path file = getSystemSubDir().resolve(Folder.FOLDER_STATISTIC);
        if (Files.notExists(file)) {
            statistic.calculate0();
        }

    }

    public void addProblemListener(ProblemListener l) {
        Reject.ifNull(l, "Listener is null");
        ListenerSupportFactory.addListener(problemListenerSupport, l);
    }

    public void removeProblemListener(ProblemListener l) {
        Reject.ifNull(l, "Listener is null");
        ListenerSupportFactory.removeListener(problemListenerSupport, l);
    }

    /**
     * Add a problem to the list of problems.
     *
     * @param problem
     */
    public void addProblem(Problem problem) {
        if (problems.contains(problem)) {
            return;
        }
        problems.add(problem);
        problemListenerSupport.problemAdded(problem);
        // FIXME: HACK (tm)
        if (!getController().isShuttingDown()) {
            getController().setPaused(getController().isPaused());
        }
        logFiner("Added problem");
    }

    /**
     * Remove a problem from the list of known problems.
     *
     * @param problem
     */
    public void removeProblem(Problem problem) {
        boolean removed = problems.remove(problem);
        if (removed) {
            problemListenerSupport.problemRemoved(problem);
        } else if (isFine()) {
            logFine("Problem was not removed: " + problem);
        }
    }

    /**
     * Remove all problems from the list of known problems.
     */
    public void removeAllProblems() {
        List<Problem> list = new ArrayList<Problem>();
        list.addAll(problems);
        problems.clear();
        for (Problem problem : list) {
            problemListenerSupport.problemRemoved(problem);
        }
    }

    /**
     * @return Count problems in folder?
     */
    public int countProblems() {
        return problems.size();
    }

    /**
     * @return unmodifyable list of problems.
     */
    public List<Problem> getProblems() {
        return Collections.unmodifiableList(problems);
    }

    public void setArchiveVersions(int versions) {
        int oldVersions = archiver.getVersionsPerFile();
        if (oldVersions == versions) {
            return;
        }
        archiver.setVersionsPerFile(versions);
        String syncProfKey = PREFIX_V4 + configEntryId
            + FolderSettings.VERSIONS;
        getController().getConfig().put(syncProfKey, String.valueOf(versions));
        getController().saveConfig();
        fireArchiveSettingsChanged();
    }

    /**
     * @return the FileArchiver used
     */
    public FileArchiver getFileArchiver() {
        return archiver;
    }

    /**
     * @return the watcher of this folder.
     */
    public FolderWatcher getFolderWatcher() {
        return watcher;
    }

    /**
     * Commits the scan results into the internal file database. Changes get
     * broadcasted to other members if necessary.
     *
     * @param scanResult
     *            the scanresult to commit.
     * @param ignoreLocalMassDeletions
     *            bypass the local mass delete checks.
     */
    private void commitScanResult(ScanResult scanResult,
        boolean ignoreLocalMassDeletions)
    {
        if (shutdown) {
            logFine(getName() + ": Already shutdown: Not commitScanResult: " + scanResult);
            return;
        }

        // See if everything has been deleted.
        if (!ignoreLocalMassDeletions
            && getKnownItemCount() > 0
            && !scanResult.getDeletedFiles().isEmpty()
            && ConfigurationEntry.MASS_DELETE_PROTECTION
                .getValueBoolean(getController()) && !isRevertLocalChanges())
        {

            // Advise controller of the carnage.
            for (FileInfo info : scanResult.getDeletedFiles()) {
                getController().localMassDeletionDetected(
                    new LocalMassDeletionEvent(this, info));
            }

            return;

        }

        synchronized (scanLock) {
            synchronized (dbAccessLock) {
                // new files
                if (isFiner()) {
                    logFiner("Adding " + scanResult.getNewFiles().size()
                        + " to directory");
                }

                // New files
                store(getMySelf(), scanResult.newFiles);
                // deleted files
                store(getMySelf(), scanResult.deletedFiles);
                // restored files
                store(getMySelf(), scanResult.restoredFiles);
                // changed files
                store(getMySelf(), scanResult.changedFiles);
            }
        }

        hasOwnDatabase = true;

        if (isInfo() || isFine()) {
            String msg = getLocalizedName() + ": Scanned " + scanResult.getTotalFilesCount() + " total, "
                + scanResult.getChangedFiles().size() + " changed, "
                + scanResult.getNewFiles().size() + " new, "
                + scanResult.getRestoredFiles().size() + " restored, "
                + scanResult.getDeletedFiles().size() + " removed, "
                + scanResult.getProblemFiles().size() + " problems";
            if (scanResult.isChangeDetected() && !currentInfo.isMetaFolder()) {
                logInfo(msg);
            } else {
                logFine(msg);
            }
        }

        // Fire scan result
        fireScanResultCommited(scanResult);

        if (scanResult.isChangeDetected()) {
            // Check for identical files
            findSameFilesOnRemote();
            setDBDirty();
            // broadcast changes on folder
            broadcastFolderChanges(scanResult);

            // PFC-1962: Start
            if (!currentInfo.isMetaFolder()) {
                try {
                    Locking locking = getController().getFolderRepository()
                        .getLocking();
                    for (FileInfo fInfo : scanResult.newFiles) {
                        locking.handlePotentialLockfile(fInfo);
                    }
                    for (FileInfo fInfo : scanResult.deletedFiles) {
                        locking.handlePotentialLockfile(fInfo);
                    }
                    for (FileInfo fInfo : scanResult.restoredFiles) {
                        locking.handlePotentialLockfile(fInfo);
                    }
                    for (FileInfo fInfo : scanResult.changedFiles) {
                        locking.handlePotentialLockfile(fInfo);
                    }
                } catch (RuntimeException e) {
                    logWarning(
                        "Unable to automatically lock/unlock office files in: "
                            + this + ". " + e, e);
                }
            }
            // PFC-1962: End
        }

        if (isFiner()) {
            logFiner("commitScanResult DONE");
        }
    }

    public boolean hasOwnDatabase() {
        return hasOwnDatabase;
    }

    public DiskItemFilter getDiskItemFilter() {
        return diskItemFilter;
    }

    /**
     * Convenience method to add a pattern if it does not exist.
     *
     * @param pattern
     */
    public void addPattern(String pattern) {
        diskItemFilter.addPattern(pattern);
        triggerPersist();
    }

    /**
     * Convenience method to remove a pattern.
     *
     * @param pattern
     */
    public void removePattern(String pattern) {
        diskItemFilter.removePattern(pattern);
        triggerPersist();
    }

    /**
     * Retrieves the transferpriorities for file in this folder.
     *
     * @return the associated TransferPriorities object
     */
    public TransferPriorities getTransferPriorities() {
        return transferPriorities;
    }

    public ScanResult.ResultState getLastScanResultState() {
        return lastScanResultState;
    }

    /**
     * Checks if the basedir is valid.<br/>
     * That is:<br />
     * <ul>
     * <li>Does the base directory exist</li>
     * <li>Is it a directory</li>
     * <li>(On OS X and Linux) Is the base directory a subdir of "/Volumes"</li>
     * <li>Is the base directory different from the folders base dir</li>
     * </ul>
     *
     * @param quiet
     *            If {@code true} is passed log a severe message, if the
     *            folder's base dir is not a directory.
     * @throws FolderException
     *             if base dir is not ok
     */
    private void checkBaseDir(boolean quiet) throws FolderException {
        // Basic checks
        if (Files.notExists(localBase)) {
            // TRAC #1249
            if ((OSUtil.isMacOS() || OSUtil.isLinux())
                    && localBase.toAbsolutePath().toString().toLowerCase()
                    .startsWith("/volumes")) {
                throw new FolderException(currentInfo,
                        "Unmounted volume not available at "
                                + localBase.toAbsolutePath());
            }
            // #2329
            throw new FolderException(currentInfo,
                    "Local base dir not available " + localBase.toAbsolutePath());
        } else if (!Files.isDirectory(localBase)) {
            if (!quiet) {
                logSevere(" not able to create folder(" + getName()
                    + "), (sub) dir (" + localBase + ") is no dir");
            }
            throw new FolderException(currentInfo, Translation.get(
                "foldercreate.error.unable_to_open",
                localBase.toAbsolutePath().toString()));
        }

        // Complex checks
        FolderRepository repo = getController().getFolderRepository();
        if (repo.getFoldersBasedir().equals(localBase)) {
            throw new FolderException(currentInfo, Translation.get(
                "foldercreate.error.it_is_base_dir",
                localBase.toAbsolutePath().toString()));
        }
    }

    /*
     * Local disk/folder management
     */

    /**
     * Scans a downloaded file, renames tempfile to real name moves possible
     * existing file to file archive.
     *
     * @param fInfo
     * @param tempFile
     * @return true if the download could be completed and the file got scanned.
     *         false if any problem happend.
     */
    public boolean scanDownloadFile(FileInfo fInfo, Path tempFile) {
        if (shutdown) {
            logFine(getName() + ": Already shutdown: Not scanDownloadFile: " + fInfo.toDetailString() + " from " + tempFile);
            return false;
        }
        UserPrincipal fileOwner = null;
        try {
            watcher.addIgnoreFile(fInfo);

            // PFS-981: Start
            if (Feature.NTFS_PRESERVE_FILE_OWNER.isEnabled())
            {
                Path diskFile = fInfo.getDiskFile(getController()
                    .getFolderRepository());
                if (diskFile != null) {
                    try {
                        fileOwner = Files.getOwner(diskFile);
                    } catch (IOException e) {
                        logFine("Unable to retrieve owner from file: "
                            + diskFile, e);
                    }
                }
            }
            // PFS-981: End

            return scanDownloadFile0(fInfo, tempFile);
        } finally {

            // PFS-981: Start
            if (fileOwner != null) {
                Path diskFile = fInfo.getDiskFile(getController()
                    .getFolderRepository());
                if (diskFile != null) {
                    try {
                        Files.setOwner(diskFile, fileOwner);
                    } catch (IOException e) {
                        logFine("Unable to set owner of file: " + diskFile
                            + " to " + fileOwner, e);
                    }
                }
            }
            // PFS-981: End

            watcher.removeIgnoreFile(fInfo);
        }
    }

    private boolean scanDownloadFile0(FileInfo fInfo, Path tempFile) {
        // FIXME What happens if the file was locally modified before the
        // download finished? There should be a check here if the current local
        // version differs from the version when the download began. In that
        // case a conflict has to be raised!

        // rename file
        Path targetFile = fInfo.getDiskFile(getController()
            .getFolderRepository());

        if (Files.notExists(targetFile.getParent())) {
            try {
                Files.createDirectories(targetFile.getParent());
            }
            catch (IOException ioe) {
                // Ignore.
            }
        }
        if (!Files.isDirectory(targetFile.getParent())) {
            boolean ok = false;
            // Hack to solve the rarely occurring 0 byte directory files

            try (DirectoryStream<Path> stream = Files.newDirectoryStream(targetFile)) {
                Iterator<Path> dirContent = stream.iterator();

                if (Files.isRegularFile(targetFile.getParent())
                    && !dirContent.hasNext())
                {
                    Files.delete(targetFile.getParent());
                    Files.createDirectories(targetFile.getParent());
                    ok = true;
                }
            } catch (IOException ioe) {
                ok = false;
            }

            if (!ok) {
                logWarning("Unable to scan downloaded file. Parent dir is not a directory: "
                    + targetFile + ". " + fInfo.toDetailString());
                return false;
            }
        }

        synchronized (scanLock) {
            // Prepare last modification date of tempfile.
            try {
                Files.setLastModifiedTime(tempFile,
                    FileTime.fromMillis(fInfo.getModifiedDate().getTime()));
            } catch (IOException ioe) {
                // PFS-1794: Happens (3173x): Tempfile/Download already
                // handled and moved by a different server.
                if (isWarning() && !fInfo.inSyncWithDisk(targetFile)) {
                    logWarning(
                        "Failed to set modified date on tempfile " + tempFile
                            + " to " + fInfo.getModifiedDate() + ": " + ioe);
                } else if (isFine()) {
                    logFine(
                        "Failed to set modified date on tempfile " + tempFile
                            + " to " + fInfo.getModifiedDate() + ": " + ioe);
                }
                return false;
            }

            if (Files.exists(targetFile)) {
                // if file was a "newer file" the file already exists here
                // Using local var because of possible race condition!!
                FileArchiver arch = archiver;
                if (arch != null) {
                    try {
                        FileInfo oldLocalFileInfo = fInfo
                            .getLocalFileInfo(getController()
                                .getFolderRepository());
                        if (oldLocalFileInfo != null) {
                            arch.archive(oldLocalFileInfo, targetFile, false);

                            if (!currentInfo.isMetaFolder()
                                && ConfigurationEntry.CONFLICT_DETECTION
                                    .getValueBoolean(getController()))
                            {
                                try {
                                    doSimpleConflictDetection(fInfo,
                                        oldLocalFileInfo);
                                } catch (Exception e) {
                                    logSevere("Problem withe conflict detection. "
                                        + e);
                                }
                            }
                        }
                    } catch (IOException e) {
                        // Same behavior as below, on failure drop out
                        // TODO Maybe raise folder-problem....
                        // PFS-1794: Does happen 5x
                        if (isWarning() && !fInfo.inSyncWithDisk(targetFile)) {
                            logWarning("Unable to archive old file "
                                + targetFile + ". " + e);
                        } else if (isFine()) {
                            logFine("Unable to archive old file " + targetFile
                                + ". " + e);
                        }
                        return false;
                    }
                }
                // PFS-1794: Don't delete, let move/copy replace target file
                // try {
                // Files.deleteIfExists(targetFile);
                // } catch (IOException ioe) {
                // PFS-1794: DOES NOT HAPPEN
                // logWarning("Unable to scan downloaded file. Was not able to
                // move old file to file archive "
                // + targetFile.toAbsolutePath()
                // + ". "
                // + fInfo.toDetailString());
                // return false;
                // }
            }

            if (!ConfigurationEntry.FOLDER_COPY_AFTER_TRANSFER
                .getValueBoolean(getController())) {
                try {
                    // PFS-1794: Replace existing target file atomically.
                    Files.move(tempFile, targetFile,
                        StandardCopyOption.REPLACE_EXISTING);

                    // Start: PFS-2427: Setting POSIX file permissions after sync if the client runs on a WDNAS device.
                    if (ConfigurationEntry.WDNAS_CLIENT.getValueBoolean(getController())) {

                        //using PosixFilePermission to set file permissions 777
                        Set<PosixFilePermission> perms = new HashSet<>();
                        //add owners permission
                        perms.add(PosixFilePermission.OWNER_READ);
                        perms.add(PosixFilePermission.OWNER_WRITE);
                        perms.add(PosixFilePermission.OWNER_EXECUTE);
                        //add group permissions
                        perms.add(PosixFilePermission.GROUP_READ);
                        perms.add(PosixFilePermission.GROUP_WRITE);
                        perms.add(PosixFilePermission.GROUP_EXECUTE);
                        //add others permissions
                        perms.add(PosixFilePermission.OTHERS_READ);
                        perms.add(PosixFilePermission.OTHERS_WRITE);
                        perms.add(PosixFilePermission.OTHERS_EXECUTE);

<<<<<<< HEAD
                        Files.setPosixFilePermissions(targetFile.getParent(), perms);
=======
>>>>>>> aa2c183e
                        Files.setPosixFilePermissions(targetFile, perms);

                        logInfo("Successfully set POSIX file permissions on file " + targetFile);
                    }
                    // End: PFS-2427
                } catch (IOException ioe) {
                    // PFS-1794: Does happen 530x
                    logWarning("Was not able to move tempfile "
                        + tempFile.toAbsolutePath() + " to "
                        + targetFile.toAbsolutePath() + ". "
                        + fInfo.toDetailString() + ". " + ioe);
                    return false;
                }
            } else {
                try {
                    // PFS-1794: Replace existing target file atomically.
                    Files.copy(tempFile, targetFile,
                        StandardCopyOption.REPLACE_EXISTING);
                } catch (IOException e) {
                    // PFS-1794: Does happen 525x
                    logWarning("Unable to store completed download "
                        + targetFile.toAbsolutePath() + ". " + e.getMessage()
                        + ". " + fInfo.toDetailString() + ". " + e);
                    logFiner(e);
                    return false;
                }

                // Set modified date of remote and POSIX file permissions if necessary
                try {
                    Files.setLastModifiedTime(targetFile,
                        FileTime.fromMillis(fInfo.getModifiedDate().getTime()));
                } catch (IOException e) {
                    // PFS-1794: DOES NOT happen
                    logWarning("Failed to set modified date on targetfile "
                        + targetFile + " to " + fInfo.getModifiedDate() + ". "
                        + e);
                    return false;
                }

                try {
                    Files.deleteIfExists(tempFile);
                } catch (IOException e) {
                    // PFS-1794: DOES NOT happen
                    logWarning(
                        "Unable to remove temp file: " + tempFile + ". " + e);
                }
            }

            synchronized (dbAccessLock) {
                // Update internal database
                store(getMySelf(), correctFolderInfo(fInfo));
                fileChanged(fInfo);
            }
        }
        return true;
    }

    private FileInfo doSimpleConflictDetection(FileInfo fInfo,
        FileInfo oldLocalFileInfo)
    {
        boolean conflict = oldLocalFileInfo.getVersion() == fInfo.getVersion()
            && fInfo.isNewerThan(oldLocalFileInfo)
            && (oldLocalFileInfo.getVersion() + fInfo.getVersion() != 0);
        conflict |= oldLocalFileInfo.getVersion() <= fInfo.getVersion()
            && DateUtil.isNewerFileDateCrossPlattform(
                oldLocalFileInfo.getModifiedDate(), fInfo.getModifiedDate());

        // PFS-1329
        if (oldLocalFileInfo.getSize() == 0) {
            return null;
        }

        if (conflict) {
            // PFC-2666: Workaround
            if ("eml".equalsIgnoreCase(fInfo.getExtension())) {
                return null;
            }
            logWarning("Conflict detected on file " + fInfo.toDetailString()
                + ". old: " + oldLocalFileInfo.toDetailString());
            // Really basic raw conflict detection.
            addProblem(new FileConflictProblem(fInfo));
        }
        return null;
    }

    /**
     * Scans the local directory for new files. Be carefull! This method is not
     * Thread safe. In most cases you want to use
     * recommendScanOnNextMaintenance() followed by maintain().
     *
     * @return if the local files where scanned
     */
    public boolean scanLocalFiles() {
        return scanLocalFiles(false);
    }

    /**
     * Scans the local directory for new files. Be careful! This method is not
     * Thread safe. In most cases you want to use
     * recommendScanOnNextMaintenance() followed by maintain().
     *
     * @param ignoreLocalMassDeletion
     *            bypass the local mass delete checks.
     * @return if the local files where scanned
     */
    public boolean scanLocalFiles(boolean ignoreLocalMassDeletion) {
        if (shutdown) {
            logFine(getName() + ": Already shutdown: Not scanLocalFiles");
            return false;
        }
        checkIfDeviceDisconnected();
        ScanResult result;
        FolderScanner scanner = getController().getFolderRepository()
            .getFolderScanner();
        // Acquire the folder wait
        boolean scannerBusy;
        do {
            synchronized (scanLock) {
                result = scanner.scanFolder(this);
            }
            scannerBusy = ScanResult.ResultState.BUSY == result
                .getResultState();
            if (scannerBusy) {
                logFine("Folder scanner is busy, waiting...");
                try {
                    Thread.sleep(50);
                } catch (InterruptedException e) {
                    logFiner(e);
                    return false;
                }
            }
        } while (scannerBusy);

        if (checkIfDeviceDisconnected()) {
            if (isFiner()) {
                logFiner("Device disconnected while scanning folder: "
                    + localBase);
            }
            return false;
        }

        try {
            if (!shutdown && result.getResultState() == ScanResult.ResultState.SCANNED) {

                // Push any file problems into the Folder's problems.
                Map<FileInfo, List<Problem>> filenameProblems = result
                    .getProblemFiles();
                for (Map.Entry<FileInfo, List<Problem>> fileInfoListEntry : filenameProblems
                    .entrySet())
                {
                    for (Problem problem : fileInfoListEntry.getValue()) {
                        addProblem(problem);
                    }
                }
                commitScanResult(result, ignoreLocalMassDeletion);
                lastScan = new Date();
                return true;
            }
            // scan aborted, hardware broken, mass local delete?
            return false;
        } finally {
            lastScanResultState = result.getResultState();
            checkLastSyncDate();
        }
    }

    /**
     * @return true if a scan in the background is required of the folder
     */
    private boolean autoScanRequired() {
        if (syncProfile.isManualSync()
                || EncryptedFileSystemUtils.isCryptoInstance(localBase)
                || EncryptedFileSystemUtils.endsWithEncryptionSuffix(localBase.toString())) {
            return false;
        }
        Date wasLastScan = lastScan;
        if (wasLastScan == null) {
            return true;
        }
        if (syncProfile.isInstantSync()) {
            long secondsSinceLastSync = (System.currentTimeMillis() - wasLastScan
                .getTime()) / 1000;

            int items = getKnownItemCount();
            // Dynamically adapt fallback scan time.
            // The less files we have, the faster we scan.
            // 0 files = every minute (MIN)
            // 10.000 files = every minute
            // 50.000 files = every 5 minutes (MAX)
            // 130.000 files = every 5 minutes (MAX)
            // If folder watch is not supported filesystem is scanned every minute
            int frequency = (int) (6L * items / 1000L);
            int setFrequency = syncProfile.getSecondsBetweenScans();
            if (setFrequency < 0) {
                // No scanning supported
                return false;
            }

            // Min
            if (frequency < setFrequency) {
                frequency = setFrequency;
            }

            // Max
            if (watcher.isSupported()) {
                if (!syncProfile.isCustom() && frequency > FIVE_MINUTES) {
                    frequency = FIVE_MINUTES;
                }
            } else {
                // Fallback for not supported watcher
                frequency = setFrequency;
            }

            if (secondsSinceLastSync < frequency) {
                if (isFiner()) {
                    logFiner("Skipping regular scan");
                }
                return false;
            }
        } else if (syncProfile.isDailySync()) {
            if (!shouldDoDailySync()) {
                if (isFiner()) {
                    logFiner("Skipping daily scan");
                }
                return false;
            }
        } else if (syncProfile.isPeriodicSync()) {
            long secondsSinceLastSync = (System.currentTimeMillis() - wasLastScan
                .getTime()) / 1000;
            if (secondsSinceLastSync < syncProfile.getSecondsBetweenScans()) {
                if (isFiner()) {
                    logFiner("Skipping regular scan");
                }
                return false;
            }
        } else {
            logSevere("Do not know what sort of sync to do!!! Folder = "
                + getName() + ", instant = "
                + syncProfile.getConfiguration().isInstantSync() + ", daily = "
                + syncProfile.getConfiguration().isDailySync()
                + ", periodic = "
                + syncProfile.getConfiguration().isDailySync());
        }
        return true;
    }

    /**
     * @return true if a daily scan is required.
     */
    private boolean shouldDoDailySync() {
        Calendar lastScannedCalendar = new GregorianCalendar();
        lastScannedCalendar.setTime(lastScan);
        int lastScannedDay = lastScannedCalendar.get(Calendar.DAY_OF_YEAR);
        if (isFiner()) {
            logFiner("Last scanned " + lastScannedCalendar.getTime());
        }

        Calendar todayCalendar = new GregorianCalendar();
        todayCalendar.setTime(new Date());
        int currentDayOfYear = todayCalendar.get(Calendar.DAY_OF_YEAR);

        if (lastScannedDay == currentDayOfYear
            && lastScannedCalendar.get(Calendar.YEAR) == todayCalendar
                .get(Calendar.YEAR))
        {
            // Scanned today, so skip.
            if (isFiner()) {
                logFiner("Skipping daily scan (already scanned today)");
            }
            return false;
        }

        int requiredSyncHour = syncProfile.getConfiguration().getDailyHour();
        int currentHour = todayCalendar.get(Calendar.HOUR_OF_DAY);
        if (requiredSyncHour > currentHour) {
            // Not correct time, so skip.
            if (isFiner()) {
                logFiner("Skipping daily scan (not correct time) "
                    + requiredSyncHour + " > " + currentHour);
            }
            return false;
        }

        int requiredSyncDay = syncProfile.getConfiguration().getDailyDay();
        int currentDay = todayCalendar.get(Calendar.DAY_OF_WEEK);

        // Check daily synchronization day of week.
        if (requiredSyncDay != SyncProfileConfiguration.DAILY_DAY_EVERY_DAY) {
            if (requiredSyncDay == SyncProfileConfiguration.DAILY_DAY_WEEKDAYS)
            {
                if (currentDay == Calendar.SATURDAY
                    || currentDay == Calendar.SUNDAY)
                {
                    if (isFiner()) {
                        logFiner("Skipping daily scan (not weekday)");
                    }
                    return false;
                }
            } else if (requiredSyncDay == SyncProfileConfiguration.DAILY_DAY_WEEKENDS)
            {
                if (currentDay != Calendar.SATURDAY
                    && currentDay != Calendar.SUNDAY)
                {
                    if (isFiner()) {
                        logFiner("Skipping daily scan (not weekend)");
                    }
                    return false;
                }
            } else {
                if (currentDay != requiredSyncDay) {
                    if (isFiner()) {
                        logFiner("Skipping daily scan (not correct day)");
                    }
                    return false;
                }
            }
        }
        return true;
    }

    /**
     * Scans a new, deleted or restored File.
     *
     * @param fileInfo
     *            the file to scan
     * @return the new {@link FileInfo} or null if file was not actually changed
     */
    public FileInfo scanChangedFile(FileInfo fileInfo) {
        Reject.ifNull(fileInfo, "FileInfo is null");
        if (shutdown) {
            logFine(getName() + ": Already shutdown: Not scanChangedFile: " + fileInfo);
            return null;
        }
        FileInfo localFileInfo = scanChangedFile0(fileInfo, true);
        if (localFileInfo != null) {
            FileInfo existinfFInfo = findSameFile(localFileInfo);
            if (existinfFInfo != null) {
                localFileInfo = existinfFInfo;
            }
            fileChanged(localFileInfo);
        }
        return localFileInfo;
    }

    /**
     * Scans all parent directories of a file. Useful after restoring single
     * files in deleted subdirs.
     *
     * @param fileInfo
     */
    public void scanAllParentDirectories(FileInfo fileInfo) {
        if (shutdown) {
            logFine(getName() + ": Already shutdown: Not scanAllParentDirectories: " + fileInfo.toDetailString());
            return;
        }
        FileInfo dirInfo = fileInfo.getDirectory();
        dirInfo = getFile(dirInfo);
        if (dirInfo == null || !dirInfo.isDeleted()) {
            // No need.
            return;
        }
        DirectoryInfo baseDir = getBaseDirectoryInfo();
        int i = 0;
        while (!dirInfo.equals(baseDir)) {
            if (isFiner()) {
                logFiner("Scanning parent dir: " + dirInfo);
            }
            scanChangedFile(dirInfo);
            dirInfo = dirInfo.getDirectory();
            if (i++ > 10000) {
                break;
            }
        }
    }

    /**
     * Scans multiple new, deleted or restored File callback for
     * {@link #getFolderWatcher()} only.
     *
     * @param fileInfos
     *            the files to scan. ATTENTION: Does modify the {@link List}
     */
    void scanChangedFiles(final List<FileInfo> fileInfos) {
        Reject.ifNull(fileInfos, "FileInfo collection is null");
        if (shutdown) {
            logFine(getName() + ": Already shutdown: Not scanChangedFiles (" + fileInfos.size() + "): " + fileInfos);
            return;
        }
        boolean checkRevert = isRevertLocalChanges();
        int i = 0;
        for (Iterator<FileInfo> it = fileInfos.iterator(); it.hasNext();) {
            FileInfo fileInfo = it.next();
            if (shutdown) {
                logFine(getName() + ": Already shutdown: Not scanChangedFiles (" + fileInfos.size() + "): " + fileInfos);
                return;
            }
            FileInfo localFileInfo = scanChangedFile0(fileInfo,
                !ConfigurationEntry.MASS_DELETE_PROTECTION
                    .getValueBoolean(getController()));
            if (localFileInfo == null) {
                // No change
                it.remove();
            } else if (checkRevert && checkRevertLocalChanges(localFileInfo)) {
                // No change, reverted
                it.remove();
            } else if (localFileInfo.isDeleted()
                && ConfigurationEntry.MASS_DELETE_PROTECTION
                    .getValueBoolean(getController()))
            {
                getController().localMassDeletionDetected(
                    new LocalMassDeletionEvent(this, localFileInfo));
                it.remove();
            } else {
                // Allowed to change files
                FileInfo existinfFInfo = findSameFile(localFileInfo);
                if (existinfFInfo != null) {
                    localFileInfo = existinfFInfo;
                }
                fileInfos.set(i, localFileInfo);
                i++;
            }
        }
        if (!fileInfos.isEmpty()) {
            fireFilesChanged(fileInfos);
            setDBDirty();

            broadcastMessages(new MessageProducer() {
                @Override
                public Message[] getMessages(boolean useExt) {
                    return FolderFilesChanged.create(currentInfo, fileInfos,
                        diskItemFilter, useExt);
                }
            });
        }
    }

    /**
     * Scans one file and updates the internal db if required.
     * <p>
     *
     * @param fInfo
     *            the file to be scanned
     * @return null, if the file hasn't changed, the new FileInfo otherwise
     */
    private FileInfo scanChangedFile0(FileInfo fInfo, boolean ignoreDeleteProtection) {
        if (shutdown) {
            logFine(getName() + ": Already shutdown: Not scanChangedFile0: " + fInfo.toDetailString());
            return null;
        }
        if (isFiner()) {
            logFiner("Scanning file: " + fInfo + ", folderId: " + fInfo);
        }
        Path file = getDiskFile(fInfo);

        // ignore our database file
        if (file.getFileName().equals(Constants.DB_FILENAME)
            || file.getFileName().equals(Constants.DB_BACKUP_FILENAME))
        {
            logFiner("Ignoring folder database file: " + file);
            return null;
        }

        checkFileName(fInfo);

        // First relink modified by memberinfo to
        // actual instance if available on nodemanager
        long start = System.currentTimeMillis();
        try {
            synchronized (scanLock) {
                synchronized (dbAccessLock) {
                    FileInfo localFile = getFile(fInfo);
                    if (localFile == null) {
                        if (isFiner()) {
                            logFiner("Scan new file: " + fInfo.toDetailString());
                        }
                        // Update last - modified data
                        MemberInfo modByDevice = fInfo.getModifiedBy();
                        if (modByDevice == null) {
                            modByDevice = getMySelf().getInfo();
                        }
                        Member fromDevice = modByDevice.getNode(
                            getController(), false);
                        AccountInfo modByAccount = fromDevice != null
                            ? fromDevice.getAccountInfo()
                            : null;
                        if (modByAccount == null) {
                            modByAccount = getMySelf().getAccountInfo();
                        }
                        Date modDate;
                        long size;
                        boolean deleted;

                        if (fInfo.isLookupInstance()) {
                            size = 0;
                            modDate = new Date();
                            deleted = Files.notExists(file);
                        } else {
                            size = fInfo.getSize();
                            modDate = fInfo.getModifiedDate();
                            deleted = fInfo.isDeleted();
                        }

                        if (fromDevice != null) {
                            modByDevice = fromDevice.getInfo();
                        }

                        if (Files.exists(file)) {
                            try {
                                modDate = new Date(Files.getLastModifiedTime(
                                    file).toMillis());
                                size = Files.size(file);
                            } catch (IOException ioe) {
                                logWarning("Could not read file meta data. " + ioe.getMessage());
                                modDate = new Date(0);
                                size = 0;
                            }
                        }

                        // PFC-2352: TODO: Recalc hashes:
                        String oid = fInfo.getOID();
                        String hashes = null;
                        String tags = fInfo.getTags();

                        if (deleted) {
                            fInfo = FileInfoFactory.unmarshallDeletedFile(
                                currentInfo, fInfo.getRelativeName(), oid,
                                modByDevice, modByAccount, modDate, fInfo.getVersion(),
                                hashes, Files.isDirectory(file), tags);
                        } else {
                            fInfo = FileInfoFactory.unmarshallExistingFile(
                                currentInfo, fInfo.getRelativeName(), oid,
                                size, modByDevice, modByAccount, modDate, fInfo.getVersion(),
                                hashes, Files.isDirectory(file), tags);
                        }

                        store(getMySelf(), fInfo);

                        // get folder icon info and set it
                        if (PathUtils.isDesktopIni(file)) {
                            makeFolderIcon(file);
                        }

                        // Fire folder change event
                        // fireEvent(new FolderChanged());

                        if (isFiner()) {
                            logFiner(toString() + ": Local file scanned: "
                                + fInfo.toDetailString());
                        }
                        return fInfo;
                    }

                    FileInfo syncFile = localFile.syncFromDiskIfRequired(this,
                        file);
                    if (syncFile != null) {

                        if (!ignoreDeleteProtection
                            && syncFile.isDeleted()
                            && !currentInfo.isMetaFolder())
                        {
                            return null;
                        }

                        store(getMySelf(), syncFile);
                        if (isFiner()) {
                            logFiner("Scan file changed: "
                                + syncFile.toDetailString());
                        }
                    } else {
                        if (isFiner()) {
                            logFiner("Scan file unchanged: "
                                + localFile.toDetailString());
                        }
                    }
                    return syncFile;
                }
            }
        } finally {
            long took = System.currentTimeMillis() - start;
            if (isWarning() && took > 60 * 1000L) {
                logWarning("Scanning file took " + (took / 1000) + "s: "
                    + fInfo.toDetailString());
            }

            try {
                if (!currentInfo.isMetaFolder()) {
                    getController().getFolderRepository().getLocking()
                        .handlePotentialLockfile(fInfo);
                }
            } catch (RuntimeException e) {
                logWarning("Unable to automatically lock/unlock office file: "
                    + fInfo.toDetailString() + ". " + e, e);
            }
        }
    }

    /**
     * Creates/Deletes and scans one directory.
     *
     * @param dirInfo
     *            the dir to be scanned.
     * @param dir
     *            the directory
     */
    public void scanDirectory(FileInfo dirInfo, Path dir) {
        Reject.ifNull(dirInfo, "DirInfo is null");
        if (shutdown) {
            logFine(getName() + ": Already shutdown: Not scanDirectory: " + dirInfo.toDetailString() + " at " + dir);
            return;
        }
        if (isFiner()) {
            logFiner("Scanning dir: " + dirInfo.toDetailString());
        }

        if (!dirInfo.getFolderInfo().equals(currentInfo)) {
            logSevere("Unable to scan of directory. not on folder: "
                + dirInfo.toDetailString());
            return;
        }

        if (dir.equals(getSystemSubDir0())) {
            logWarning("Ignoring system subdirectory: " + dir);
            return;
        }

        watcher.addIgnoreFile(dirInfo);
        try {
            synchronized (scanLock) {
                if (dirInfo.isDeleted()) {
                    try {
                        Files.deleteIfExists(dir);
                    }
                    catch (IOException ioe) {
                        logSevere("Unable to deleted directory: " + dir + ". "
                            + dirInfo.toDetailString() + ". " + ioe);
                        return;
                    }
                } else {
                    // #2627 / ASR-771-79727
                    if (Files.exists(dir) && Files.isRegularFile(dir)
                        && Files.size(dir) == 0)
                    {
                        Files.delete(dir);
                    }
                    Files.createDirectories(dir);
                    Files.setLastModifiedTime(dir, FileTime.fromMillis(dirInfo
                        .getModifiedDate().getTime()));
                }
            }
        } catch (IOException ioe) {
            logInfo("Could not delete " + dir + ". " + ioe);
        } finally {
            watcher.removeIgnoreFile(dirInfo);
        }

        store(getMySelf(), correctFolderInfo(dirInfo));
        setDBDirty();
    }

    /**
     * Checks a single filename if there are problems with the name
     *
     * @param fileInfo
     */
    private void checkFileName(FileInfo fileInfo) {
        List<Problem> problemList = FilenameProblemHelper.getProblems(
            getController(), fileInfo);
        for (Problem problem : problemList) {
            addProblem(problem);
        }
    }

    /**
     * Corrects the folder info
     *
     * @param theFInfo
     */
    private FileInfo correctFolderInfo(FileInfo theFInfo) {
        // Add to this folder
        FileInfo fInfo = FileInfoFactory.changedFolderInfo(theFInfo,
            currentInfo);
        TransferPriority prio = transferPriorities.getPriority(fInfo);
        transferPriorities.setPriority(fInfo, prio);
        return fInfo;
    }

    /**
     * @param fi
     * @return if this file is known to the internal db
     */
    public boolean isKnown(FileInfo fi) {
        return hasFile(fi);
    }

    /**
     * Removes a file on local folder, diskfile will be removed and file tagged
     * as deleted
     *
     * @param fInfo
     * @return The new deleted FileInfo, null if unchanged.
     */
    private FileInfo removeFileLocal(FileInfo fInfo) {
        if (shutdown) {
            logFine(getName() + ": Already shutdown: Not removeFileLocal: " + fInfo.toDetailString());
            return null;
        }
        if (isFiner()) {
            logFiner("Remove file local: " + fInfo + ", Folder equal ? "
                + Util.equals(fInfo.getFolderInfo(), currentInfo));
        }
        if (!isKnown(fInfo)) {
            if (isWarning()) {
                logWarning("Tried to remove a unknown file: "
                    + fInfo.toDetailString());
            }
            return null;
        }

        // Abort transfers files
        if (fInfo.isFile()) {
            getController().getTransferManager().breakTransfers(fInfo);
        }

        Path diskFile = getDiskFile(fInfo);
        boolean folderChanged = false;
        synchronized (scanLock) {
            if (diskFile != null && Files.exists(diskFile)) {
                if (!deleteFile(fInfo, diskFile)) {
                    // PFS-2002:
                    if (fInfo.isDiretory() || Files.isDirectory(diskFile)) {
                        try {
                            watcher.addIgnoreFile(fInfo);
                            synchronized (scanLock) {
                                PathUtils.recursiveDelete(diskFile);
                            }
                            recommendScanOnNextMaintenance();
                        } catch (IOException e) {
                            logWarning("Unable to delete local file. "
                                + diskFile.toAbsolutePath()
                                + ". "
                                + fInfo.toDetailString());
                            // Failure.
                            return null;
                        } finally {
                            watcher.removeIgnoreFile(fInfo);
                        }
                    }
                }
                FileInfo localFile = getFile(fInfo);
                if (localFile == null) {
                    return null;
                }
                FileInfo synced = localFile.syncFromDiskIfRequired(this,
                    diskFile);
                folderChanged = synced != null;
                if (folderChanged) {
                    store(getMySelf(), synced);
                    return synced;
                }
            }
        }

        return null;
    }

    /**
     * Removes files from the local disk
     *
     * @param fInfos
     */
    public void removeFilesLocal(FileInfo... fInfos) {
        removeFilesLocal(Arrays.asList(fInfos));
    }

    /**
     * Removes files from the local disk
     *
     * @param fInfos
     */
    public void removeFilesLocal(Collection<FileInfo> fInfos) {
        Reject.ifNull(fInfos, "Files null");
        if (fInfos.isEmpty()) {
            return;
        }
        if (shutdown) {
            logFine(getName() + ": Already shutdown: Not removeFilesLocal (" + fInfos.size() + "): " + fInfos);
            return;
        }
        final List<FileInfo> removedFiles = new ArrayList<FileInfo>();
        Comparator<FileInfo> comparator = new ReverseComparator<FileInfo>(
            FileInfoComparator
                .getComparator(FileInfoComparator.BY_RELATIVE_NAME));
        Set<FileInfo> dirs = new TreeSet<FileInfo>(comparator);
        synchronized (scanLock) {
            for (FileInfo fileInfo : fInfos) {
                if (fileInfo.isDiretory()) {
                    dirs.add(fileInfo);
                    continue;
                }
                FileInfo deletedFileInfo = removeFileLocal(fileInfo);
                if (deletedFileInfo != null) {
                    removedFiles.add(deletedFileInfo);
                }
            }
            for (FileInfo dirInfo : dirs) {
                FileInfoCriteria c = new FileInfoCriteria();
                c.addMySelf(this);
                c.setPath((DirectoryInfo) dirInfo);
                logInfo("Deleting directory: " + dirInfo);
                removeFilesLocal(dao.findFiles(c));
                FileInfo deletedDirInfo = removeFileLocal(dirInfo);
                if (deletedDirInfo != null) {
                    removedFiles.add(deletedDirInfo);
                }
            }
        }

        if (!removedFiles.isEmpty()) {
            fireFilesDeleted(removedFiles);
            setDBDirty();

            broadcastMessages(new MessageProducer() {
                @Override
                public Message[] getMessages(boolean useExt) {
                    return FolderFilesChanged.create(currentInfo, removedFiles,
                        diskItemFilter, useExt);
                }
            });
        }
    }

    /**
     * Used for PFC-2465. Erases every knowledge of file. Deletes physical file
     * and file meta-data. If possible local archive will be used to preserve
     * physical file.
     *
     * @param fInfo
     * @return
     */
    public boolean erase(FileInfo fInfo) {
        Reject.ifNull(fInfo, "fInfo");
        if (shutdown) {
            logFine(getName() + ": Already shutdown: Not erase: " + fInfo.toDetailString());
            return false;
        }
        Path diskFile = getDiskFile(fInfo);
        // 1) Archive local
        synchronized (scanLock) {
            synchronized (dbAccessLock) {
                if (deleteFile(fInfo, diskFile)) {
                    // 2) Purge DB
                    dao.delete(null, fInfo);
                    return true;
                } else {
                    logWarning("Unable to erase: " + diskFile + ". " + fInfo);
                    return false;
                }
            }
        }
    }

    private void initFileInfoDAO() {
        if (dao != null) {
            // Stop old DAO
            dao.stop();
        }
        dao = new FileInfoDAOHashMapImpl(getMySelf().getId(),
            diskItemFilter);
    }

    /**
     * Loads the folder database from disk
     *
     * @param dbFile
     *            the file to load as db file
     * @return true if succeeded
     */
    // @SuppressWarnings("unchecked")
    @SuppressWarnings({"unchecked"})
    private boolean loadFolderDB(Path dbFile) {
        synchronized (scanLock) {
            if (Files.notExists(dbFile)) {
                logFine(this + ": Database file not found: "
                    + dbFile.toAbsolutePath());
                return false;
            }
            InputStream fIn = null;
            ObjectInputStream in = null;
            try {
                // load files and scan in
                 fIn = new BufferedInputStream(
                    Files.newInputStream(dbFile));
                 in = new ObjectInputStream(fIn);

                FileInfo[] files = (FileInfo[]) in.readObject();
                // Convert.cleanMemberInfos(getController().getNodeManager(),
                // files);
                synchronized (dbAccessLock) {
                    for (int i = 0; i < files.length; i++) {
                        FileInfo fInfo = files[i];
                        files[i] = correctFolderInfo(fInfo);
                        if (fInfo != files[i]) {
                            // Instance has changes.
                            setDBDirty();
                        }
                    }
                    // Help with initial capacity info.
                    dao.deleteDomain(null, files.length);
                    dao.store(null, files);
                }

                // Ok has own database
                hasOwnDatabase = true;

                // read them always ..
                MemberInfo[] members1 = (MemberInfo[]) in.readObject();
                // Do not load members
                logFiner("Loading " + members1.length + " members");
                for (MemberInfo memberInfo : members1) {
                    Member member = memberInfo.getNode(getController(), true);
                    if (member.isMySelf()) {
                        continue;
                    }
                    if (member.isConnected() && member.isServer()) {
                        // PFS-1144: May not actually member anymore in cluster
                        // setup.
                        // NEVER Ever join any member into a folder which is
                        // actually
                        // connected already.
                        if (!members.containsKey(member)) {
                            logFine("(I) Not joining connected server "
                                + member.getNick() + " into folder "
                                + getName());
                        }
                        continue;
                    }
                    join0(member, !getController().isStarted());
                }

                // Send filelist to connected members
                for (Member member : getConnectedMembers()) {
                    if (hasReadPermission(member)) {
                        member.sendMessagesAsynchron(FileList.create(this,
                            supportExternalizable(member)));
                    } else {
                        member.sendMessagesAsynchron(FileList.createEmpty(
                            currentInfo, supportExternalizable(member)));
                    }
                }

                // Old blacklist explicit items.
                // Now disused, but maintained for backward compatability.
                try {
                    Object object = in.readObject();
                    Collection<FileInfo> infos = (Collection<FileInfo>) object;
                    for (FileInfo info : infos) {
                        diskItemFilter.addPattern(info.getRelativeName());
                        if (isFiner()) {
                            logFiner("ignore@" + info.getRelativeName());
                        }
                    }
                } catch (EOFException e) {
                    logFiner("No ignore list");
                } catch (Exception e) {
                    logSevere("read ignore error: " + this + e.getMessage(), e);
                } catch (OutOfMemoryError e) {
                    logWarning("Read ignore error: " + this + " on " + dbFile
                        + ": " + e.getMessage());
                }

                try {
                    Object object = in.readObject();
                    if (object instanceof Date) {
                        lastScan = (Date) object;
                        if (isFiner()) {
                            logFiner("lastScan " + lastScan);
                        }
                    }
                } catch (EOFException e) {
                    // ignore nothing available for ignore
                    logFine("No last scan date");
                } catch (Exception e) {
                    logSevere("read ignore error: " + this + e.getMessage(), e);
                }

                in.close();
                fIn.close();

                logFine("Loaded folder database (" + files.length
                    + " files) from " + dbFile.toAbsolutePath());
            } catch (Exception e) {
                logWarning(this + ": Unable to read database file: "
                    + dbFile.toAbsolutePath() + ". " + e);
                logFiner(e);
                return false;
            } finally {
                if (in != null) {
                    try {
                        in.close();
                    } catch (IOException e) {
                    }
                }
                if (fIn != null) {
                    try {
                        fIn.close();
                    } catch (IOException e) {
                    }
                }
            }
        }

        return true;
    }

    /**
     * Loads the metadata information of this folder. Folder database, ignore
     * patterns and last synchronized date.
     */
    private void loadMetadata() {
        loadFolderDB();
        loadLastSyncDate();
        diskItemFilter.loadPatternsFrom(getSystemSubDir0().resolve(
            DiskItemFilter.PATTERNS_FILENAME), false);
    }

    /**
     * Loads the folder db from disk
     */
    private void loadFolderDB() {
        if (loadFolderDB(getSystemSubDir0().resolve(Constants.DB_FILENAME))) {
            return;
        }

        if (loadFolderDB(getSystemSubDir0().resolve(
            Constants.DB_BACKUP_FILENAME)))
        {
            return;
        }

        logFine("Unable to read folder db, even from backup. Maybe new folder?");
    }

    /**
     * Shuts down the folder
     */
    public void shutdown() {
        if (isFine()) {
            logFine("Shutting down " + this);
        }
        shutdown = true;
        if (ConfigurationEntry.FOLDER_WATCHER_ENABLED.getValueBoolean(getController())) {
            watcher.remove();
        }
        if (dirty) {
            persist();
        }
        if (diskItemFilter.isDirty() && !checkIfDeviceDisconnected()) {
            diskItemFilter.savePatternsTo(getSystemSubDir().resolve(
                DiskItemFilter.PATTERNS_FILENAME), true);
            savePatternsToMetaFolder();
        }
        getController().removeScheduled(persister);
        getController().removeScheduled(persisterFuture);
        dao.stop();
        removeAllListeners();
        ListenerSupportFactory.removeAllListeners(folderListenerSupport);
        ListenerSupportFactory
            .removeAllListeners(folderMembershipListenerSupport);
        diskItemFilter.removeAllListener();
    }

    /**
     * This is the date that the folder last 100% synced with other members. It
     * may be null if never synchronized externally.
     *
     * @return the last sync date.
     */
    public Date getLastSyncDate() {
        return lastSyncDate;
    }

    /**
     * Stores the current file-database to disk
     */
    private synchronized boolean storeFolderDB() {
        Path dbTempFile = getSystemSubDir().resolve(
            Constants.DB_FILENAME
                + PathUtils.removeInvalidFilenameChars(getController()
                    .getMySelf().getId()) + ".writing");
        Path dbFile = getSystemSubDir().resolve(Constants.DB_FILENAME);

        // Not longer needed:
        Path dbFileBackup = getSystemSubDir().resolve(
            Constants.DB_BACKUP_FILENAME);
        try {
            Files.deleteIfExists(dbFileBackup);
        } catch (Exception e) {
            logFine("Unable to delete file " + dbFileBackup + ". " + e);
        }

        try {
            FileInfo[] diskItems;
            synchronized (dbAccessLock) {
                Collection<FileInfo> files = dao.findAllFiles(null);
                Collection<DirectoryInfo> dirs = dao.findAllDirectories(null);
                diskItems = new FileInfo[files.size() + dirs.size()];
                int i = 0;
                for (FileInfo fileInfo : files) {
                    diskItems[i] = fileInfo;
                    i++;
                }
                for (DirectoryInfo dirInfo : dirs) {
                    diskItems[i] = dirInfo;
                    i++;
                }
            }

            // Prepare temp file
            try {
                Files.deleteIfExists(dbTempFile);
            } catch (IOException ioe) {
                logWarning("Failed to delete temp database file: " + dbTempFile
                    + ". " + ioe);
            }
            try {
                Files.createFile(dbTempFile);
            } catch (IOException ioe) {
                logSevere("Failed to create temp database file: " + dbTempFile
                    + ". " + ioe);
                return false;
            }

            try (ObjectOutputStream oOut = new ObjectOutputStream(Files.newOutputStream(dbTempFile))) {
                // Store files
                oOut.writeObject(diskItems);
                // Store members
                oOut.writeObject(Convert.asMemberInfos(getMembersAsCollection()
                    .toArray(new Member[getMembersAsCollection().size()])));
                // Old blacklist. Maintained for backward serialization
                // compatability. Do not remove.
                oOut.writeObject(new ArrayList<FileInfo>());

                if (lastScan == null) {
                    if (isFiner()) {
                        logFiner("write default time: " + new Date());
                    }
                    oOut.writeObject(new Date());
                } else {
                    if (isFiner()) {
                        logFiner("write lastScan: " + lastScan);
                    }
                    oOut.writeObject(lastScan);
                }
            }

            // Put in the right place:
            boolean copy = true;
            if (Files.exists(dbFile)) {
                try {
                    Files.delete(dbFile);
                    Files.move(dbTempFile, dbFile);
                    copy = false;
                } catch (IOException e) {
                    // Try to copy instead
                    copy = true;
                }
            }
            if (copy) {
                try {
                    PathUtils.copyFile(dbTempFile, dbFile);
                    Files.deleteIfExists(dbTempFile);
                } catch (IOException e) {
                    logWarning("Failed to copy database file: " + dbFile
                        + ", temp file: " + dbTempFile);
                    return false;
                }
            }

            if (isFine()) {
                logFine("Successfully wrote folder database file ("
                    + diskItems.length + " disk items)");
            }

            return true;
        } catch (IOException e) {
            // TODO: if something failed shoudn't we try to restore the
            // backup (if backup exists and bd file not after this?
            logWarning(this + ": Unable to write database file "
                + dbFile.toAbsolutePath() + ". " + e);
            logFiner(e);
            return false;
        }
    }

    private boolean maintainFolderDBrequired() {
        if (getKnownItemCount() == 0) {
            return false;
        }
        if (lastDBMaintenance == null) {
            return true;
        }
        return lastDBMaintenance.getTime()
            + ConfigurationEntry.DB_MAINTENANCE_SECONDS
                .getValueInt(getController()) * 1000L < System
            .currentTimeMillis();
    }

    /**
     * Creates a list of fileinfos of deleted files that are old than the
     * configured max age. These files do not get written to the DB. So files
     * deleted long ago do not stay in DB for ever.
     * <p>
     * Also: #2759 Check sync consistency
     *
     * @param removeBefore
     */
    public void maintainFolderDB(long removeBefore) {
        if (shutdown) {
            logFine(getName() + ": Already shutdown: Not maintainFolderDB: " + removeBefore);
            return;
        }
        Date removeBeforeDate = new Date(removeBefore);
        int nFilesBefore = getKnownItemCount();
        if (isFiner()) {
            logFiner("Maintaining folder db, known files: " + nFilesBefore
                + ". Expiring deleted files older than " + removeBeforeDate);
        }
        int expired = 0;
        int keepDeleted = 0;
        int total = 0;
        List<FileInfo> brokenExisting = new LinkedList<FileInfo>();
        for (FileInfo file : dao.findAllFiles(null)) {
            total++;
            if (!file.isDeleted()) {
                // #2759 Check sync consistency
                for (Member member : members.keySet()) {
                    FileInfo remoteFile = member.getFile(file);
                    if (remoteFile == null
                        || remoteFile.getVersion() != file.getVersion())
                    {
                        continue;
                    }
                    // Same version
                    if (remoteFile.isVersionDateAndSizeIdentical(file)) {
                        // File is ok
                        continue;
                    }
                    boolean sameDate = remoteFile.getModifiedDate().equals(
                        file.getModifiedDate());
                    boolean remoteOlder = !sameDate
                        && remoteFile.getModifiedDate().before(
                            file.getModifiedDate());
                    boolean remoteSmaller = remoteFile.getSize() < file
                        .getSize();
                    if (remoteOlder || (sameDate && remoteSmaller)) {
                        // Our version is "better" newer or bigger.
                        // Increase version to force re-sync
                        if (!brokenExisting.contains(file)) {
                            brokenExisting.add(file);
                            if (isWarning() && !currentInfo.isMetaFolder()) {
                                logWarning("Fixing file entry. Local: "
                                    + file.toDetailString() + ".\n@"
                                    + member.getNick() + ": "
                                    + remoteFile.toDetailString());
                            }
                        }
                    }
                }
                continue;
            }
            if (file.getModifiedDate().before(removeBeforeDate)) {
                // Don't remove. We have archived files.
                if (archiver.hasArchivedFileInfo(file)) {
                    continue;
                }
                expired++;
                // Remove
                dao.delete(null, file);
                for (Member member : members.values()) {
                    dao.delete(member.getId(), file);
                }
                if (isFiner()) {
                    logFiner("FileInfo expired: " + file.toDetailString());
                }
            } else {
                keepDeleted++;
            }
        }
        if (!brokenExisting.isEmpty()) {
            for (int i = 0; i < brokenExisting.size(); i++) {
                FileInfo fileInfo = brokenExisting.get(i);
                FileInfo newFileInfo = FileInfoFactory.unmarshallExistingFile(
                    currentInfo, fileInfo.getRelativeName(), fileInfo.getOID(),
                    fileInfo.getSize(), fileInfo.getModifiedBy(),
                    fileInfo.getModifiedByAccount(),
                    fileInfo.getModifiedDate(), fileInfo.getVersion() + 1,
                    fileInfo.getHashes(), fileInfo.isDiretory(),
                    fileInfo.getTags());
                brokenExisting.set(i, newFileInfo);
            }
            store(getMySelf(), brokenExisting);
            filesChanged(brokenExisting);
        }

        if (expired > 0 || brokenExisting.size() > 0) {
            setDBDirty();
            logFine("Maintained folder db, " + nFilesBefore + " known files, "
                + expired + " expired FileInfos, " + brokenExisting.size()
                + " fixed entries. Expiring deleted files older than "
                + removeBeforeDate);
            statistic.scheduleCalculate();
        } else if (isFiner()) {
            logFiner("Maintained folder db, " + nFilesBefore + " known files, "
                + expired
                + " expired FileInfos. Expiring deleted files older than "
                + removeBeforeDate);
        }
        lastDBMaintenance = new Date();

        long max = Runtime.getRuntime().maxMemory() / 4181;
        if (total > max && total - keepDeleted * 2 < 0) {
            Problem fdp = new FolderDatabaseProblem(currentInfo);
            if (!getProblems().contains(fdp)) {
                addProblem(new FolderDatabaseProblem(currentInfo));
            }
        }

        // Also maintain meta folder
        Folder mFolder = getController().getFolderRepository()
            .getMetaFolderForParent(currentInfo);
        if (mFolder != null) {
            mFolder.maintainFolderDB(removeBefore);
        }
    }

    /**
     * #2311: Revert local changes.
     *
     * @return
     */
    private boolean isRevertLocalChanges() {
        boolean mySelfReadOnly = hasReadPermission(getMySelf())
            && !hasWritePermission(getMySelf());
        return mySelfReadOnly || syncProfile.equals(SyncProfile.BACKUP_TARGET);
    }

    private void checkRevertLocalChanges() {
        if (!isRevertLocalChanges()) {
            return;
        }
        if (isFine()) {
            logFine("Checking revert on my files");
        }
        boolean reverted = false;
        for (FileInfo fileInfo : dao.findAllFiles(null)) {
            if (checkRevertLocalChanges(fileInfo)) {
                reverted = true;
            }
        }
        if (reverted) {
            getController().getFolderRepository().getFileRequestor()
                .triggerFileRequesting(currentInfo);
            syncRemoteDeletedFiles(false);
        }
    }

    private boolean checkRevertLocalChanges(FileInfo fileInfo) {
        if (shutdown) {
            logFine(getName() + ": Already shutdown: Not checkRevertLocalChanges: " + fileInfo.toDetailString());
            return false;
        }
        FileInfo newestVersion = fileInfo.getNewestVersion(getController()
            .getFolderRepository());
        if (newestVersion != null && !fileInfo.isNewerThan(newestVersion)) {
            // Ok in sync
            return false;
        }
        // http://jira.zyncro.com/browse/SYNC-459
        if (diskItemFilter.getPatterns().isEmpty()) {
            // Workaround for race condition during setup and default excludes
            // have not yet been added.
            return false;
        }
        if (diskItemFilter.isExcluded(fileInfo)) {
            // Is excluded from sync. Don't delete. Might be meta-data.
            return false;
        }
        getFolderWatcher().addIgnoreFile(fileInfo);
        try {
            if (newestVersion == null) {
                boolean remoteFilesFound = false;
                for (Member member : getConnectedMembers()) {
                    if (!hasWritePermission(member)) {
                        continue;
                    }
                    // Member with write permission
                    if (member.hasCompleteFileListFor(currentInfo)) {
                        remoteFilesFound = true;
                        break;
                    }
                }
                if (!remoteFilesFound) {
                    // No actual remote file list received yet from member with
                    // write permission
                    return false;
                }
                if (isWarning() && !currentInfo.isMetaFolder()) {
                    logWarning("Reverting local change: "
                        + fileInfo.toDetailString()
                        + ". File not found on remote side.");
                }
            } else {
                if (isWarning() && !currentInfo.isMetaFolder()) {
                    logWarning("Reverting local change: "
                        + fileInfo.toDetailString() + ". Found newer version: "
                        + newestVersion.toDetailString());
                }
            }
            Path file = fileInfo.getDiskFile(getController()
                .getFolderRepository());
            if (file == null) {
                // Local file not found.
                return false;
            }
            synchronized (scanLock) {
                if (Files.exists(file)) {
                    try {
                        Path problemPath = archiver.getArchiveDir().resolve(
                            fileInfo.getRelativeName());
                        watcher.addIgnoreFile(fileInfo);
                        archiver.archive(fileInfo, file, false);

                        Files.deleteIfExists(file);
                        if (!currentInfo.isMetaFolder()) {
                            addProblem(new FolderReadOnlyProblem(this,
                                problemPath));
                        }
                    } catch (IOException e) {
                        logWarning("Unable to revert changes on file " + file
                            + ". Cannot overwrite local change. " + e);
                        return false;
                    } finally {
                        watcher.removeIgnoreFile(fileInfo);
                    }
                } else {
                    if (!currentInfo.isMetaFolder()) {
                        addProblem(new FolderReadOnlyProblem(this, archiver
                            .getArchiveDir().resolve(
                                fileInfo.getRelativeName())));
                    }
                }
                dao.delete(null, fileInfo);
            }
            return true;
        } finally {
            getFolderWatcher().removeIgnoreFile(fileInfo);
        }
    }

    /**
     * Set the needed folder/file attributes on windows systems, if we have a
     * desktop.ini
     *
     * PFS-1361
     */
    private Path createTimestampedCopy(Path file) throws IOException {
        DateFormat dateFormat = new SimpleDateFormat();
        String targetFilename = PathUtils.removeInvalidFilenameChars(dateFormat
            .format(new Date()).replace(":", "_"));
        targetFilename += " ";
        targetFilename += file.getFileName().toString();
        Path target = file.getParent().resolve(targetFilename);
        addPattern("*" + targetFilename);
        Files.copy(file, target);
        return target;
    }

    /**
     * Set the needed folder/file attributes on windows systems, if we have a
     * desktop.ini
     * 
     * @param desktopIni
     */
    private void makeFolderIcon(Path desktopIni) {
        if (desktopIni == null) {
            throw new NullPointerException("File (desktop.ini) is null");
        }
        if (!OSUtil.isWindowsSystem()) {
            logFiner("Not a windows system, ignoring folder icon. "
                + desktopIni.toAbsolutePath());
            return;
        }

        logFiner("Setting icon of "
            + desktopIni.getParent().toAbsolutePath());

        PathUtils.setAttributesOnWindows(desktopIni, true, true);
    }

    /**
     * Creates or removes a desktop shortcut for this folder. currently only
     * available on windows systems.
     *
     * @param active
     *            true if the desktop shortcut should be created.
     * @return true if succeeded
     */
    public boolean setDesktopShortcut(boolean active) {
        String shortCutName = getName();
        if (getController().isVerbose()) {
            shortCutName = '[' + getMySelf().getNick() + "] "
                + shortCutName;
        }

        if (active) {
            return Util.createDesktopShortcut(shortCutName,
                localBase);
        }

        // Remove shortcuts to folder if not wanted
        Util.removeDesktopShortcut(shortCutName);
        return false;
    }

    /**
     * Deletes the desktop shortcut of the folder if set in prefs.
     */
    public void removeDesktopShortcut() {
        String shortCutName = getName();
        if (getController().isVerbose()) {
            shortCutName = '[' + getMySelf().getNick() + "] "
                + shortCutName;
        }

        // Remove shortcuts to folder
        Util.removeDesktopShortcut(shortCutName);
    }

    /**
     * @return the script to be executed after a successful download or null if
     *         none set.
     */
    public String getDownloadScript() {
        return downloadScript;
    }

    /**
     * @param downloadScript
     *            the new
     */
    public void setDownloadScript(String downloadScript) {
        if (Util.equals(this.downloadScript, downloadScript)) {
            // Not changed
            return;
        }
        this.downloadScript = downloadScript;
        String confKey = PREFIX_V4 + configEntryId
            + FolderSettings.DOWNLOAD_SCRIPT;
        String confVal = downloadScript != null ? downloadScript : "";
        getController().getConfig().put(confKey, confVal);
        logInfo("Download script set to '" + confVal + '\'');
        getController().saveConfig();
    }

    /**
     * Gets the sync profile.
     *
     * @return the syncprofile of this folder
     */
    public SyncProfile getSyncProfile() {
        return syncProfile;
    }

    /**
     * Sets the synchronisation profile for this folder.
     *
     * @param aSyncProfile
     */
    public void setSyncProfile(SyncProfile aSyncProfile) {
        Reject.ifNull(aSyncProfile, "Unable to set null sync profile");
        if (syncProfile.equals(aSyncProfile)) {
            // Skip.
            return;
        }
        logFine("Setting " + aSyncProfile.getName());
        syncProfile = aSyncProfile;

        if (!currentInfo.isMetaFolder()) {
            String syncProfKey = PREFIX_V4 + configEntryId
                + FolderSettings.SYNC_PROFILE;
            getController().getConfig().put(syncProfKey,
                syncProfile.getFieldList());
            getController().saveConfig();
        }

        if (!syncProfile.isAutodownload()) {
            // Possibly changed from autodownload to manual, we need to abort
            // all automatic download
            getController().getTransferManager().abortAllAutodownloads(this);
        }
        if (syncProfile.isAutodownload()) {
            // Trigger request files
            getController().getFolderRepository().getFileRequestor()
                .triggerFileRequesting(currentInfo);
        }

        if (syncProfile.isSyncDeletion()) {
            triggerSyncRemoteDeletedFiles(members.keySet(), false);
        }
        watcher.reconfigure(syncProfile);
        recommendScanOnNextMaintenance();
        fireSyncProfileChanged();
    }

    /**
     * Recommends the scan of the local filesystem on the next maintenace run.
     * Useful when files are detected that have been changed.
     * <p>
     * ATTENTION: Does not force a scan if continuous auto-detection is disabled
     * or scheduled sync is setup.
     */
    public void recommendScanOnNextMaintenance() {
        recommendScanOnNextMaintenance(false);
    }

    /**
     * Recommends the scan of the local filesystem on the next maintenace run.
     * Useful when files are detected that have been changed.
     * <p>
     * ATTENTION: Does not force a scan if continuous auto-detection is disabled
     * or scheduled sync is setup unless manual. 'force' should only be true if
     * the user actually requests a scan from the local UI, like clicks the scan
     * button.
     *
     * @param force
     *            user actually requested scan, override scanAllowedNow
     */
    public void recommendScanOnNextMaintenance(boolean force) {
        if (scanAllowedNow() || force) {
            if (isFiner()) {
                logFiner("recommendScanOnNextMaintenance");
            }
            scanForced = true;
            lastScan = null;
        }
    }

    /**
     * @return true if auto scanning files on-the-fly is allowed now. Handle
     *         with care. Check if device is actually connected when scanning.
     */
    public boolean scanAllowedNow() {
        return (!syncProfile.isManualSync() && !syncProfile.isDailySync() && !getController()
            .isPaused()) || currentInfo.isMetaFolder();
    }

    /**
     * Runs the maintenance on this folder. This means the folder gets synced
     * with remotesides.
     */
    void maintain() {
        if (isFiner()) {
            logFiner("Maintaining '" + getName() + "' (forced? " + scanForced
                + ')');
        }
        // local files

        boolean forcedNow = scanForced;
        scanForced = false;
        if (forcedNow || autoScanRequired()) {
            if (scanLocalFiles()) {
                checkRevertLocalChanges();
            }
        }
        if (maintainFolderDBrequired()) {
            long removeBefore = System.currentTimeMillis()
                - 1000L
                * ConfigurationEntry.MAX_FILEINFO_DELETED_AGE_SECONDS
                    .getValueInt(getController());
            maintainFolderDB(removeBefore);
        }
    }

    /**
     * @return true if this folder requires the maintenance to be run.
     */
    public boolean isMaintenanceRequired() {
        return scanForced || autoScanRequired() || maintainFolderDBrequired();
    }

    /*
     * Member managing methods
     */

    /**
     * Join a Member from its MemberInfo
     *
     * @param memberInfo
     */
    private boolean join0(MemberInfo memberInfo) {
        if (memberInfo.isInvalid(getController())) {
            return false;
        }
        Member member = memberInfo.getNode(getController(), true);
        if (member.isMySelf()) {
            return false;
        }
        Date deadLine = new Date(System.currentTimeMillis()
            - Constants.NODE_TIME_TO_REMOVE_MEMBER);
        boolean offline2Long = memberInfo.getLastConnectTime() == null
            || memberInfo.getLastConnectTime().before(deadLine);
        if (offline2Long) {
            logFine(member + " was offline too long. "
                + "Hiding in memberslist: " + member + " last seen online: "
                + memberInfo.getLastConnectTime());
            return false;
        }
        // Ok let him join
        return join(member);
    }

    /**
     * Joins a member to the folder,
     *
     * @param member
     * @return true if actually joined the folder.
     */
    public boolean join(Member member) {
        if (!member.isServer()) {
            boolean memberRead = hasReadPermission(member);
            boolean mySelfRead = hasReadPermission(getMySelf());
            if (!memberRead || !mySelfRead) {
                if (memberRead) {
                    if (isFine()) {
                        String msg = getName() + ": Not joining " + member + " / "
                            + member.getAccountInfo()
                            + ". Myself got no read permission";
                        if (getController().isStarted()
                            && member.isCompletelyConnected()
                            && getController().getOSClient().isConnected()
                            && getController().getOSClient().isLoggedIn())
                        {
                            logWarning(msg);
                        } else {
                            logFine(msg);
                        }
                    }
                } else {
                    if (isFine()) {
                        String msg = getName() + ": Not joining " + member + " / "
                            + member.getAccountInfo() + " no read permission";
                        if (getController().isStarted()
                            && member.isCompletelyConnected()
                            && getController().getOSClient().isConnected())
                        {
                            logWarning(msg);
                        } else {
                            logFine(msg);
                        }
                    }
                }
                if (member.isCompletelyConnected()) {
                    member.sendMessagesAsynchron(FileList.createEmpty(currentInfo,
                        supportExternalizable(member)));
                }
                return false;
            }
        }
        join0(member, false);
        return true;
    }

    /**
     * Joins a member to the folder.
     *
     * @param member
     */
    private boolean join0(Member member, boolean init) {
        Reject.ifNull(member, "Member is null, unable to join");
        // member will be joined, here on local
        boolean wasMember = members.put(member, member) != null;
        if (!wasMember && isInfo() && !init && !currentInfo.isMetaFolder()) {
            logInfo(getName() + ": Member " + member.getNick()
                + " joined (connected? " + member.isConnected() + ")");
        }
        if (!init) {
            if (!wasMember && member.isCompletelyConnected()) {
                // FIX for #924
                waitForScan();

                Message[] filelistMsgs;
                if (hasOwnDatabase) {
                    filelistMsgs = FileList.create(this,
                        supportExternalizable(member));
                } else {
                    filelistMsgs = new Message[1];
                    filelistMsgs[0] = FileList.createEmpty(getInfo(),
                        supportExternalizable(member));
                }
                member.sendMessagesAsynchron(filelistMsgs);
            }
            if (!wasMember) {
                // Fire event if this member is new
                fireMemberJoined(member);
                updateMetaFolderMembers();
                // Persist new members list
                setDBDirty();
            }
        }
        return !wasMember;
    }

    /**
     * Merge members with metafolder Members file and write back if there was a
     * change. Also join any new members found in the file.
     */
    public void updateMetaFolderMembers() {
        // Only do this for parent folders.
        if (currentInfo.isMetaFolder()) {
            return;
        }
        if (shutdown) {
            logFine(getName() + ": Already shutdown: Not updateMetaFolderMembers");
            return;
        }
        FolderRepository folderRepository = getController()
            .getFolderRepository();
        Folder metaFolder = folderRepository
            .getMetaFolderForParent(currentInfo);
        if (metaFolder == null) {
            // May happen at startup
            logFine("Could not yet find metaFolder for " + currentInfo);
            return;
        }
        if (metaFolder.deviceDisconnected) {
            logFine("Not writing members. Meta folder disconnected.");
            return;
        }
        if (!hasWritePermission(getMySelf())) {
            logFine("Not writing members. No permission.");
            return;
        }
        // Update in the meta directory.
        Path file = metaFolder.localBase.resolve(METAFOLDER_MEMBERS);
        FileInfo fileInfo = FileInfoFactory.lookupInstance(metaFolder, file);
        // Read in.
        Map<String, MemberInfo> membersMap = readMetaFolderMembers(fileInfo);
        Map<String, MemberInfo> originalMap = new HashMap<String, MemberInfo>();
        originalMap.putAll(membersMap);
        // Update members with any new ones from this file.
        for (MemberInfo memberInfo : membersMap.values()) {
            Member memberCanidate = memberInfo.getNode(getController(), true);
            if (members.containsKey(memberCanidate)) {
                continue;
            }
            if (!memberInfo.isOnSameNetwork(getController())) {
                continue;
            }
            if (memberCanidate.isConnected() && memberCanidate.isServer()) {
                // PFS-1144: May not actually member anymore in cluster setup.
                // NEVER Ever join any member into a folder which is actually
                // connected already.
                logFine("(U) Not joining connected server "
                    + memberCanidate.getNick() + " into folder " + getName());
                continue;
            }
            if (join0(memberInfo)) {
                logInfo("Discovered new " + memberInfo);
            }
        }
        // Update members map with my members.
        for (Member member : members.keySet()) {
            membersMap.put(member.getId(), member.getInfo());
        }
        // See if there has been a change to the members map.
        boolean changed = false;
        if (originalMap.size() == membersMap.size()) {
            for (String s : membersMap.keySet()) {
                if (!originalMap.containsKey(s)) {
                    changed = true;
                    break;
                }
            }
        } else {
            changed = true;
        }
        if (changed && !checkIfDeviceDisconnected()) {
            // Write back and scan.
            writewMetaFolderMembers(membersMap, fileInfo);
            metaFolder.scanChangedFile(fileInfo);
        }
    }

    /**
     * Read the metafolder Members file from disk. It is a Map<String,
     * MemberInfo>.
     *
     * @param fileInfo
     * @return
     */
    @SuppressWarnings({"unchecked"})
    private Map<String, MemberInfo> readMetaFolderMembers(FileInfo fileInfo) {
        if (isFine()) {
            logFine("Loading metafolder members from " + fileInfo + '.');
        }
        Map<String, MemberInfo> membersMap = new TreeMap<String, MemberInfo>();
        Path f = fileInfo.getDiskFile(getController().getFolderRepository());
        if (Files.notExists(f)) {
            return membersMap;
        }
        try (ObjectInputStream ois = new ObjectInputStream(Files.newInputStream(f))) {
            membersMap.putAll((Map<String, MemberInfo>) ois.readObject());
        } catch (IOException e) {
            logWarning("Unable to read members file " + fileInfo + ". " + e);
        } catch (ClassNotFoundException e) {
            logWarning("Unable to read members file " + fileInfo + ". " + e);
        }
        if (isFine()) {
            logFine("Loaded " + membersMap.size() + " metafolder members.");
        }
        return membersMap;
    }

    /**
     * Write the metafolder Members file with all known members.
     *
     * @param membersMap
     * @param fileInfo
     */
    private void writewMetaFolderMembers(Map<String, MemberInfo> membersMap,
        FileInfo fileInfo)
    {
        if (isFine()) {
            logFine("Saving " + membersMap.size() + " metafolder member(s) to "
                + fileInfo + '.');
        }
        if (isFiner()) {
            for (MemberInfo memberInfo : membersMap.values()) {
                logFiner("Saved " + memberInfo.getNick());
            }
        }

        try (ObjectOutputStream oos = new ObjectOutputStream(
            Files.newOutputStream(fileInfo.getDiskFile(getController()
                .getFolderRepository())))) {
            oos.writeObject(membersMap);
        } catch (IOException e) {
            logSevere(e);
        }
    }

    public boolean waitForScan() {
        if (!isScanning()) {
            // folder OK!
            return true;
        }
        if (isFine()) {
            logFine("Waiting to complete scan of " + getName());            
        }
        ScanResult.ResultState resultState = lastScanResultState;
        while (isScanning() && resultState == lastScanResultState) {
            try {
                Thread.sleep(100);
            } catch (InterruptedException e) {
                return false;
            }
        }
        logFine("Scan completed. Continue with connect.");
        return true;
    }

    /**
     * Removes a member from this folder
     *
     * @param member
     */
    public void remove(Member member) {
        if (members.remove(member) == null) {
            // Skip if not member
            return;
        }
        logFine("Member left " + member);

        // remove files of this member in our datastructure
        dao.deleteDomain(member.getId(), -1);

        // Fire event
        fireMemberLeft(member);
        // updateMetaFolderMembers();
        // TODO: Trigger file requestor. Other folders may have files to
        // download.
    }

    /**
     * Delete a FileInfo that has been deleted. This is used to remove a deleted
     * file entry so that it can be restored from the first Member that has the
     * file available in the future.
     *
     * @param fileInfo
     */
    public void removeDeletedFileInfo(FileInfo fileInfo) {
        Reject.ifFalse(fileInfo.isDeleted(),
            "Should only be removing deleted infos.");
        dao.delete(null, fileInfo);
        setDBDirty();
    }

    /**
     * @return true if this folder has beend start. false if shut down
     */
    public boolean isStarted() {
        return !shutdown;
    }

    /**
     * In sync = Folders is 100% synced and all syncing actions (
     * {@link #isTransferring()}) have stopped.
     *
     * @return true if this folder is 100% in sync
     */
    public boolean isInSync() {
        if (isTransferring()) {
            return false;
        }
        return statistic.getHarmonizedSyncPercentage() >= 100.0d;
    }

    /**
     * Checks if the folder is in Sync, called by FolderRepository
     *
     * @return if this folder is transferring files
     */
    public boolean isTransferring() {
        return isDownloading() || isUploading();
    }

    /**
     * @return true if the folder get currently scanned
     */
    public boolean isScanning() {
        return getController().getFolderRepository().getFolderScanner()
            .getCurrentScanningFolder() == this;
    }

    /**
     * Checks if the folder is in Downloading, called by FolderRepository
     *
     * @return if this folder downloading
     */
    public boolean isDownloading() {
        return getController().getTransferManager()
            .countNumberOfDownloads(this) > 0;
    }

    /**
     * Checks if the folder is in Uploading, called by FolderRepository
     *
     * @return if this folder uploading
     */
    public boolean isUploading() {
        return getController().getTransferManager().countUploadsOn(this) > 0;
    }

    /**
     * Triggers the deletion sync in background.
     * <p>
     *
     * @param collection
     *            selected members to sync deletions with
     * @param force
     */
    public void triggerSyncRemoteDeletedFiles(
        final Collection<Member> collection, final boolean force)
    {
        getController().getIOProvider().startIO(new Runnable() {
            @Override
            public void run() {
                syncRemoteDeletedFiles(collection, force);
            }
        });
    }

    /**
     * Synchronizes the deleted files with local folder
     *
     * @param force
     *            true if the sync is forced with ALL connected members of the
     *            folder. otherwise it checks the modifier.
     */
    public void syncRemoteDeletedFiles(boolean force) {
        syncRemoteDeletedFiles(members.keySet(), force);
    }

    /**
     * Synchronizes the deleted files with local folder
     *
     * @param collection
     *            the members to sync the deletions with.
     * @param force
     *            true if the sync is forced with ALL connected members of the
     *            folder. otherwise it checks the modifier.
     */
    public void syncRemoteDeletedFiles(Collection<Member> collection,
        boolean force)
    {
        if (collection.isEmpty()) {
            // Skip.
            return;
        }
        if (shutdown) {
            logFine(getName() + ": Already shutdown: Not syncRemoteDeletedFiles (" + collection.size() + "): " + collection);
            return;
        }
        if (isFine()) {
            logFine("Deleting files, which are deleted by friends. con-members: "
                + Arrays.asList(getConnectedMembers()));
        }

        final List<FileInfo> removedFiles = new ArrayList<FileInfo>();
        for (Member member : collection) {
            if (!member.isCompletelyConnected()) {
                // disconnected go to next member
                continue;
            }
            if (!hasWritePermission(member)) {
                if (isFine()) {
                    logFine("Not syncing deletions. " + member + " / "
                        + member.getAccountInfo() + " no write permission");
                }
                continue;
            }

            Collection<FileInfo> fileList = getFilesAsCollection(member);
            if (fileList != null) {
                if (isFiner()) {
                    logFiner("RemoteFileDeletion sync. Member '"
                        + member.getNick() + "' has " + fileList.size()
                        + " possible files");
                }

                int n = 0;
                for (FileInfo remoteFile : fileList) {
                    handleFileDeletion(remoteFile, force, member, removedFiles,
                        0);
                    
                    // PFC-2695: Prevent long running threads
                    n++;
                    if (n % 100 == 0 && !member.isCompletelyConnected()) {
                        logWarning("Device " + member.getNick()
                            + " disconnected while syncing deletions.");
                        break;
                    }
                    // PFS-2227
                    if (shutdown) {
                        logFine(getName() + ": Already shutdown: Not syncRemoteDeletedFiles (" + collection.size() + "): " + remoteFile.toDetailString());
                        return;
                    }
                }
            }

            Collection<DirectoryInfo> dirList = getDirectoriesAsCollection(member);
            if (dirList != null) {
                if (isFiner()) {
                    logFiner("RemoteDirDeletion sync. Member '"
                        + member.getNick() + "' has " + dirList.size()
                        + " possible files");
                }
                List<FileInfo> list = new ArrayList<FileInfo>(dirList);
                Collections.sort(
                    list,
                    new ReverseComparator<FileInfo>(FileInfoComparator
                        .getComparator(FileInfoComparator.BY_RELATIVE_NAME)));
                int n = 0;
                synchronized (scanLock) {
                    for (FileInfo remoteDir : list) {
                        handleFileDeletion(remoteDir, force, member,
                            removedFiles, 0);

                        // PFC-2695: Prevent long running threads
                        n++;
                        if (n % 100 == 0 && !member.isCompletelyConnected()) {
                            logWarning("Device " + member.getNick()
                                + " disconnected while syncing deletions.");
                            break;
                        }
                    }
                }
            }
        }

        // Broadcast folder change if changes happend
        if (!removedFiles.isEmpty()) {
            fireFilesDeleted(removedFiles);
            setDBDirty();

            broadcastMessages(new MessageProducer() {
                @Override
                public Message[] getMessages(boolean useExt) {
                    return FolderFilesChanged.create(currentInfo, removedFiles,
                        diskItemFilter, useExt);
                }
            });
        }
    }

    private void handleFileDeletion(FileInfo remoteFile, boolean force,
        Member member, List<FileInfo> removedFiles, int nTried)
    {
        if (!remoteFile.isDeleted()) {
            // Not interesting...
            return;
        }
        if (shutdown) {
            logFine(getName() + ": Already shutdown: Not handleFileDeletion: " + remoteFile.toDetailString() + " received from " + member);
            return;
        }
        boolean syncFromMemberAllowed = syncProfile.isSyncDeletion() || force;
        if (!syncFromMemberAllowed) {
            // Not allowed to sync
            return;
        }

        FileInfo localFile = getFile(remoteFile);
        if (localFile != null && !remoteFile.isNewerThan(localFile)) {
            // Remote file is not newer = we are up to date.
            return;
        }

        // Ignored? Skip!
        if (diskItemFilter.isExcluded(remoteFile)) {
            return;
        }

        // Add to local file to database if was deleted on remote
        if (localFile == null) {
            long removeBefore = System.currentTimeMillis()
                - 1000L
                * ConfigurationEntry.MAX_FILEINFO_DELETED_AGE_SECONDS
                    .getValueInt(getController());
            if (remoteFile.getModifiedDate().getTime() > removeBefore) {
                if (isFine()) {
                    logFine("Taking over deletion file info: "
                        + remoteFile.toDetailString());
                }
                // Take over info
                remoteFile = correctFolderInfo(remoteFile);
                store(getMySelf(), remoteFile);
                localFile = getFile(remoteFile);
                // File has been marked as removed at our side
                removedFiles.add(localFile);
            }
            return;
        }
        if (localFile.isDeleted()) {
            if (remoteFile.isNewerThan(localFile)) {
                if (isFine()) {
                    logFine("Taking over new deletion file info: "
                        + remoteFile.toDetailString());
                }
                // Take over modification infos
                remoteFile = correctFolderInfo(remoteFile);
                store(getMySelf(), remoteFile);
                localFile = getFile(remoteFile);
                removedFiles.add(localFile);
            }
            return;
        }

        // Local file NOT deleted / still existing. So do a local delete
        Path localCopy = localFile.getDiskFile(getController()
            .getFolderRepository());
        if (!localFile.inSyncWithDisk(localCopy)) {
            if (isFine()) {
                logFine("Not deleting file from member " + member
                    + ", local file not in sync with disk: "
                    + localFile.toDetailString() + " at "
                    + localCopy.toAbsolutePath());
            }

            // PFC-2692: Check if storage is still connected.
            if (isDeviceDisconnected() || checkIfDeviceDisconnected()) {
                return;
            }
            if (scanAllowedNow()
                && (localFile = scanChangedFile(localFile)) != null
                && nTried < 10)
            {
                // PFC-2706 / PFC-2705
                if (remoteFile.getFolderInfo().isMetaFolder()
                    && localFile != null && localFile.inSyncWithDisk(localCopy))
                {
                    MetaFolderDataHandler mfdh = new MetaFolderDataHandler(
                        getController());
                    mfdh.handleMetaFolderFileInfo(remoteFile);
                }

                // Scan an trigger a sync of deletions later (again).
                handleFileDeletion(remoteFile, force, member, removedFiles,
                    ++nTried);
            }
            return;
        }

        if (isInfo()) {
            // PFC-2434
            String by = "n/a";
            if (remoteFile.getModifiedBy() != null) {
                AccountInfo aInfo = remoteFile.getModifiedBy()
                    .getNode(getController(), true).getAccountInfo();
                if (aInfo != null) {
                    by = aInfo.getDisplayName();
                }
            }
            String msg = "File " + localFile.toDetailString() + " was deleted by "
                + by + ": " + remoteFile.toDetailString()
                + " , deleting local at " + localCopy.toAbsolutePath();
            if (currentInfo.isMetaFolder()) {
                logFine(msg);
            } else {
                logInfo(msg);
            }
        }

        // Abort transfers on file.
        if (remoteFile.isFile()) {
            getController().getTransferManager().breakTransfers(remoteFile);
        }

        if (Files.exists(localCopy)) {
            synchronized (scanLock) {
                if (localFile.isDiretory()) {
                    if (isFine()) {
                        logFine("Deleting directory from remote: "
                            + localFile.toDetailString());
                    }
                    watcher.addIgnoreFile(localFile);

                    UserPrincipal owner = null;

                    try {
                        Files.delete(localCopy);
                    } catch (IOException ioe) {
                        // PFS-1821
                        if (localFile instanceof DirectoryInfo) {
                            FileInfoCriteria c = new FileInfoCriteria();
                            c.addMySelf(this);
                            c.setPath((DirectoryInfo) localFile);
                            Collection<FileInfo> filesInDir = getDAO()
                                .findFiles(c);
                            for (FileInfo fileInfo : filesInDir) {
                                if (!fileInfo.isDeleted()) {
                                    // PFS-2147:
                                    removeFileLocal(fileInfo);
                                    if (isInfo()) {
                                        logInfo(
                                            "Deleted file in deleted directory: "
                                                + fileInfo.toDetailString()
                                                + ". Directory: "
                                                + fileInfo.toDetailString()
                                                + ". Message: "
                                                + ioe.toString());
                                    }
                                }
                            }
                        }
                        // #1977
                        try (DirectoryStream<Path> remaining = Files.newDirectoryStream(localCopy)) {
                            for (Path path : remaining) {
                                String name = path.toString().toLowerCase();
                                if (name.endsWith("thumbs.db")
                                    || name.endsWith(".ds_store")
                                    || name.endsWith("desktop.ini")
                                    || name.startsWith(
                                        Constants.MS_OFFICE_FILENAME_PREFIX)
                                    || name.startsWith(
                                        Constants.LIBRE_OFFICE_FILENAME_PREFIX))
                                {
                                    if (owner != null) {
                                        Files.setOwner(path, owner);
                                    }

                                    Files.delete(path);
                                }
                            }
                        } catch (IOException e) {
                            logFine(
                                "Unable to delete files in deleted directory "
                                    + localCopy + ": " + e.getMessage());
                            return;
                        }

                        try {
                            Files.delete(localCopy);
                        }
                        catch (IOException ioe2) {
                            if (isWarning()) {
                                int count = 0;
                                StringBuilder sb = new StringBuilder();
                                sb.append("[");
                                try (DirectoryStream<Path> remaining = Files.newDirectoryStream(localCopy)) {
                                    for (Path path : remaining) {
                                        sb.append(path.toString());
                                        sb.append(", ");
                                        count++;
                                    }
                                }
                                catch (IOException e) {
                                    logInfo(e.getMessage());
                                }
                                sb.append("]");

                                String contentStr = count > 0
                                    ? sb.toString()
                                        : "(unable to access)";
                                    logFine("Unable to delete directory locally: "
                                        + localCopy
                                        + ". Info: "
                                        + localFile.toDetailString()
                                        + ". contents: " + contentStr);
                            }
                            // Skip. Dir was not actually deleted /
                            // could not sync
                            return;
                        }
                    } finally {
                        watcher.removeIgnoreFile(localFile);
                    }

                } else if (localFile.isFile()) {
                    if (!deleteFile(localFile, localCopy)) {
                        logWarning("Unable to delete local file "
                            + localCopy.toAbsolutePath() + ". "
                            + localFile.toDetailString());
                        if (nTried < 10) {
                            // Re-try again, at least 10 times.
                            handleFileDeletion(remoteFile, force, member,
                                removedFiles, ++nTried);
                        }
                        return;
                    } else {
                        if (remoteFile.getFolderInfo().isMetaFolder()) {
                            MetaFolderDataHandler mfdh = new MetaFolderDataHandler(
                                getController());
                            mfdh.handleMetaFolderFileInfo(remoteFile);
                        }
                    }
                } else {
                    logSevere("Unable to apply remote deletion: "
                        + localFile.toDetailString());
                }
            }
        }

        // File has been removed
        // Changed localFile -> remoteFile
        removedFiles.add(remoteFile);
        store(getMySelf(), remoteFile);
    }

    /**
     * Broadcasts a message through the folder
     *
     * @param message
     */
    public void broadcastMessages(Message... message) {
        for (Member member : getMembersAsCollection()) {
            if (shutdown) {
                // PFS-2227: Never broadcast messages after shutdown
                logFine(getName() + ": Already shutdown: Not broadcastMessages: " + message);
                return;
            }
            // Connected?
            if (member.isCompletelyConnected()) {
                // sending all nodes my knows nodes
                member.sendMessagesAsynchron(message);
            }
        }
    }

    /**
     * Broadcasts a message through the folder.
     * <p>
     * Caches the built messages.
     *
     * @param msgProvider
     */
    public void broadcastMessages(MessageProducer msgProvider) {
        Message[] msgs = null;
        Message[] msgsExt = null;
        for (Member member : getMembersAsCollection()) {
            if (shutdown) {
                // PFS-2227: Never broadcast messages after shutdown
                logFine(getName() + ": Already shutdown: Not broadcastMessages: " + msgProvider);
                return;
            }
            // Connected?
            if (member.isCompletelyConnected()) {
                if (supportExternalizable(member)) {
                    if (msgsExt == null) {
                        msgsExt = msgProvider.getMessages(true);
                    }
                    if (msgsExt != null && msgsExt.length > 0) {
                        member.sendMessagesAsynchron(msgsExt);
                    }
                } else {
                    if (msgs == null) {
                        msgs = msgProvider.getMessages(false);
                    }
                    if (msgs != null && msgs.length > 0) {
                        member.sendMessagesAsynchron(msgs);
                    }
                }
            }
        }
    }

    /**
     * Updated sync patterns have been downloaded to the metaFolder. Update the
     * sync patterns in this (parent) folder.
     *
     * @param fileInfo
     *            fileInfo of the new sync patterns
     */

    public void handleMetaFolderSyncPatterns(FileInfo fileInfo) {
        if (!syncPatterns) {
            logFine("Not syncing patterns: " + getName());
            return;
        }

        Folder metaFolder = getController().getFolderRepository()
            .getMetaFolderForParent(currentInfo);
        if (metaFolder == null) {
            logWarning("Could not find metaFolder for " + currentInfo);
            return;
        }

        Path syncPatternsFile = metaFolder.getDiskFile(fileInfo);
        logFine("Reading syncPatterns " + syncPatternsFile);
        diskItemFilter.loadPatternsFrom(syncPatternsFile, true);
        // Trigger resync
        getController().getTransferManager().checkActiveTranfersForExcludes();
        getController().getFolderRepository().getFileRequestor()
            .triggerFileRequesting(currentInfo);
    }

    public DirectoryInfo getBaseDirectoryInfo() {
        return FileInfoFactory.createBaseDirectoryInfo(currentInfo);
    }

    /**
     * Broadcasts the remote command to scan the folder.
     */
    public void broadcastScanCommand() {
        if (isFiner()) {
            logFiner("Broadcasting remote scan command");
        }
        Message commando = new ScanCommand(currentInfo);
        broadcastMessages(commando);
    }

    /**
     * Broadcasts the remote command to requests files of the folder.
     */
    public void broadcastFileRequestCommand() {
        if (isFiner()) {
            logFiner("Broadcasting remote file request command");
        }
        Message commando = new FileRequestCommand(currentInfo);
        broadcastMessages(commando);
    }

    private void broadcastFolderChanges(final ScanResult scanResult) {
        if (getConnectedMembersCount() == 0) {
            return;
        }

        if (!scanResult.getNewFiles().isEmpty()) {
            broadcastMessages(new MessageProducer() {
                @Override
                public Message[] getMessages(boolean useExt) {
                    return FolderFilesChanged.create(currentInfo,
                        scanResult.getNewFiles(), diskItemFilter, useExt);
                }
            });
        }
        if (!scanResult.getChangedFiles().isEmpty()) {
            broadcastMessages(new MessageProducer() {
                @Override
                public Message[] getMessages(boolean useExt) {
                    return FolderFilesChanged.create(currentInfo,
                        scanResult.getChangedFiles(), diskItemFilter, useExt);
                }
            });
        }
        if (!scanResult.getDeletedFiles().isEmpty()) {
            broadcastMessages(new MessageProducer() {
                @Override
                public Message[] getMessages(boolean useExt) {
                    return FolderFilesChanged.create(currentInfo,
                        scanResult.getDeletedFiles(), diskItemFilter, useExt);
                }
            });
        }
        if (!scanResult.getRestoredFiles().isEmpty()) {
            broadcastMessages(new MessageProducer() {
                @Override
                public Message[] getMessages(boolean useExt) {
                    return FolderFilesChanged.create(currentInfo,
                        scanResult.getRestoredFiles(), diskItemFilter, useExt);
                }
            });
        }
        if (isFine()) {
            logFine("Broadcasted folder changes for: " + scanResult);
        }
    }

    /**
     * Callback method from member. Called when a new filelist was send
     *
     * @param from
     * @param newList
     */
    public void fileListChanged(Member from, FileList newList) {
        if (shutdown) {
            logFine(getName() + ": Already shutdown: Not fileListChanged: " + newList + " received from " + from);
            return;
        }

        // Correct FolderInfo in case it differs.
        if (newList.files != null) {
            for (int i = 0; i < newList.files.length; i++) {
                FileInfo fInfo = newList.files[i];
                newList.files[i] = FileInfoFactory.changedFolderInfo(fInfo,
                    currentInfo);
            }
        }

        // #1022 - Mass delete detection. Switch to a safe profile if
        // a large percent of files would get deleted by another node.
        if (newList.files != null
            && syncProfile.isSyncDeletion()
            && PreferencesEntry.EXPERT_MODE.getValueBoolean(getController())
            && ConfigurationEntry.MASS_DELETE_PROTECTION
                .getValueBoolean(getController()))
        {
            checkForMassDeletion(from, newList.files);
        }

        // Update DAO
        if (newList.isNull()) {
            // Delete files in domain and do nothing
            dao.deleteDomain(from.getId(), -1);
            return;
        }
        // Store but also deleted/clear domain before.
        int expectedItems = newList.nFollowingDeltas * newList.files.length;
        store(from, expectedItems, newList.files);

        // Try to find same files
        findSameFiles(from, Arrays.asList(newList.files));

        if (syncProfile.isAutodownload() && from.isCompletelyConnected()) {
            // Trigger file requestor
            if (isFiner()) {
                logFiner("Triggering file requestor because of new remote file list from "
                    + from);
            }
            getController().getFolderRepository().getFileRequestor()
                .triggerFileRequesting(newList.folder);
        }

        // Handle remote deleted files
        if (syncProfile.isSyncDeletion() && from.isCompletelyConnected()) {
            syncRemoteDeletedFiles(Collections.singleton(from), false);
        }

        // Logging
        writeFilelist(from);

        fireRemoteContentsChanged(from, newList);
    }

    /**
     * Callback method from member. Called when a filelist delta received
     *
     * @param from
     * @param changes
     */
    public void fileListChanged(Member from, FolderFilesChanged changes) {
        if (shutdown) {
            logFine(getName() + ": Already shutdown: Not fileListChanged: " + changes + " received from " + from);
            return;
        }

        // Correct FolderInfo in case it differs.
        if (changes.getFiles() != null) {
            for (int i = 0; i < changes.getFiles().length; i++) {
                FileInfo fInfo = changes.getFiles()[i];
                changes.getFiles()[i] = FileInfoFactory.changedFolderInfo(
                    fInfo, currentInfo);
            }
        }
        if (changes.getRemoved() != null) {
            for (int i = 0; i < changes.getRemoved().length; i++) {
                FileInfo fInfo = changes.getRemoved()[i];
                changes.getRemoved()[i] = FileInfoFactory.changedFolderInfo(
                    fInfo, currentInfo);
            }
        }

        // #1022 - Mass delete detection. Switch to a safe profile if
        // a large percent of files would get deleted by another node.
        if (changes.getFiles() != null
            && syncProfile.isSyncDeletion()
            && PreferencesEntry.EXPERT_MODE.getValueBoolean(getController())
            && ConfigurationEntry.MASS_DELETE_PROTECTION
                .getValueBoolean(getController()))
        {
            checkForMassDeletion(from, changes.getFiles());
        }
        if (changes.getRemoved() != null
            && syncProfile.isSyncDeletion()
            && PreferencesEntry.EXPERT_MODE.getValueBoolean(getController())
            && ConfigurationEntry.MASS_DELETE_PROTECTION
                .getValueBoolean(getController()))
        {
            checkForMassDeletion(from, changes.getRemoved());
        }

        // Try to find same files
        if (changes.getFiles() != null) {
            store(from, changes.getFiles());
            findSameFiles(from, Arrays.asList(changes.getFiles()));
        }
        if (changes.getRemoved() != null) {
            store(from, changes.getRemoved());
            findSameFiles(from, Arrays.asList(changes.getRemoved()));
        }

        // Avoid hammering of sync remote deletion
        boolean singleExistingFileMsg = changes.getFiles() != null
            && changes.getFiles().length == 1
            && !changes.getFiles()[0].isDeleted();

        if (syncProfile.isAutodownload()) {
            // Check if we need to trigger the filerequestor
            boolean triggerFileRequestor = from.isCompletelyConnected();
            if (triggerFileRequestor && singleExistingFileMsg) {
                // This was caused by a completed download
                // TODO Maybe check this also on bigger lists!
                FileInfo localfileInfo = getFile(changes.getFiles()[0]);
                FileInfo remoteFileInfo = changes.getFiles()[0];
                if (localfileInfo != null
                    && !remoteFileInfo.isNewerThan(localfileInfo)
                    && !remoteFileInfo.isDeleted())
                {
                    // We have this or a newer version of the file. = Dont'
                    // trigger filerequestor.
                    triggerFileRequestor = false;
                }
            }

            if (triggerFileRequestor) {
                if (isFiner()) {
                    logFiner("Triggering file requestor because of remote file list change "
                        + changes + " from " + from);
                }
                getController().getFolderRepository().getFileRequestor()
                    .triggerFileRequesting(changes.folder);
            } else if (isFiner()) {
                logFiner("Not triggering filerequestor, no new files in remote filelist"
                    + changes + " from " + from);
            }
        }

        // Handle remote deleted files
        if (!singleExistingFileMsg && syncProfile.isSyncDeletion()
            && from.isCompletelyConnected())
        {
            syncRemoteDeletedFiles(Collections.singleton(from), false);
        }

        // Fire event
        fireRemoteContentsChanged(from, changes);
    }

    private void store(Member member, FileInfo... fileInfos) {
        store(member, -1, fileInfos);
    }

    private void store(Member member, int newDomainSize, FileInfo... fileInfos)
    {
        store(member, newDomainSize, Arrays.asList(fileInfos));
    }

    private void store(Member member, Collection<FileInfo> fileInfos) {
        store(member, -1, fileInfos);
    }

    private void store(Member member, int newDomainSize,
        Collection<FileInfo> fileInfos)
    {
        synchronized (dbAccessLock) {
            String domainID = member.isMySelf() ? null : member.getId();
            if (newDomainSize > 0) {
                dao.deleteDomain(domainID, newDomainSize);
            }
            dao.store(domainID, fileInfos);
        }
    }

    private void checkForMassDeletion(Member from, FileInfo[] fileInfos) {
        int delsCount = 0;
        for (FileInfo remoteFile : fileInfos) {
            if (!remoteFile.isDeleted()) {
                continue;
            }
            // #1842: Actually check if these files have just been deleted.
            FileInfo localFile = getFile(remoteFile);
            if (localFile != null && !localFile.isDeleted()
                && remoteFile.isNewerThan(localFile))
            {
                delsCount++;
            }
        }

        if (delsCount >= Constants.FILE_LIST_MAX_FILES_PER_MESSAGE) {
            // #1786 - If deletion >= max files per message, switch.
            switchToSafe(from, delsCount, false);
        } else {
            int knownFilesCount = getKnownItemCount();
            if (knownFilesCount > 1) {
                int delPercentage = 100 * delsCount / knownFilesCount;
                if (isFiner()) {
                    logFiner("FolderFilesChanged delete percentage "
                        + delPercentage + '%');
                }
                if (delPercentage >= ConfigurationEntry.MASS_DELETE_THRESHOLD
                    .getValueInt(getController()))
                {
                    switchToSafe(from, delPercentage, true);
                }
            }
        }
    }

    private void switchToSafe(Member from, int delsCount, boolean percentage) {
        logWarning("Received a FolderFilesChanged message from "
            + from.getInfo().nick + " which will delete " + delsCount
            + " files in folder " + currentInfo.getLocalizedName()
            + ". The sync profile will now be switched from "
            + syncProfile.getName() + " to " + SyncProfile.HOST_FILES.getName()
            + " to protect the files.");
        SyncProfile original = syncProfile;

        // Emergency profile switch to something safe.
        setSyncProfile(SyncProfile.HOST_FILES);

        // Advise the controller of the problem.
        getController().remoteMassDeletionDetected(
            new RemoteMassDeletionEvent(currentInfo, from.getInfo(), delsCount,
                original, syncProfile, percentage));

        logWarning("Switched to " + syncProfile.getName());
    }

    /**
     * Tries to find same files in the list of remotefiles. This methods takes
     * over the file information from remote under following circumstances:
     * <p>
     * 1. When the last modified date and size matches our file. (=good guess
     * that this is the same file)
     * <p>
     * 2. Our file has version 0 (=Scanned by initial scan)
     * <p>
     * 3. The remote file version is > 0 and is not deleted
     * <p>
     * This if files moved from node to node without PowerFolder. e.g. just copy
     * over windows share. Helps to identifiy same files and prevents unessesary
     * downloads.
     *
     * @param remoteFileInfos
     */
    private boolean findSameFiles(Member member,
        Collection<FileInfo> remoteFileInfos)
    {
        Reject.ifNull(remoteFileInfos, "Remote file info list is null");
        if (isFiner()) {
            logFiner("Triing to find same files in remote list with "
                + remoteFileInfos.size() + " files from " + member);
        }

        Boolean hasWrite = null;
        List<FileInfo> found = new LinkedList<FileInfo>();
        for (FileInfo remoteFileInfo : remoteFileInfos) {
            FileInfo localFileInfo = getFile(remoteFileInfo);
            if (localFileInfo == null) {
                continue;
            }

            if (localFileInfo.isDeleted() != remoteFileInfo.isDeleted()) {
                continue;
            }

            boolean fileSizeSame = localFileInfo.getSize() == remoteFileInfo
                .getSize();
            boolean dateSame = DateUtil.equalsFileDateCrossPlattform(
                localFileInfo.getModifiedDate(),
                remoteFileInfo.getModifiedDate());
            boolean fileCaseSame = localFileInfo.getRelativeName().equals(
                remoteFileInfo.getRelativeName());

            if (localFileInfo.getVersion() < remoteFileInfo.getVersion()
                && remoteFileInfo.getVersion() > 0)
            {
                // boolean localFileNewer = Util.isNewerFileDateCrossPlattform(
                // localFileInfo.getModifiedDate(), remoteFileInfo
                // .getModifiedDate());
                if (fileSizeSame && dateSame) {
                    if (hasWrite == null) {
                        hasWrite = hasWritePermission(member);
                    }
                    if (!hasWrite) {
                        if (isFine()) {
                            logFine("Not searching same files. " + member
                                + " / " + member.getAccountInfo()
                                + " no write permission");
                        }
                        return false;
                    }

                    if (isFine()) {
                        logFine("Found identical file remotely: local "
                            + localFileInfo.toDetailString() + " remote: "
                            + remoteFileInfo.toDetailString()
                            + ". Taking over modification infos");
                    }

                    found.add(remoteFileInfo);
                }
            } else if (!fileCaseSame && dateSame && fileSizeSame) {
                if (remoteFileInfo.getVersion() >= localFileInfo.getVersion()
                    && localFileInfo.getRelativeName()
                        .compareTo(remoteFileInfo.getRelativeName()) <= 0)
                {
                    if (hasWrite == null) {
                        hasWrite = hasWritePermission(member);
                    }
                    if (!hasWrite) {
                        if (isInfo()) {
                            logInfo("Not searching same files. " + member
                                + " / " + member.getAccountInfo()
                                + " no write permission");
                        }
                        return false;
                    }

                    // Skip this fileinfo. Compare by name is performed
                    // to ensure that the FileInfo with the greatest
                    // lexographic index is taken. This is a
                    // deterministic rule to keep file db repos in sync
                    // among peers.

                    if (isFine()) {
                        logFine("Found identical file remotely with diffrent name-case: local "
                            + localFileInfo.toDetailString()
                            + " remote: "
                            + remoteFileInfo.toDetailString()
                            + ". Taking over all infos");
                    }

                    remoteFileInfo = correctFolderInfo(remoteFileInfo);
                    found.add(remoteFileInfo);
                }
            }
        }

        if (!found.isEmpty()) {
            store(getMySelf(), found);
            filesChanged(found);
            return true;
        }
        return false;
    }

    /**
     * Tries to find same files in the list of remotefiles of all members. This
     * methods takes over the file information from remote under following
     * circumstances: See #findSameFiles(FileInfo[])
     *
     * @see #findSameFiles(Member, Collection<FileInfo>)
     */
    private void findSameFilesOnRemote() {
        for (Member member : getConnectedMembers()) {
            Collection<FileInfo> lastFileList = getFilesAsCollection(member);
            if (lastFileList != null) {
                findSameFiles(member, lastFileList);
            }
        }
    }

    /**
     * @param fInfo
     * @return the remotely found better fileinfo. null if not found.
     */
    private FileInfo findSameFile(FileInfo fInfo) {
        for (Member member : getConnectedMembers()) {
            FileInfo remoteFInfo = member.getFile(fInfo);
            if (remoteFInfo != null) {
                if (findSameFiles(member, Collections.singleton(remoteFInfo))) {
                    return fInfo.getLocalFileInfo(getController()
                        .getFolderRepository());
                }
            }
        }
        return null;
    }

    /**
     * TRAC #2072
     *
     * @param member
     * @return if this member supports the {@link Externalizable} versions of
     *         {@link FileList} and {@link FolderFilesChanged}
     */
    public boolean supportExternalizable(Member member) {
        return member.getProtocolVersion() >= Identity.PROTOCOL_VERSION_110;
    }

    /**
     * Sets the DB to a dirty state. e.g. through a change. gets stored on next
     * persisting run.
     */
    private void setDBDirty() {
        dirty = true;
    }

    /**
     * Triggers the persisting.
     */
    private void triggerPersist() {
        getController().schedule(persister, 1000L);
    }

    /**
     * Persists settings to disk.
     */
    private void persist() {
        if (checkIfDeviceDisconnected()) {
            if (!currentInfo.isMetaFolder()) {
                logWarning("Unable to persist database. Storage/Device disconnected: "
                    + localBase);
            }
            return;
        }
        logFiner("Persisting settings");

        if ((hasOwnDatabase || getKnownItemCount() > 0)
            && Files.notExists(getSystemSubDir0()))
        {
            logWarning("Not storing folder database. Local system directory does not exists: "
                + getLocalBase());
            return;
        }

        int tries = 1;
        boolean success = storeFolderDB();
        while (!success && tries < 10) {
            try {
                // Wait a bit and try again.
                Thread.sleep(144L * tries);
            } catch (InterruptedException e) {
                break;
            }
            tries += 1;
            success = storeFolderDB();
        }
        if (tries > 1) {
            if (success) {
                logWarning("Was able to write folder database, but only after "
                    + tries + " trys.");
            } else {
                logSevere("Was NOT able to write folder database, even after "
                    + tries + " trys.");
            }
        }

        // Write filelist
        if (LoggingManager.isLogToFile()
            && Feature.DEBUG_WRITE_FILELIST_CSV.isEnabled())
        {
            // And members' filelists.
            for (Member member : members.keySet()) {
                writeFilelist(member);
            }
        }
        dirty = false;
    }

    private void writeFilelist(Member member) {
        if (!LoggingManager.isLogToFile()
            || Feature.DEBUG_WRITE_FILELIST_CSV.isDisabled())
        {
            return;
        }
        // Write filelist to disk
        Debug.writeFileListCSV(getName(), member.getNick(),
            dao.findAllFiles(member.getId()), "FileList of folder " + getName()
                + ", member " + member + ':');
    }

    /*
     * Simple getters/exposing methods
     */

    /**
     * @return the local base directory
     */
    public Path getLocalBase() {
        return localBase;
    }

    /**
     * @return the dir to commit/mirror the whole folder contents to after
     *         folder has been fully updated. null if no commit should be
     *         performed
     */
    public Path getCommitDir() {
        return commitDir;
    }

    /**
     * @return the commit dir or the local base if commit dir is null.
     */
    public Path getCommitOrLocalDir() {
        if (commitDir != null) {
            return commitDir;
        }
        return localBase;
    }

    /**
     * @param commitDir
     *            the dir to commit/mirror the whole folder contents to after
     *            folder has been fully updated. null if no commit should be
     *            performed
     */
    public void setCommitDir(Path commitDir) {
        this.commitDir = commitDir;
        String confKey = PREFIX_V4 + configEntryId
            + FolderSettings.COMMIT_DIR;
        String confVal = commitDir != null ? commitDir.toAbsolutePath()
            .toString() : "";
        getController().getConfig().put(confKey, confVal);
        logInfo("Commit dir set to '" + confVal + '\'');
        getController().saveConfig();
    }

    /**
     * @return the system subdir in the local base folder. subdir gets created
     *         if not exists
     */
    public Path getSystemSubDir() {
        Path systemSubDir = getSystemSubDir0();
        if (Files.notExists(systemSubDir)) {
            if (!checkIfDeviceDisconnected()) {
                try {
                    Files.createDirectories(systemSubDir);
                    PathUtils.setAttributesOnWindows(systemSubDir, true, true);
                } catch (IOException e) {
                    logWarning(e.getMessage());
                }
            } else if (!deviceDisconnected) {
                logSevere("Failed to create system subdir: " + systemSubDir);
            } else if (isFine()) {
                logFine("Failed to create system subdir: " + systemSubDir);
            }
        }
        return systemSubDir;
    }

    private Path getSystemSubDir0() {
        if (localBase.toString().contains(Constants.FOLDER_WEBDAV_SUFFIX)) {
            return Controller.getMiscFilesLocation().resolve(Constants.SYSTEM_SUBDIR)
                .resolve(PathUtils.removeInvalidFilenameChars(getId()))
                .resolve(Constants.POWERFOLDER_SYSTEM_SUBDIR);
        } else {
            return localBase.resolve(Constants.POWERFOLDER_SYSTEM_SUBDIR);
        }
    }

    /**
     * Is this directory the system subdirectory?
     *
     * @param aDir
     * @return
     */
    public boolean isSystemSubDir(Path aDir) {
        return Files.isDirectory(aDir)
            && getSystemSubDir0().equals(aDir);
    }

    /**
     * @return true if this folder is disconnected/not available at the moment.
     */
    public boolean isDeviceDisconnected() {
        return deviceDisconnected;
    }

    /**
     * Actually checks if the device is disconnected or available. Also sets the
     * property "deviceDisconnected".
     *
     * @return true if the device is disconnected. false if everything is ok.
     */
    public boolean checkIfDeviceDisconnected() {
        /**
         * Check that we still have a good local base.
         */
        try {
            checkBaseDir(true);
        } catch (FolderException e) {
            if (isFine()) {
                if (currentInfo.isMetaFolder()) {
                    logFiner("invalid local base: " + getLocalBase() + " " + e);
                } else {
                    logFine("invalid local base: " + getLocalBase() + " " + e);
                }
            }
            return setDeviceDisconnected(true);
        }

        // #1249
        if (getKnownItemCount() > 0 && (OSUtil.isMacOS() || OSUtil.isLinux())) {
            if (!PathUtils.isWebDAVFolder(localBase))
            {
                boolean inaccessible = Files.notExists(localBase)
                    || PathUtils.getNumberOfSiblings(localBase) == 0;
                if (inaccessible) {
                    logWarning("Local base empty on linux file system, but has known files. "
                        + localBase);
                    return setDeviceDisconnected(true);
                }
            }
        }

        // Is OK!
        return setDeviceDisconnected(false);
    }

    private boolean setDeviceDisconnected(boolean disconnected) {
        boolean wasDeviceDisconnected = deviceDisconnected;
        deviceDisconnected = disconnected;

        boolean addProblem = disconnected;
        for (Problem problem : problems) {
            if (problem instanceof DeviceDisconnectedProblem) {
                if (deviceDisconnected) {
                    addProblem = false;
                } else {
                    logFine("Device reconnected");
                    removeProblem(problem);
                }
            }
        }
        if (addProblem) {
            if (currentInfo.isMetaFolder()) {
                logFine(toString() + " disconnected storage/device "
                    + getLocalBase() + ". Reconnecting...");
            } else {
                logInfo(toString() + " disconnected storage/device "
                    + getLocalBase() + ". Reconnecting...");
            }
            if (!getController().getFolderRepository()
                .handleDeviceDisconnected(this))
            {
                // Otherwise raise problem.
                addProblem(new DeviceDisconnectedProblem(currentInfo));
            }
        }

        if (wasDeviceDisconnected && !deviceDisconnected) {
            if (!currentInfo.isMetaFolder()) {
                logInfo(toString() + " storage/device reconnected " + localBase);
            }
            // Try to load db from connected device now.
            loadMetadata();

            if (Files.notExists(getSystemSubDir())) {
                try {
                    Files.createDirectories(getSystemSubDir());
                } catch (IOException e) {
                    logInfo(e.getMessage());
                }
            }

            // Re-attach folder watcher
            watcher.reconfigure(syncProfile);

            // Pull new files
            getController().getFolderRepository().getFileRequestor()
                .triggerFileRequesting(currentInfo);

            if (!currentInfo.isMetaFolder()) {
                Folder metaFolder = getController().getFolderRepository()
                    .getMetaFolderForParent(currentInfo);
                if (metaFolder != null) {
                    metaFolder.checkIfDeviceDisconnected();
                }
            }

            // TODO Correctly init Archive
        }

        return deviceDisconnected;
    }

    public String getName() {
        return currentInfo.getName();
    }
    
    public String getLocalizedName() {
        return currentInfo.getLocalizedName();
    }

    public String getConfigEntryId() {
        return configEntryId;
    }

    public int getKnownItemCount() {
        // All! Also excluded items
        return dao.count(null, true, false);
    }

    /**
     * WARNING: Contents may change after getting the collection.
     *
     * @return a unmodifiable collection referecing the internal file database
     *         hashmap (keySet).
     */
    public Collection<FileInfo> getKnownFiles() {
        return dao.findAllFiles(null);
    }

    /**
     * WARNING: Contents may change after getting the collection.
     *
     * @return a unmodifiable collection referecing the internal directory
     *         database hashmap (keySet).
     */
    public Collection<DirectoryInfo> getKnownDirectories() {
        return dao.findAllDirectories(null);
    }

    /**
     * Common file delete method. Either deletes the file or moves it to the
     * recycle bin.
     *
     * @param newFileInfo
     * @param file
     */
    private boolean deleteFile(FileInfo newFileInfo, Path file) {
        Reject.ifNull(newFileInfo, "FileInfo is null");
        if (shutdown) {
            logFine(getName() + ": Already shutdown: Not deleteFile: " + newFileInfo.toDetailString() + " at " + file);
            return false;
        }

        FileInfo fileInfo = getFile(newFileInfo);
        if (isInfo()) {
            String msg = "Deleting file "
                + (fileInfo != null ? fileInfo.toDetailString() : newFileInfo)
                + ((archiver.getVersionsPerFile() > 0)
                    ? " moving to version history"
                    : "");
            if (currentInfo.isMetaFolder()) {
                logFine(msg);
            } else {
                logInfo(msg);
            }
        }
        boolean success = false;
        try {
            watcher.addIgnoreFile(newFileInfo);
            synchronized (scanLock) {
                if (fileInfo != null && fileInfo.isFile() && Files.exists(file))
                {
                    try {
                        archiver.archive(fileInfo, file, false);
                    } catch (IOException e) {
                        logSevere("Unable to move file to archive: " + file
                            + ". " + e, e);
                    }
                }
                try {
                    Files.deleteIfExists(file);
                    success = true;
                } catch (IOException ioe) {
                    // PFC-2706: Improved handling of exception.
                    if (isFine()) {
                        logFine("IOException while deleting file " + file
                            + ". " + ioe);
                    }
                    if (checkIfDeviceDisconnected()) {
                        logWarning("Storage disconnected: Unable to delete file "
                            + file + ". " + ioe);
                        return false;
                    } else if (Files.exists(file)) {
                        logFine("Unable to delete file " + file + ". " + ioe);
                        return false;
                    }
                }
            }
            return true;
        } finally {
            watcher.removeIgnoreFile(newFileInfo);
            // PFS-1766:
            if (success && ConfigurationEntry.EVENT_API_URL_DELETED_FILE.hasNonBlankValue(getController())) {
                new DeletedFile(getController()).of(newFileInfo).happened(true);
            }
        }
    }

    /**
     * Gets all the incoming files. That means files that exist on the remote
     * side with a higher version.
     *
     * @return the list of files that are incoming/newer available on remote
     *         side as unmodifiable collection.
     */
    public Collection<FileInfo> getIncomingFiles() {
        return getIncomingFiles(true, -1);
    }

    /**
     * Gets all the incoming files. That means files that exist on the remote
     * side with a higher version.
     *
     * @param includeDeleted
     *            true if also deleted files should be considered.
     * @return the list of files that are incoming/newer available on remote
     *         side as unmodifiable collection.
     */
    public Collection<FileInfo> getIncomingFiles(boolean includeDeleted) {
        return getIncomingFiles(includeDeleted, -1);
    }

    /**
     * Gets all the incoming files. That means files that exist on the remote
     * side with a higher version.
     *
     * @param includeDeleted
     *            true if also deleted files should be considered.
     * @param maxPerMember
     *            the aproximately maximum number of incoming files (not
     *            directories) to be included per member. This prevents the
     *            resulting Collection from abnormal growth.
     * @return the list of files that are incoming/newer available on remote
     *         side as unmodifiable collection.
     */
    public Collection<FileInfo> getIncomingFiles(boolean includeDeleted,
        int maxPerMember)
    {
        // build a temp list
        SortedMap<FileInfo, FileInfo> incomingFiles = new TreeMap<FileInfo, FileInfo>(
            new FileInfoComparator(FileInfoComparator.BY_RELATIVE_NAME));
        // add0 expeced files
        Map<Member, Integer> incomingCount = maxPerMember > 0
            ? new HashMap<Member, Integer>(getMembersCount())
            : null;
        boolean revert = isRevertLocalChanges();
        for (Member member : getMembersAsCollection()) {
            if (!member.isCompletelyConnected()) {
                // disconnected or myself (=skip)
                continue;
            }
            if (!member.hasCompleteFileListFor(currentInfo)) {
                if (isFine()) {
                    logFine("Skipping " + member
                        + " no complete filelist from him");
                }
                continue;
            }
            if (!hasWritePermission(member)) {
                if (isFine()) {
                    logFine("Not downloading files. " + member + " / "
                        + member.getAccountInfo() + " no write permission");
                }
                continue;
            }

            Collection<FileInfo> memberFiles = getFilesAsCollection(member);
            if (incomingCount != null) {
                incomingCount.put(member, 0);
            }
            if (memberFiles != null) {
                for (FileInfo remoteFile : memberFiles) {
                    if (incomingCount != null
                        && incomingCount.get(member) > maxPerMember)
                    {
                        continue;
                    }
                    if (remoteFile.isDeleted() && !includeDeleted) {
                        continue;
                    }

                    // Check if remote file is newer
                    FileInfo localFile = getFile(remoteFile);
                    if (revert && localFile != null) {
                        FileInfo newestFileInfo = remoteFile
                            .getNewestVersion(getController()
                                .getFolderRepository());
                        if (localFile.isNewerThan(newestFileInfo)) {
                            // Ignore/Rever local files
                            logWarning("Local change detected, but has no write permission: "
                                + localFile.toDetailString());
                            localFile = null;
                        }
                    }
                    FileInfo alreadyIncoming = incomingFiles.get(remoteFile);
                    boolean notLocal = localFile == null;
                    boolean newerThanLocal = localFile != null
                        && remoteFile.isNewerThan(localFile);
                    // Check if this remote file is newer than one we may
                    // already have.
                    boolean newestRemote = alreadyIncoming == null
                        || remoteFile.isNewerThan(alreadyIncoming);
                    if (notLocal && remoteFile.isDeleted()) {
                        // A remote deleted file is not incoming!
                        // TODO Maby download deleted files from archive of
                        // remote?
                        // and put it directly into own recycle bin.
                        continue;
                    }
                    if (notLocal || newerThanLocal && newestRemote) {
                        // Okay this one is expected
                        if (!diskItemFilter.isExcluded(remoteFile)) {
                            incomingFiles.put(remoteFile, remoteFile);
                            if (incomingCount != null) {
                                Integer i = incomingCount.get(member);
                                incomingCount.put(member, ++i);
                            }
                        }
                    }
                }
            }
            Collection<DirectoryInfo> memberDirs = dao
                .findAllDirectories(member.getId());
            if (memberDirs != null) {
                for (DirectoryInfo remoteDir : memberDirs) {
                    if (remoteDir.isDeleted() && !includeDeleted) {
                        continue;
                    }

                    // Check if remote file is newer
                    FileInfo localFile = getFile(remoteDir);
                    FileInfo alreadyIncoming = incomingFiles.get(remoteDir);
                    boolean notLocal = localFile == null;
                    boolean newerThanLocal = localFile != null
                        && remoteDir.isNewerThan(localFile);
                    // Check if this remote file is newer than one we may
                    // already have.
                    boolean newestRemote = alreadyIncoming == null
                        || remoteDir.isNewerThan(alreadyIncoming);
                    if (notLocal && remoteDir.isDeleted()) {
                        // A remote deleted file is not incoming!
                        // TODO Maby download deleted files from archive of
                        // remote?
                        // and put it directly into own recycle bin.
                        continue;
                    }
                    if (notLocal || newerThanLocal && newestRemote) {
                        // Okay this one is expected
                        if (!diskItemFilter.isExcluded(remoteDir)) {
                            incomingFiles.put(remoteDir, remoteDir);
                        }
                    }
                }
            }
        }

        if (incomingFiles.isEmpty()) {
            logFiner("No Incoming files");
        } else {
            if (isFine()) {
                logFine((incomingCount != null ? "" : "Aprox. ")
                    + incomingFiles.size() + " incoming files");
            }
        }

        return Collections.unmodifiableCollection(incomingFiles.keySet());
    }

    /**
     * Visits all remote {@link FileInfo}s and {@link DirectoryInfo}s, that
     * <p>
     * 1) Do not exist locally or
     * <p>
     * 2) Are newer than the local version.
     *
     * @param vistor
     *            the {@link Visitor} to pass the incoming files to.
     */
    public void visitIncomingFiles(Visitor<FileInfo> vistor) {
        // add0 expeced files
        for (Member member : getMembersAsCollection()) {
            if (!member.isCompletelyConnected()) {
                // disconnected or myself (=skip)
                continue;
            }
            if (!member.hasCompleteFileListFor(currentInfo)) {
                if (isFine()) {
                    logFine("Skipping " + member
                        + " no complete filelist from him");
                }
                continue;
            }
            if (!hasWritePermission(member)) {
                if (isFine()) {
                    logFine("Not downloading files. " + member + " / "
                        + member.getAccountInfo() + " no write permission");
                }
                continue;
            }

            Collection<FileInfo> memberFiles = getFilesAsCollection(member);
            if (memberFiles != null) {
                for (FileInfo fileInfo : memberFiles) {
                    if (!visitFileIfNewer(fileInfo, vistor)) {
                        // Stop visiting.
                        return;
                    }
                }
            }
            Collection<DirectoryInfo> memberDirs = dao
                .findAllDirectories(member.getId());
            if (memberDirs != null) {
                for (FileInfo fileInfo : memberDirs) {
                    if (!visitFileIfNewer(fileInfo, vistor)) {
                        // Stop visiting.
                        return;
                    }
                }
            }
        }
    }

    private boolean visitFileIfNewer(FileInfo fileInfo, Visitor<FileInfo> vistor)
    {
        // Check if remote file is newer
        FileInfo localFile = getFile(fileInfo);
        boolean notLocal = localFile == null;
        boolean remoteNewerThanLocal = localFile != null
            && fileInfo.isNewerThan(localFile);
        if (notLocal && fileInfo.isDeleted()) {
            return true;
        }
        if (notLocal || remoteNewerThanLocal) {
            // Okay this one is expected
            if (!diskItemFilter.isExcluded(fileInfo)) {
                try {
                    return vistor.visit(fileInfo);
                } catch (Exception e) {
                    logSevere("Error while visiting incoming files. " + e, e);
                }
            }
        }
        return true;
    }

    /**
     * @param member
     * @return the list of files from a member as unmodifiable collection
     */
    public Collection<FileInfo> getFilesAsCollection(Member member) {
        if (member == null) {
            throw new NullPointerException("Member is null");
        }
        return dao.findAllFiles(member.getId());
    }

    /**
     * @param member
     * @return the list of directories from a member as unmodifiable collection
     */
    public Collection<DirectoryInfo> getDirectoriesAsCollection(Member member) {
        if (member == null) {
            throw new NullPointerException("Member is null");
        }
        return dao.findAllDirectories(member.getId());
    }

    /**
     * Visits all {@link Member}s of this folder
     *
     * @param visitor
     */
    public void visitMembers(Visitor<Member> visitor) {
        for (Member member : members.keySet()) {
            if (!visitor.visit(member)) {
                return;
            }
        }
    }

    /**
     * Visits all fully connected {@link Member}s of this folder.
     *
     * @param visitor
     */
    public void visitMembersConnected(Visitor<Member> visitor) {
        for (Member member : members.keySet()) {
            if (!member.isCompletelyConnected()) {
                continue;
            }
            if (!visitor.visit(member)) {
                return;
            }
        }
    }

    /**
     * This list also includes myself!
     *
     * @return all members in a collection. The collection is a unmodifiable
     *         referece to the internal member storage. May change after has
     *         been returned!
     */
    public Collection<Member> getMembersAsCollection() {
        return Collections.unmodifiableCollection(members.values());
    }

    /**
     * @return the number of members
     */
    public int getMembersCount() {
        return members.size();
    }

    /**
     * @return the number of connected members EXCLUDING myself.
     */
    public int getConnectedMembersCount() {
        int nConnected = 0;
        for (Member member : members.values()) {
            if (member.isCompletelyConnected()) {
                nConnected++;
            }
        }
        return nConnected;
    }

    /**
     * @return the connected members EXCLUDING myself.
     */
    public Member[] getConnectedMembers() {
        List<Member> connected = new ArrayList<Member>(members.size());
        for (Member member : getMembersAsCollection()) {
            if (member.isCompletelyConnected()) {
                if (member.isMySelf()) {
                    continue;
                }
                connected.add(member);
            }
        }
        return connected.toArray(new Member[connected.size()]);
    }

    /**
     * @param member
     * @return true if that member is on this folder
     */
    public boolean hasMember(Member member) {
        if (members == null) { // FIX a rare NPE at startup
            return false;
        }
        if (member == null) {
            return false;
        }
        return members.keySet().contains(member);
    }

    /**
     * @param fInfo
     * @return if folder has this file
     */
    public boolean hasFile(FileInfo fInfo) {
        return getFile(fInfo) != null;
    }

    /**
     * @param fInfo
     * @return the local fileinfo instance
     */
    public FileInfo getFile(FileInfo fInfo) {
        Reject.ifNull(fInfo, "FileInfo is null");
        FileInfo localInfo = dao.find(fInfo, null);
        if (localInfo != null) {
            return localInfo;
        }
        if (fInfo.isBaseDirectory()) {
            return getBaseDirectoryInfo();
        }
        return null;
    }

    /**
     * @param fInfo
     * @return the local file from a file info Never returns null, file MAY NOT
     *         exist!! check before use
     */
    public Path getDiskFile(FileInfo fInfo) {
        return localBase.resolve(FileInfoFactory.encodeIllegalChars(fInfo
            .getRelativeName()));
    }

    /**
     * @return true if members are there, were files can be downloaded from.
     *         Remote nodes have to have free upload capacity.
     */
    public boolean hasUploadCapacity() {
        for (Member member : members.values()) {
            if (getController().getTransferManager().hasUploadCapacity(member))
            {
                return true;
            }
        }
        return false;
    }

    /**
     * @return the globally unique folder ID, generate once at folder creation
     */
    public String getId() {
        return currentInfo.id;
    }

    /**
     * @return Date of the last file change for this folder.
     */
    public Date getLastFileChangeDate() {
        return statistic.getLastFileChangeDate();
    }

    /**
     * @return the date of the last maintenance.
     */
    public Date getLastDBMaintenanceDate() {
        return lastDBMaintenance;
    }

    /**
     * @return the info object of this folder
     */
    public FolderInfo getInfo() {
        return currentInfo;
    }

    /**
     * @return the statistic for this folder
     */
    public FolderStatistic getStatistic() {
        return statistic;
    }

    /**
     * @return the {@link FileInfoDAO}. TRAC #1422
     */
    public FileInfoDAO getDAO() {
        return dao;
    }

    /**
     * @return an Invitation to this folder. Includes a intelligent opposite
     *         sync profile.
     */
    public Invitation createInvitation(FolderPermission fp) {
        Invitation inv = new Invitation(fp);
        inv.setSuggestedSyncProfile(syncProfile);
        if (syncProfile.equals(SyncProfile.BACKUP_SOURCE)) {
            inv.setSuggestedSyncProfile(SyncProfile.BACKUP_TARGET);
        } else if (syncProfile.equals(SyncProfile.BACKUP_TARGET)) {
            inv.setSuggestedSyncProfile(SyncProfile.BACKUP_SOURCE);
        } else if (syncProfile.equals(SyncProfile.HOST_FILES)) {
            inv.setSuggestedSyncProfile(SyncProfile.AUTOMATIC_DOWNLOAD);
        }
        inv.setSuggestedLocalBase(getController(), localBase);
        String username = getController().getOSClient().getUsername();
        if (StringUtils.isNotBlank(username)) {
            inv.setInvitorUsername(username);
        }
        return inv;
    }

    /**
     * Ensures that default ignore patterns are set.
     */
    public void addDefaultExcludes() {
        Path pFile = getSystemSubDir().resolve(
            DiskItemFilter.PATTERNS_FILENAME);
        boolean init = Files.notExists(pFile);
        boolean wasDirty = diskItemFilter.isDirty();

        for (DefaultExcludes pattern : DefaultExcludes.values()) {
            addPattern(pattern.getPattern());
        }

        if (WinUtils.getAppDataCurrentUser() != null
            && localBase.equals(Paths.get(WinUtils.getAppDataCurrentUser())))
        {
            addPattern("PowerFolder/logs/*");
        }
        // PFC-2866
        if (UserDirectories.getDesktopDirectory() != null && localBase
            .equals(UserDirectories.getDesktopDirectory().getDirectory()))
        {
            addPattern("Boxcryptor/*");
        }
        // #2083
        if (UserDirectories.getDocumentsReported() != null
            && localBase.equals(Paths.get(UserDirectories
                .getDocumentsReported())))
        {
            logFine("My documents @ " + UserDirectories.getDocumentsReported());
            logFine("Folder @ " + localBase.toAbsolutePath());

            logWarning("Adding transition ignore patterns for My documents folder");

            // Ignore My Pictures, My Music, My Videos, PowerFolders (basedir)
            Path baseDir = getController().getFolderRepository()
                .getFoldersBasedir();
            addPattern(baseDir.getFileName().toString() + '*');

            if (UserDirectories.getDocumentsReported() != null) {
                int i = UserDirectories.getDocumentsReported().length();
                if (UserDirectories.getMusicReported() != null
                    && UserDirectories.getMusicReported().startsWith(
                        UserDirectories.getDocumentsReported()))
                {
                    addPattern(UserDirectories.getMusicReported().substring(
                        i + 1) + '*');
                }
                if (UserDirectories.getPicturesReported() != null
                    && UserDirectories.getPicturesReported().startsWith(
                        UserDirectories.getDocumentsReported()))
                {
                    addPattern(UserDirectories.getPicturesReported().substring(
                        i + 1) + '*');
                }
                if (UserDirectories.getVideosReported() != null
                    && UserDirectories.getVideosReported().startsWith(
                        UserDirectories.getDocumentsReported()))
                {
                    addPattern(UserDirectories.getVideosReported().substring(
                        i + 1) + '*');
                }
            }
        }

        if (init) {
            diskItemFilter.savePatternsTo(pFile, false);
            if (!wasDirty) {
                // Pure defaults have 0
                try {
                    Files.setLastModifiedTime(pFile, FileTime.fromMillis(0));
                } catch (IOException e) {
                    logWarning(e.getMessage());
                }
            } else {
                // PFS-457
                savePatternsToMetaFolder();
            }
        }
    }

    /**
     * Watch for harmonized sync is 100%. If so, set a new lastSync date.
     */
    private void checkLastSyncDate() {
        double percentage = statistic.getHarmonizedSyncPercentage();
        boolean newInSync = Double.compare(percentage, 100.0d) == 0;
        if (newInSync) {
            lastSyncDate = new Date();
            storeLastSyncDate();
        }
        if (isFiner()) {
            logFiner("Harmonized percentage: " + percentage + ". In sync? "
                + newInSync + ". last sync date: " + lastSyncDate
                + " . connected: " + getConnectedMembersCount());
        }
    }

    private void storeLastSyncDate() {
        Path lastSyncFile = getSystemSubDir0().resolve(LAST_SYNC_INFO_FILENAME);
        if (Files.notExists(getSystemSubDir0())) {
            return;
        }
        try {
            Files.createFile(lastSyncFile);
        } catch (IOException e) {
            // Ignore.
        }
        try {
            Files.setLastModifiedTime(lastSyncFile,
                FileTime.fromMillis(lastSyncDate.getTime()));
        } catch (Exception e) {
            logSevere("Unable to update last synced date to " + lastSyncFile + " " + e);
        }
    }

    private void loadLastSyncDate() {
        Path lastSyncFile = getSystemSubDir0().resolve(
            LAST_SYNC_INFO_FILENAME);
        if (Files.exists(lastSyncFile)) {
            try {
                lastSyncDate = new Date(Files.getLastModifiedTime(lastSyncFile)
                    .toMillis());
            } catch (IOException e) {
                logWarning(e.getMessage());
            }
        } else {
            lastSyncDate = null;
        }
    }

    // Security methods *******************************************************

    // PFS-638
    private static final long HAS_PERMISSION_CACHE_TIMEOUT = 987L;
    private final SimpleCache<Member, Boolean> hasReadCache = new SimpleCache<>(Util.createConcurrentHashMap(), HAS_PERMISSION_CACHE_TIMEOUT, TimeUnit.MILLISECONDS);
    private final SimpleCache<Member, Boolean> hasWriteCache = new SimpleCache<>(Util.createConcurrentHashMap(), HAS_PERMISSION_CACHE_TIMEOUT, TimeUnit.MILLISECONDS);

    public boolean hasReadPermission(Member member) {
        Boolean hasRead = hasReadCache.getValidEntry(member);
        if (hasRead != null) {
            if (hasReadCache.getCacheHits() % 100000 == 0 && isFine()) {
                logFine("Permission read: " + hasReadCache);
            }
            return hasRead;
        }
        hasRead = hasFolderPermission(member,
            FolderPermission.read(getParentFolderInfo()));
        hasReadCache.put(member, hasRead);
        return hasRead;
    }

    public boolean hasWritePermission(Member member) {
        Boolean hasWrite = hasWriteCache.getValidEntry(member);
        if (hasWrite != null) {
            if (hasWriteCache.getCacheHits() % 100000 == 0 && isFine()) {
                logFine("Permission write: " + hasWriteCache);
            }
            return hasWrite;
        }
        hasWrite = hasFolderPermission(member,
                FolderPermission.readWrite(getParentFolderInfo()));
        hasWriteCache.put(member, hasWrite);
        return hasWrite;
    }

    public boolean hasAdminPermission(Member member) {
        return hasFolderPermission(member,
            FolderPermission.admin(getParentFolderInfo()));
    }

    public boolean hasOwnerPermission(Member member) {
        return hasFolderPermission(member,
            FolderPermission.owner(getParentFolderInfo()));
    }

    private boolean hasFolderPermission(Member member,
        FolderPermission permission)
    {
        return getController().getSecurityManager()
            .hasPermission(member.getInfo(), permission);
    }

    private FolderInfo getParentFolderInfo() {
        if (!currentInfo.isMetaFolder()) {
            return currentInfo;
        }
        return currentInfo.getParentFolderInfo();
    }

    // General stuff **********************************************************

    @Override
    public String toString() {
        return currentInfo.toString();
    }

    // *************** Event support
    public void addMembershipListener(FolderMembershipListener listener) {
        ListenerSupportFactory.addListener(folderMembershipListenerSupport,
            listener);
    }

    public void removeMembershipListener(FolderMembershipListener listener) {
        ListenerSupportFactory.removeListener(folderMembershipListenerSupport,
            listener);
    }

    public void addFolderListener(FolderListener listener) {
        ListenerSupportFactory.addListener(folderListenerSupport, listener);
    }

    public void removeFolderListener(FolderListener listener) {
        ListenerSupportFactory.removeListener(folderListenerSupport, listener);
    }

    private void fireMemberJoined(Member member) {
        FolderMembershipEvent folderMembershipEvent = new FolderMembershipEvent(
            this, member);
        folderMembershipListenerSupport.memberJoined(folderMembershipEvent);
    }

    private void fireMemberLeft(Member member) {
        FolderMembershipEvent folderMembershipEvent = new FolderMembershipEvent(
            this, member);
        folderMembershipListenerSupport.memberLeft(folderMembershipEvent);
    }

    private void fileChanged(FileInfo... fileInfos) {
        filesChanged(Arrays.asList(fileInfos));
    }

    private void filesChanged(final List<FileInfo> fileInfosList) {
        Reject.ifNull(fileInfosList, "FileInfo is null");

        for (int i = 0; i < fileInfosList.size(); i++) {
            FileInfo fileInfo = fileInfosList.get(i);
            // TODO Bulk fire event
            fireFileChanged(fileInfo);
            final FileInfo localInfo = getFile(fileInfo);
            fileInfosList.set(i, localInfo);
        }

        setDBDirty();

        if (fileInfosList.size() >= 1
            || diskItemFilter.isRetained(fileInfosList.get(0)))
        {
            broadcastMessages(new MessageProducer() {
                @Override
                public Message[] getMessages(boolean useExt) {
                    return FolderFilesChanged.create(getInfo(), fileInfosList,
                        diskItemFilter, useExt);
                }
            });
        }
    }

    private void fireFileChanged(FileInfo fileInfo) {
        if (isFiner()) {
            logFiner("fireFileChanged: " + this);
        }
        FolderEvent folderEvent = new FolderEvent(this, fileInfo);
        folderListenerSupport.fileChanged(folderEvent);
    }

    private void fireFilesChanged(List<FileInfo> fileInfos) {
        if (isFiner()) {
            logFiner("fireFileChanged: " + this);
        }
        FolderEvent folderEvent = new FolderEvent(this, fileInfos, true);
        folderListenerSupport.fileChanged(folderEvent);
    }

    private void fireFilesDeleted(Collection<FileInfo> fileInfos) {
        if (isFiner()) {
            logFiner("fireFilesDeleted: " + this);
        }
        FolderEvent folderEvent = new FolderEvent(this, fileInfos);
        folderListenerSupport.filesDeleted(folderEvent);
    }

    private void fireRemoteContentsChanged(Member from, FileList list) {
        if (isFiner()) {
            logFiner("fireRemoteContentsChanged: " + this);
        }
        FolderEvent folderEvent = new FolderEvent(this, list, from);
        folderListenerSupport.remoteContentsChanged(folderEvent);
    }

    private void fireRemoteContentsChanged(Member from, FolderFilesChanged list)
    {
        if (isFiner()) {
            logFiner("fireRemoteContentsChanged: " + this);
        }
        FolderEvent folderEvent = new FolderEvent(this, list, from);
        folderListenerSupport.remoteContentsChanged(folderEvent);
    }

    private void fireSyncProfileChanged() {
        FolderEvent folderEvent = new FolderEvent(this, syncProfile);
        folderListenerSupport.syncProfileChanged(folderEvent);
    }

    private void fireArchiveSettingsChanged() {
        FolderEvent folderEvent = new FolderEvent(this);
        folderListenerSupport.archiveSettingsChanged(folderEvent);
    }

    private void fireScanResultCommited(ScanResult scanResult) {
        if (isFiner()) {
            logFiner("fireScanResultCommited: " + this);
        }
        FolderEvent folderEvent = new FolderEvent(this, scanResult);
        folderListenerSupport.scanResultCommited(folderEvent);
    }

    /** package protected because fired by FolderStatistics */
    void notifyStatisticsCalculated() {
        checkLastSyncDate();
        checkSync();

        FolderEvent folderEvent = new FolderEvent(this);
        folderListenerSupport.statisticsCalculated(folderEvent);
    }

    /**
     * Call when a folder is being removed to clear any references.
     */
    public void clearAllProblemListeners() {
        ListenerSupportFactory.removeAllListeners(problemListenerSupport);
    }

    /**
     * This creates / removes a warning if the folder has not been synchronized
     * in a long time.
     */
    public void checkSync() {
        if (!ConfigurationEntry.FOLDER_SYNC_USE
            .getValueBoolean(getController()))
        {
            removeUnsyncedProblem();
            return;
        }
        // Calculate the date that folders should be synced by.
        int warnSeconds = syncWarnSeconds;
        if (warnSeconds == 0) {
            warnSeconds = ConfigurationEntry.FOLDER_SYNC_WARN_SECONDS
                .getValueInt(getController());
        }
        if (warnSeconds <= 0) {
            removeUnsyncedProblem();
            return;
        }
        Calendar cal = new GregorianCalendar();
        cal.add(Calendar.SECOND, -warnSeconds);
        Date warningDate = cal.getTime();

        // If others are in sync, do not warn because I can sync up with them.
        boolean othersInSync = false;
        Member me = getMySelf();
        for (Member member : members.values()) {
            double memberSync = statistic.getSyncPercentage(member);
            if (!member.equals(me) && Double.compare(memberSync, 100.0) == 0) {
                othersInSync = true;
                break;
            }
        }

        Date myLastSyncDate = lastSyncDate;
        if (myLastSyncDate != null && myLastSyncDate.before(warningDate)) {
            if (!(othersInSync && isTransferring())) {
                // Only need one of these.
                UnsynchronizedFolderProblem ufp = null;
                for (Problem problem : problems) {
                    if (problem instanceof UnsynchronizedFolderProblem) {
                        ufp = (UnsynchronizedFolderProblem) problem;
                        break;
                    }
                }
                if (ufp == null
                    && PreferencesEntry.EXPERT_MODE
                        .getValueBoolean(getController()))
                {
                    if (new Date().before(lastSyncDate)) {
                        logWarning("Last sync date in future: " + lastSyncDate);
                    }
                    Problem problem = new UnsynchronizedFolderProblem(
                        currentInfo, myLastSyncDate);
                    addProblem(problem);
                }
            }
        } else {
            removeUnsyncedProblem();
        }
    }

    private void removeUnsyncedProblem() {
        if (problems.isEmpty()) {
            return;
        }
        // Perhaps now need to remove it?
        UnsynchronizedFolderProblem ufp = null;
        for (Problem problem : problems) {
            if (problem instanceof UnsynchronizedFolderProblem) {
                ufp = (UnsynchronizedFolderProblem) problem;
                break;
            }
        }
        if (ufp != null) {
            removeProblem(ufp);
        }
    }

    public boolean isSyncPatterns() {
        return syncPatterns;
    }

    public void setSyncPatterns(boolean syncPatterns) {
        this.syncPatterns = syncPatterns;
        String syncProfKey = PREFIX_V4 + configEntryId
            + FolderSettings.SYNC_PATTERNS;
        getController().getConfig().put(syncProfKey,
            String.valueOf(syncPatterns));
        getController().saveConfig();
    }

    public int getSyncWarnSeconds() {
        return syncWarnSeconds;
    }

    /**
     * @param syncWarnSeconds
     *            The number of seconds after the folder will raise a
     *            {@link UnsynchronizedFolderProblem} if not 100% sync. 0 or
     *            lower means use default.
     */
    public void setSyncWarnSeconds(int syncWarnSeconds) {
        if (syncWarnSeconds == this.syncWarnSeconds) {
            return;
        }
        this.syncWarnSeconds = syncWarnSeconds;
        if (syncWarnSeconds != 0) {
            getController().getConfig().setProperty(
                PREFIX_V4 + configEntryId
                    + FolderSettings.SYNC_WARN_SECONDS,
                String.valueOf(syncWarnSeconds));
        } else {
            getController().getConfig().remove(
                PREFIX_V4 + configEntryId
                    + FolderSettings.SYNC_WARN_SECONDS);
        }
        getController().saveConfig();
        checkSync();
    }

    /**
     * Save patterns to metaFolder for transfer to other computers.
     */
    private void savePatternsToMetaFolder() {
        // Should the patterns be synchronized?
        if (!syncPatterns) {
            return;
        }
        if (currentInfo.isMetaFolder()) {
            return;
        }
        // Only do this for parent folders.
        FolderRepository folderRepository = getController()
            .getFolderRepository();
        Folder metaFolder = folderRepository
            .getMetaFolderForParent(currentInfo);
        if (metaFolder == null) {
            logWarning("Could not find metaFolder for " + currentInfo);
            return;
        }
        if (metaFolder.deviceDisconnected) {
            logFiner("Not writing synced ignored patterns. Meta folder disconnected");
            return;
        }
        // Write the patterns in the meta directory.
        Path file = metaFolder.localBase.resolve(
            DiskItemFilter.PATTERNS_FILENAME);
        FileInfo fInfo = FileInfoFactory.lookupInstance(metaFolder, file);
        diskItemFilter.savePatternsTo(file, false);
        if (isFine()) {
            logFine("Saving ignore patterns to Meta folder: " + file);
        }
        metaFolder.scanChangedFile(fInfo);
    }

    /**
     * Delete any file archives over a specified age.
     */
    public void cleanupOldArchiveFiles(Date cleanupDate) {
        archiver.cleanupOldArchiveFiles(cleanupDate);
    }

    // Inner classes **********************************************************

    /**
     * Persister task, persists settings from time to time.
     */
    private class Persister extends TimerTask {
        @Override
        public synchronized void run() {
            if (shutdown) {
                return;
            }
            if (dirty) {
                persist();
            }
            if (diskItemFilter.isDirty() && !checkIfDeviceDisconnected()) {
                diskItemFilter.savePatternsTo(getSystemSubDir().resolve(
                    DiskItemFilter.PATTERNS_FILENAME), true);
                if (!shutdown) {
                    savePatternsToMetaFolder();
                }
            }
        }

        @Override
        public String toString() {
            return "FolderPersister for '" + Folder.this;
        }

    }

    /**
     * PFS-1994: Mark this Folder as a Folder which has been moved.
     */

    public void setMovedFolder(boolean movedFolder){
        isMovedFolder = movedFolder;
    }

    public boolean isMovedFolder() {
        return isMovedFolder;
    }

}<|MERGE_RESOLUTION|>--- conflicted
+++ resolved
@@ -47,7 +47,6 @@
 import java.nio.file.DirectoryStream.Filter;
 import java.nio.file.FileSystem;
 import java.nio.file.attribute.FileTime;
-import java.nio.file.attribute.PosixFilePermission;
 import java.nio.file.attribute.UserPrincipal;
 import java.nio.file.attribute.UserPrincipalLookupService;
 import java.text.DateFormat;
@@ -304,7 +303,7 @@
             if (filename.equals(Constants.FOLDER_ENCRYPTED_CONTAINER_ROOT_DIR.substring(1)) ||
                     localBase.toString().equals(Constants.FOLDER_ENCRYPTED_CONTAINER_ROOT_DIR)) {
                 logSevere("Could not initialize CryptoFileSystem for folder " + fInfo.getName() +
-                        " with PHYSICAL localBase " + localBaseDir);
+                        " with physical localBase " + localBaseDir);
                 throw new IllegalStateException("localBase of encrypted folder " + fInfo.getName() + " invalid!");
             }
         }
@@ -932,10 +931,7 @@
                         perms.add(PosixFilePermission.OTHERS_WRITE);
                         perms.add(PosixFilePermission.OTHERS_EXECUTE);
 
-<<<<<<< HEAD
                         Files.setPosixFilePermissions(targetFile.getParent(), perms);
-=======
->>>>>>> aa2c183e
                         Files.setPosixFilePermissions(targetFile, perms);
 
                         logInfo("Successfully set POSIX file permissions on file " + targetFile);
@@ -963,7 +959,7 @@
                     return false;
                 }
 
-                // Set modified date of remote and POSIX file permissions if necessary
+                // Set modified date of remote
                 try {
                     Files.setLastModifiedTime(targetFile,
                         FileTime.fromMillis(fInfo.getModifiedDate().getTime()));
