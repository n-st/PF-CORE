/*
 * Copyright 2004 - 2009 Christian Sprajc. All rights reserved.
 *
 * This file is part of PowerFolder.
 *
 * PowerFolder is free software: you can redistribute it and/or modify
 * it under the terms of the GNU General Public License as published by
 * the Free Software Foundation.
 *
 * PowerFolder is distributed in the hope that it will be useful,
 * but WITHOUT ANY WARRANTY; without even the implied warranty of
 * MERCHANTABILITY or FITNESS FOR A PARTICULAR PURPOSE.  See the
 * GNU General Public License for more details.
 *
 * You should have received a copy of the GNU General Public License
 * along with PowerFolder. If not, see <http://www.gnu.org/licenses/>.
 *
 * $Id: Folder.java 10493 2009-11-18 23:24:26Z tot $
 */
package de.dal33t.powerfolder.disk;

import java.util.LinkedList;
import java.util.List;
import java.util.Map;
import java.util.Map.Entry;
import java.util.TimerTask;
import java.util.concurrent.atomic.AtomicBoolean;
import java.util.concurrent.locks.ReentrantLock;

import net.contentobjects.jnotify.JNotify;
import net.contentobjects.jnotify.JNotifyException;
import net.contentobjects.jnotify.JNotifyListener;
import de.dal33t.powerfolder.ConfigurationEntry;
import de.dal33t.powerfolder.PFComponent;
import de.dal33t.powerfolder.light.FileInfo;
import de.dal33t.powerfolder.light.FileInfoFactory;
import de.dal33t.powerfolder.util.PathUtils;
import de.dal33t.powerfolder.util.Reject;
import de.dal33t.powerfolder.util.Util;
import de.dal33t.powerfolder.util.os.OSUtil;

/**
 * TRAC #711: Automatic change detection by watching the filesystem.
 * <p>
 * Does NOT watch Meta Folders.
 * 
 * @author sprajc
 */
public class FolderWatcher extends PFComponent {

    private static Boolean LIB_LOADED;

    private Folder folder;
    private int watchID = -1;
    private NotifyListener listener;
    private Map<String, FileInfo> dirtyFiles = Util.createConcurrentHashMap();
    private volatile boolean ignoreAll;
    private Map<FileInfo, FileInfo> ignoreFiles = Util
        .createConcurrentHashMap();
    private AtomicBoolean scheduled = new AtomicBoolean(false);
    private ReentrantLock scannerLock = new ReentrantLock();
    private long delay;

    FolderWatcher(Folder folder) {
        super(folder.getController());
        this.folder = folder;
        this.listener = new NotifyListener();
        reconfigure(folder.getSyncProfile());
    }

    public boolean isSupported() {
        return ConfigurationEntry.FOLDER_WATCHER_ENABLED
            .getValueBoolean(getController()) && isLibLoaded();
    }

    /**
     * Adds a file to the ingore list. Files won't get scanned by FolderWatcher
     * until they get removed.
     * 
     * @param fInfo
     */
    void addIgnoreFile(FileInfo fInfo) {
        if (!isSupported()) {
            return;
        }
        Reject.ifNull(fInfo, "FileInfo");
        ignoreFiles.put(fInfo, fInfo);
        if (isFiner()) {
            logFiner("Added to ignore: " + fInfo.toDetailString());
        }
    }

    /**
     * Removes a file from the ignore list. Files afterwards get automatically
     * scanned if a file system change event occurs.
     * 
     * @param fInfo
     */
    void removeIgnoreFile(final FileInfo fInfo) {
        if (!isSupported()) {
            return;
        }
        Reject.ifNull(fInfo, "FileInfo");
        // Delay the removal by ~1000 ms because file system events occur
        // delayed.
        getController().schedule(new TimerTask() {
            @Override
            public void run() {
                ignoreFiles.remove(fInfo.getRelativeName());
                if (isFiner()) {
                    logFiner("Removed from ignore: " + fInfo.toDetailString());
                }
            }
        }, 1000);
    }

    /**
     * @param ignoreAll
     *            if ignore all file system events. Basically suspends the
     *            FolderWatcher.
     */
    public void setIngoreAll(boolean ignoreAll) {
        this.ignoreAll = ignoreAll;
    }

    public synchronized static boolean isLibLoaded() {
        if (LIB_LOADED == null) {
            try {
                // PFC-2162:
                System.setProperty("file.encoding", "UTF8");
                LIB_LOADED = OSUtil.loadLibrary(JNotify.class, "jnotify");
            } catch (Error e) {
                LIB_LOADED = false;
            }
        }
        return LIB_LOADED;
    }

    synchronized void remove() {
        if (!isLibLoaded()) {
            return;
        }
        if (watchID >= 0) {
            try {
                JNotify.removeWatch(watchID);
            } catch (JNotifyException e) {
                logWarning(e);
            } finally {
                watchID = -1;
            }
        }
    }

    synchronized void reconfigure(SyncProfile syncProfile) {
        if (folder.isEncrypted()) {
            return;
        }
        if (!isSupported()) {
            return;
        }
        if (!syncProfile.isInstantSync()) {
            remove();
            return;
        }
        if (folder.getInfo().isMetaFolder()) {
            remove();
            return;
        }
        if (folder.checkIfDeviceDisconnected()) {
            remove();
            return;
        }
        if (!folder.getLocalBase().getFileSystem().provider().getScheme().equals("file")) {
            remove();
            return;
        }
        String path = folder.getLocalBase().toAbsolutePath().toString();
        if (path.startsWith("\\")) {
            // Don't watch on UNC paths
            remove();
            return;
        }
        delay = 1000L * ConfigurationEntry.FOLDER_WATCHER_DELAY
            .getValueInt(getController());
        if (watchID >= 0) {
            // Do not re-register again.
            return;
        }
        boolean watchSubtree = true;
        try {
            watchID = JNotify.addWatch(path, JNotify.FILE_ANY, watchSubtree,
                listener);
<<<<<<< HEAD
            logFine("Initialized filesystem watch(" + watchID + ") on "
=======
            logWarning("Initialized filesystem watch(" + watchID + ") on "
>>>>>>> 011d558e
                + path + " / " + folder);
        } catch (JNotifyException e) {
            logSevere("Unable to initialize filesystem watch for " + folder
                + ". " + e);
            logFiner(e);
            watchID = -1;
        }
    }

    // Logger methods *********************************************************

//    @Override
//    public String getLoggerName() {
//        return super.getLoggerName() + " '" + folder.getName() + '\'';
//    }

    private class DirtyFilesScanner implements Runnable {

        public void run() {
            if (!scannerLock.tryLock()) {
                // Already locked
                return;
            }
            if (dirtyFiles.isEmpty()) {
                return;
            }
            if (ignoreAll) {
                return;
            }
            if (!folder.isStarted()) {
                return;
            }
            FileInfo dirtyFile = null;
            try {
                
                List<FileInfo> fileInfos = new LinkedList<FileInfo>();
                if (folder.checkIfDeviceDisconnected()) {
                    logFine("Device disconnected while scanning " + folder
                        + ": " + folder.getLocalBase());
                    dirtyFiles.clear();
                    return;
                }
                for (Entry<String, FileInfo> entry : dirtyFiles.entrySet()) {
                    dirtyFile = entry.getValue();
                    if (ignoreAll) {
                        return;
                    }
                    if (ignoreFiles.containsKey(dirtyFile)) {
                        // Ignore.
                        continue;
                    }
                    fileInfos.add(dirtyFile);
                }
                dirtyFiles.clear();
                if (!fileInfos.isEmpty()) {
                    folder.scanChangedFiles(fileInfos);
                    for (FileInfo fileInfo : fileInfos) {
                        if (!fileInfo.isLookupInstance()
                            && fileInfo.isDiretory())
                        {
                            folder.recommendScanOnNextMaintenance();
                        }
                    }
                }
                if (fileInfos.size() > 0 && isFine()) {
                    logFine("Scanned " + fileInfos.size() + " changed files");
                }
            } catch (Exception e) {
                logSevere("Unable to scan changed file: " + dirtyFile + ". "
                    + e, e);
            } finally {
                scannerLock.unlock();
            }
        }

    }

    private class NotifyListener implements JNotifyListener {
        public void fileRenamed(int wd, String rootPath, String oldName,
            String newName)
        {
            fileChanged(rootPath, oldName);
            fileChanged(rootPath, newName);
        }

        public void fileModified(int wd, String rootPath, String name) {
            fileChanged(rootPath, name);
        }

        public void fileDeleted(int wd, String rootPath, String name) {
            fileChanged(rootPath, name);
        }

        public void fileCreated(int wd, String rootPath, String name) {
            fileChanged(rootPath, name);
        }

        private void fileChanged(String rootPath, String name) {
            if (watchID < 0) {
                // Illegal / Useless
                return;
            }
            if (!isSupported()) {
                // No supported
                return;
            }
            if (!folder.scanAllowedNow()) {
                // Not allowed
                return;
            }
            if (!PathUtils.isScannable(name, folder)) {
                return;
            }
            if (ignoreAll) {
                return;
            }
            if (OSUtil.isMacOS() && name.contains("?")) {
                // Skip
                return;
            }
            // For linux
            if (name.endsWith("/")) {
                name = name.substring(0, name.length() - 1);
            }
            
            name = PathUtils.getDiskFileName(rootPath, name);
            name = FileInfoFactory.decodeIllegalChars(name);
            if (dirtyFiles.containsKey(name)) {
                // Skipping already dirty file
                return;
            }
            try {
                FileInfo lookup = lookupInstance(rootPath, name);
                if (ignoreFiles.containsKey(lookup)) {
                    // Skipping ignored file
                    return;
                }
                dirtyFiles.put(name, lookup);
                if (!scannerLock.isLocked()) {
                    if (scheduled.compareAndSet(false, true)) {
                        getController().schedule(new Runnable() {
                            public void run() {
                                getController().getIOProvider().startIO(
                                    new DirtyFilesScanner());
                                scheduled.set(false);
                            }
                        }, delay);
                    }
                }
            } catch (Exception e) {
                logSevere("Unable to enqueue changed file for scan: "
                    + rootPath + ", " + name + ". " + e, e);
            }
        }

        private FileInfo lookupInstance(String rootPath, String rawName) {
            String name = rawName;
            if (name.contains("\\")) {
                name = name.replace('\\', '/');
            }
            if (name.contains("//")) {
                name = name.replace("//", "/");
            }
            if (name.startsWith("/")) {
                name = name.substring(1);
            }
            return FileInfoFactory.lookupInstance(folder.getInfo(), name);
        }
    }

}
<|MERGE_RESOLUTION|>--- conflicted
+++ resolved
@@ -1,368 +1,364 @@
-/*
- * Copyright 2004 - 2009 Christian Sprajc. All rights reserved.
- *
- * This file is part of PowerFolder.
- *
- * PowerFolder is free software: you can redistribute it and/or modify
- * it under the terms of the GNU General Public License as published by
- * the Free Software Foundation.
- *
- * PowerFolder is distributed in the hope that it will be useful,
- * but WITHOUT ANY WARRANTY; without even the implied warranty of
- * MERCHANTABILITY or FITNESS FOR A PARTICULAR PURPOSE.  See the
- * GNU General Public License for more details.
- *
- * You should have received a copy of the GNU General Public License
- * along with PowerFolder. If not, see <http://www.gnu.org/licenses/>.
- *
- * $Id: Folder.java 10493 2009-11-18 23:24:26Z tot $
- */
-package de.dal33t.powerfolder.disk;
-
-import java.util.LinkedList;
-import java.util.List;
-import java.util.Map;
-import java.util.Map.Entry;
-import java.util.TimerTask;
-import java.util.concurrent.atomic.AtomicBoolean;
-import java.util.concurrent.locks.ReentrantLock;
-
-import net.contentobjects.jnotify.JNotify;
-import net.contentobjects.jnotify.JNotifyException;
-import net.contentobjects.jnotify.JNotifyListener;
-import de.dal33t.powerfolder.ConfigurationEntry;
-import de.dal33t.powerfolder.PFComponent;
-import de.dal33t.powerfolder.light.FileInfo;
-import de.dal33t.powerfolder.light.FileInfoFactory;
-import de.dal33t.powerfolder.util.PathUtils;
-import de.dal33t.powerfolder.util.Reject;
-import de.dal33t.powerfolder.util.Util;
-import de.dal33t.powerfolder.util.os.OSUtil;
-
-/**
- * TRAC #711: Automatic change detection by watching the filesystem.
- * <p>
- * Does NOT watch Meta Folders.
- * 
- * @author sprajc
- */
-public class FolderWatcher extends PFComponent {
-
-    private static Boolean LIB_LOADED;
-
-    private Folder folder;
-    private int watchID = -1;
-    private NotifyListener listener;
-    private Map<String, FileInfo> dirtyFiles = Util.createConcurrentHashMap();
-    private volatile boolean ignoreAll;
-    private Map<FileInfo, FileInfo> ignoreFiles = Util
-        .createConcurrentHashMap();
-    private AtomicBoolean scheduled = new AtomicBoolean(false);
-    private ReentrantLock scannerLock = new ReentrantLock();
-    private long delay;
-
-    FolderWatcher(Folder folder) {
-        super(folder.getController());
-        this.folder = folder;
-        this.listener = new NotifyListener();
-        reconfigure(folder.getSyncProfile());
-    }
-
-    public boolean isSupported() {
-        return ConfigurationEntry.FOLDER_WATCHER_ENABLED
-            .getValueBoolean(getController()) && isLibLoaded();
-    }
-
-    /**
-     * Adds a file to the ingore list. Files won't get scanned by FolderWatcher
-     * until they get removed.
-     * 
-     * @param fInfo
-     */
-    void addIgnoreFile(FileInfo fInfo) {
-        if (!isSupported()) {
-            return;
-        }
-        Reject.ifNull(fInfo, "FileInfo");
-        ignoreFiles.put(fInfo, fInfo);
-        if (isFiner()) {
-            logFiner("Added to ignore: " + fInfo.toDetailString());
-        }
-    }
-
-    /**
-     * Removes a file from the ignore list. Files afterwards get automatically
-     * scanned if a file system change event occurs.
-     * 
-     * @param fInfo
-     */
-    void removeIgnoreFile(final FileInfo fInfo) {
-        if (!isSupported()) {
-            return;
-        }
-        Reject.ifNull(fInfo, "FileInfo");
-        // Delay the removal by ~1000 ms because file system events occur
-        // delayed.
-        getController().schedule(new TimerTask() {
-            @Override
-            public void run() {
-                ignoreFiles.remove(fInfo.getRelativeName());
-                if (isFiner()) {
-                    logFiner("Removed from ignore: " + fInfo.toDetailString());
-                }
-            }
-        }, 1000);
-    }
-
-    /**
-     * @param ignoreAll
-     *            if ignore all file system events. Basically suspends the
-     *            FolderWatcher.
-     */
-    public void setIngoreAll(boolean ignoreAll) {
-        this.ignoreAll = ignoreAll;
-    }
-
-    public synchronized static boolean isLibLoaded() {
-        if (LIB_LOADED == null) {
-            try {
-                // PFC-2162:
-                System.setProperty("file.encoding", "UTF8");
-                LIB_LOADED = OSUtil.loadLibrary(JNotify.class, "jnotify");
-            } catch (Error e) {
-                LIB_LOADED = false;
-            }
-        }
-        return LIB_LOADED;
-    }
-
-    synchronized void remove() {
-        if (!isLibLoaded()) {
-            return;
-        }
-        if (watchID >= 0) {
-            try {
-                JNotify.removeWatch(watchID);
-            } catch (JNotifyException e) {
-                logWarning(e);
-            } finally {
-                watchID = -1;
-            }
-        }
-    }
-
-    synchronized void reconfigure(SyncProfile syncProfile) {
-        if (folder.isEncrypted()) {
-            return;
-        }
-        if (!isSupported()) {
-            return;
-        }
-        if (!syncProfile.isInstantSync()) {
-            remove();
-            return;
-        }
-        if (folder.getInfo().isMetaFolder()) {
-            remove();
-            return;
-        }
-        if (folder.checkIfDeviceDisconnected()) {
-            remove();
-            return;
-        }
-        if (!folder.getLocalBase().getFileSystem().provider().getScheme().equals("file")) {
-            remove();
-            return;
-        }
-        String path = folder.getLocalBase().toAbsolutePath().toString();
-        if (path.startsWith("\\")) {
-            // Don't watch on UNC paths
-            remove();
-            return;
-        }
-        delay = 1000L * ConfigurationEntry.FOLDER_WATCHER_DELAY
-            .getValueInt(getController());
-        if (watchID >= 0) {
-            // Do not re-register again.
-            return;
-        }
-        boolean watchSubtree = true;
-        try {
-            watchID = JNotify.addWatch(path, JNotify.FILE_ANY, watchSubtree,
-                listener);
-<<<<<<< HEAD
-            logFine("Initialized filesystem watch(" + watchID + ") on "
-=======
-            logWarning("Initialized filesystem watch(" + watchID + ") on "
->>>>>>> 011d558e
-                + path + " / " + folder);
-        } catch (JNotifyException e) {
-            logSevere("Unable to initialize filesystem watch for " + folder
-                + ". " + e);
-            logFiner(e);
-            watchID = -1;
-        }
-    }
-
-    // Logger methods *********************************************************
-
-//    @Override
-//    public String getLoggerName() {
-//        return super.getLoggerName() + " '" + folder.getName() + '\'';
-//    }
-
-    private class DirtyFilesScanner implements Runnable {
-
-        public void run() {
-            if (!scannerLock.tryLock()) {
-                // Already locked
-                return;
-            }
-            if (dirtyFiles.isEmpty()) {
-                return;
-            }
-            if (ignoreAll) {
-                return;
-            }
-            if (!folder.isStarted()) {
-                return;
-            }
-            FileInfo dirtyFile = null;
-            try {
-                
-                List<FileInfo> fileInfos = new LinkedList<FileInfo>();
-                if (folder.checkIfDeviceDisconnected()) {
-                    logFine("Device disconnected while scanning " + folder
-                        + ": " + folder.getLocalBase());
-                    dirtyFiles.clear();
-                    return;
-                }
-                for (Entry<String, FileInfo> entry : dirtyFiles.entrySet()) {
-                    dirtyFile = entry.getValue();
-                    if (ignoreAll) {
-                        return;
-                    }
-                    if (ignoreFiles.containsKey(dirtyFile)) {
-                        // Ignore.
-                        continue;
-                    }
-                    fileInfos.add(dirtyFile);
-                }
-                dirtyFiles.clear();
-                if (!fileInfos.isEmpty()) {
-                    folder.scanChangedFiles(fileInfos);
-                    for (FileInfo fileInfo : fileInfos) {
-                        if (!fileInfo.isLookupInstance()
-                            && fileInfo.isDiretory())
-                        {
-                            folder.recommendScanOnNextMaintenance();
-                        }
-                    }
-                }
-                if (fileInfos.size() > 0 && isFine()) {
-                    logFine("Scanned " + fileInfos.size() + " changed files");
-                }
-            } catch (Exception e) {
-                logSevere("Unable to scan changed file: " + dirtyFile + ". "
-                    + e, e);
-            } finally {
-                scannerLock.unlock();
-            }
-        }
-
-    }
-
-    private class NotifyListener implements JNotifyListener {
-        public void fileRenamed(int wd, String rootPath, String oldName,
-            String newName)
-        {
-            fileChanged(rootPath, oldName);
-            fileChanged(rootPath, newName);
-        }
-
-        public void fileModified(int wd, String rootPath, String name) {
-            fileChanged(rootPath, name);
-        }
-
-        public void fileDeleted(int wd, String rootPath, String name) {
-            fileChanged(rootPath, name);
-        }
-
-        public void fileCreated(int wd, String rootPath, String name) {
-            fileChanged(rootPath, name);
-        }
-
-        private void fileChanged(String rootPath, String name) {
-            if (watchID < 0) {
-                // Illegal / Useless
-                return;
-            }
-            if (!isSupported()) {
-                // No supported
-                return;
-            }
-            if (!folder.scanAllowedNow()) {
-                // Not allowed
-                return;
-            }
-            if (!PathUtils.isScannable(name, folder)) {
-                return;
-            }
-            if (ignoreAll) {
-                return;
-            }
-            if (OSUtil.isMacOS() && name.contains("?")) {
-                // Skip
-                return;
-            }
-            // For linux
-            if (name.endsWith("/")) {
-                name = name.substring(0, name.length() - 1);
-            }
-            
-            name = PathUtils.getDiskFileName(rootPath, name);
-            name = FileInfoFactory.decodeIllegalChars(name);
-            if (dirtyFiles.containsKey(name)) {
-                // Skipping already dirty file
-                return;
-            }
-            try {
-                FileInfo lookup = lookupInstance(rootPath, name);
-                if (ignoreFiles.containsKey(lookup)) {
-                    // Skipping ignored file
-                    return;
-                }
-                dirtyFiles.put(name, lookup);
-                if (!scannerLock.isLocked()) {
-                    if (scheduled.compareAndSet(false, true)) {
-                        getController().schedule(new Runnable() {
-                            public void run() {
-                                getController().getIOProvider().startIO(
-                                    new DirtyFilesScanner());
-                                scheduled.set(false);
-                            }
-                        }, delay);
-                    }
-                }
-            } catch (Exception e) {
-                logSevere("Unable to enqueue changed file for scan: "
-                    + rootPath + ", " + name + ". " + e, e);
-            }
-        }
-
-        private FileInfo lookupInstance(String rootPath, String rawName) {
-            String name = rawName;
-            if (name.contains("\\")) {
-                name = name.replace('\\', '/');
-            }
-            if (name.contains("//")) {
-                name = name.replace("//", "/");
-            }
-            if (name.startsWith("/")) {
-                name = name.substring(1);
-            }
-            return FileInfoFactory.lookupInstance(folder.getInfo(), name);
-        }
-    }
-
-}
+/*
+ * Copyright 2004 - 2009 Christian Sprajc. All rights reserved.
+ *
+ * This file is part of PowerFolder.
+ *
+ * PowerFolder is free software: you can redistribute it and/or modify
+ * it under the terms of the GNU General Public License as published by
+ * the Free Software Foundation.
+ *
+ * PowerFolder is distributed in the hope that it will be useful,
+ * but WITHOUT ANY WARRANTY; without even the implied warranty of
+ * MERCHANTABILITY or FITNESS FOR A PARTICULAR PURPOSE.  See the
+ * GNU General Public License for more details.
+ *
+ * You should have received a copy of the GNU General Public License
+ * along with PowerFolder. If not, see <http://www.gnu.org/licenses/>.
+ *
+ * $Id: Folder.java 10493 2009-11-18 23:24:26Z tot $
+ */
+package de.dal33t.powerfolder.disk;
+
+import java.util.LinkedList;
+import java.util.List;
+import java.util.Map;
+import java.util.Map.Entry;
+import java.util.TimerTask;
+import java.util.concurrent.atomic.AtomicBoolean;
+import java.util.concurrent.locks.ReentrantLock;
+
+import net.contentobjects.jnotify.JNotify;
+import net.contentobjects.jnotify.JNotifyException;
+import net.contentobjects.jnotify.JNotifyListener;
+import de.dal33t.powerfolder.ConfigurationEntry;
+import de.dal33t.powerfolder.PFComponent;
+import de.dal33t.powerfolder.light.FileInfo;
+import de.dal33t.powerfolder.light.FileInfoFactory;
+import de.dal33t.powerfolder.util.PathUtils;
+import de.dal33t.powerfolder.util.Reject;
+import de.dal33t.powerfolder.util.Util;
+import de.dal33t.powerfolder.util.os.OSUtil;
+
+/**
+ * TRAC #711: Automatic change detection by watching the filesystem.
+ * <p>
+ * Does NOT watch Meta Folders.
+ * 
+ * @author sprajc
+ */
+public class FolderWatcher extends PFComponent {
+
+    private static Boolean LIB_LOADED;
+
+    private Folder folder;
+    private int watchID = -1;
+    private NotifyListener listener;
+    private Map<String, FileInfo> dirtyFiles = Util.createConcurrentHashMap();
+    private volatile boolean ignoreAll;
+    private Map<FileInfo, FileInfo> ignoreFiles = Util
+        .createConcurrentHashMap();
+    private AtomicBoolean scheduled = new AtomicBoolean(false);
+    private ReentrantLock scannerLock = new ReentrantLock();
+    private long delay;
+
+    FolderWatcher(Folder folder) {
+        super(folder.getController());
+        this.folder = folder;
+        this.listener = new NotifyListener();
+        reconfigure(folder.getSyncProfile());
+    }
+
+    public boolean isSupported() {
+        return ConfigurationEntry.FOLDER_WATCHER_ENABLED
+            .getValueBoolean(getController()) && isLibLoaded();
+    }
+
+    /**
+     * Adds a file to the ingore list. Files won't get scanned by FolderWatcher
+     * until they get removed.
+     * 
+     * @param fInfo
+     */
+    void addIgnoreFile(FileInfo fInfo) {
+        if (!isSupported()) {
+            return;
+        }
+        Reject.ifNull(fInfo, "FileInfo");
+        ignoreFiles.put(fInfo, fInfo);
+        if (isFiner()) {
+            logFiner("Added to ignore: " + fInfo.toDetailString());
+        }
+    }
+
+    /**
+     * Removes a file from the ignore list. Files afterwards get automatically
+     * scanned if a file system change event occurs.
+     * 
+     * @param fInfo
+     */
+    void removeIgnoreFile(final FileInfo fInfo) {
+        if (!isSupported()) {
+            return;
+        }
+        Reject.ifNull(fInfo, "FileInfo");
+        // Delay the removal by ~1000 ms because file system events occur
+        // delayed.
+        getController().schedule(new TimerTask() {
+            @Override
+            public void run() {
+                ignoreFiles.remove(fInfo.getRelativeName());
+                if (isFiner()) {
+                    logFiner("Removed from ignore: " + fInfo.toDetailString());
+                }
+            }
+        }, 1000);
+    }
+
+    /**
+     * @param ignoreAll
+     *            if ignore all file system events. Basically suspends the
+     *            FolderWatcher.
+     */
+    public void setIngoreAll(boolean ignoreAll) {
+        this.ignoreAll = ignoreAll;
+    }
+
+    public synchronized static boolean isLibLoaded() {
+        if (LIB_LOADED == null) {
+            try {
+                // PFC-2162:
+                System.setProperty("file.encoding", "UTF8");
+                LIB_LOADED = OSUtil.loadLibrary(JNotify.class, "jnotify");
+            } catch (Error e) {
+                LIB_LOADED = false;
+            }
+        }
+        return LIB_LOADED;
+    }
+
+    synchronized void remove() {
+        if (!isLibLoaded()) {
+            return;
+        }
+        if (watchID >= 0) {
+            try {
+                JNotify.removeWatch(watchID);
+            } catch (JNotifyException e) {
+                logWarning(e);
+            } finally {
+                watchID = -1;
+            }
+        }
+    }
+
+    synchronized void reconfigure(SyncProfile syncProfile) {
+        if (folder.isEncrypted()) {
+            return;
+        }
+        if (!isSupported()) {
+            return;
+        }
+        if (!syncProfile.isInstantSync()) {
+            remove();
+            return;
+        }
+        if (folder.getInfo().isMetaFolder()) {
+            remove();
+            return;
+        }
+        if (folder.checkIfDeviceDisconnected()) {
+            remove();
+            return;
+        }
+        if (!folder.getLocalBase().getFileSystem().provider().getScheme().equals("file")) {
+            remove();
+            return;
+        }
+        String path = folder.getLocalBase().toAbsolutePath().toString();
+        if (path.startsWith("\\")) {
+            // Don't watch on UNC paths
+            remove();
+            return;
+        }
+        delay = 1000L * ConfigurationEntry.FOLDER_WATCHER_DELAY
+            .getValueInt(getController());
+        if (watchID >= 0) {
+            // Do not re-register again.
+            return;
+        }
+        boolean watchSubtree = true;
+        try {
+            watchID = JNotify.addWatch(path, JNotify.FILE_ANY, watchSubtree,
+                listener);
+            logFine("Initialized filesystem watch(" + watchID + ") on " + path
+                + " / " + folder);
+        } catch (JNotifyException e) {
+            logSevere("Unable to initialize filesystem watch for " + folder
+                + ". " + e);
+            logFiner(e);
+            watchID = -1;
+        }
+    }
+
+    // Logger methods *********************************************************
+
+//    @Override
+//    public String getLoggerName() {
+//        return super.getLoggerName() + " '" + folder.getName() + '\'';
+//    }
+
+    private class DirtyFilesScanner implements Runnable {
+
+        public void run() {
+            if (!scannerLock.tryLock()) {
+                // Already locked
+                return;
+            }
+            if (dirtyFiles.isEmpty()) {
+                return;
+            }
+            if (ignoreAll) {
+                return;
+            }
+            if (!folder.isStarted()) {
+                return;
+            }
+            FileInfo dirtyFile = null;
+            try {
+                
+                List<FileInfo> fileInfos = new LinkedList<FileInfo>();
+                if (folder.checkIfDeviceDisconnected()) {
+                    logFine("Device disconnected while scanning " + folder
+                        + ": " + folder.getLocalBase());
+                    dirtyFiles.clear();
+                    return;
+                }
+                for (Entry<String, FileInfo> entry : dirtyFiles.entrySet()) {
+                    dirtyFile = entry.getValue();
+                    if (ignoreAll) {
+                        return;
+                    }
+                    if (ignoreFiles.containsKey(dirtyFile)) {
+                        // Ignore.
+                        continue;
+                    }
+                    fileInfos.add(dirtyFile);
+                }
+                dirtyFiles.clear();
+                if (!fileInfos.isEmpty()) {
+                    folder.scanChangedFiles(fileInfos);
+                    for (FileInfo fileInfo : fileInfos) {
+                        if (!fileInfo.isLookupInstance()
+                            && fileInfo.isDiretory())
+                        {
+                            folder.recommendScanOnNextMaintenance();
+                        }
+                    }
+                }
+                if (fileInfos.size() > 0 && isFine()) {
+                    logFine("Scanned " + fileInfos.size() + " changed files");
+                }
+            } catch (Exception e) {
+                logSevere("Unable to scan changed file: " + dirtyFile + ". "
+                    + e, e);
+            } finally {
+                scannerLock.unlock();
+            }
+        }
+
+    }
+
+    private class NotifyListener implements JNotifyListener {
+        public void fileRenamed(int wd, String rootPath, String oldName,
+            String newName)
+        {
+            fileChanged(rootPath, oldName);
+            fileChanged(rootPath, newName);
+        }
+
+        public void fileModified(int wd, String rootPath, String name) {
+            fileChanged(rootPath, name);
+        }
+
+        public void fileDeleted(int wd, String rootPath, String name) {
+            fileChanged(rootPath, name);
+        }
+
+        public void fileCreated(int wd, String rootPath, String name) {
+            fileChanged(rootPath, name);
+        }
+
+        private void fileChanged(String rootPath, String name) {
+            if (watchID < 0) {
+                // Illegal / Useless
+                return;
+            }
+            if (!isSupported()) {
+                // No supported
+                return;
+            }
+            if (!folder.scanAllowedNow()) {
+                // Not allowed
+                return;
+            }
+            if (!PathUtils.isScannable(name, folder)) {
+                return;
+            }
+            if (ignoreAll) {
+                return;
+            }
+            if (OSUtil.isMacOS() && name.contains("?")) {
+                // Skip
+                return;
+            }
+            // For linux
+            if (name.endsWith("/")) {
+                name = name.substring(0, name.length() - 1);
+            }
+            
+            name = PathUtils.getDiskFileName(rootPath, name);
+            name = FileInfoFactory.decodeIllegalChars(name);
+            if (dirtyFiles.containsKey(name)) {
+                // Skipping already dirty file
+                return;
+            }
+            try {
+                FileInfo lookup = lookupInstance(rootPath, name);
+                if (ignoreFiles.containsKey(lookup)) {
+                    // Skipping ignored file
+                    return;
+                }
+                dirtyFiles.put(name, lookup);
+                if (!scannerLock.isLocked()) {
+                    if (scheduled.compareAndSet(false, true)) {
+                        getController().schedule(new Runnable() {
+                            public void run() {
+                                getController().getIOProvider().startIO(
+                                    new DirtyFilesScanner());
+                                scheduled.set(false);
+                            }
+                        }, delay);
+                    }
+                }
+            } catch (Exception e) {
+                logSevere("Unable to enqueue changed file for scan: "
+                    + rootPath + ", " + name + ". " + e, e);
+            }
+        }
+
+        private FileInfo lookupInstance(String rootPath, String rawName) {
+            String name = rawName;
+            if (name.contains("\\")) {
+                name = name.replace('\\', '/');
+            }
+            if (name.contains("//")) {
+                name = name.replace("//", "/");
+            }
+            if (name.startsWith("/")) {
+                name = name.substring(1);
+            }
+            return FileInfoFactory.lookupInstance(folder.getInfo(), name);
+        }
+    }
+
+}