--- conflicted
+++ resolved
@@ -115,15 +115,9 @@
      */
 
     public static Path getPhysicalStorageLocation(Path path) {
-<<<<<<< HEAD
-        FileSystem fs = path.getFileSystem();
-        if (fs instanceof CryptoFileSystem) {
-            return ((CryptoFileSystem) fs).getPathToVault();
-=======
         CryptoFileSystem fs = (CryptoFileSystem) path.getFileSystem();
         if (fs != null) {
             return fs.getPathToVault();
->>>>>>> 462fc05d
         } else {
             throw new IllegalArgumentException("FileSystem from " + path  + " is not a CryptoFileSystem");
         }
