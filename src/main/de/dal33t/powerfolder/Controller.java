/*
 * Copyright 2004 - 2015 Christian Sprajc. All rights reserved.
 *
 * This file is part of PowerFolder.
 *
 * PowerFolder is free software: you can redistribute it and/or modify
 * it under the terms of the GNU General Public License as published by
 * the Free Software Foundation.
 *
 * PowerFolder is distributed in the hope that it will be useful,
 * but WITHOUT ANY WARRANTY; without even the implied warranty of
 * MERCHANTABILITY or FITNESS FOR A PARTICULAR PURPOSE.  See the
 * GNU General Public License for more details.
 *
 * You should have received a copy of the GNU General Public License
 * along with PowerFolder. If not, see <http://www.gnu.org/licenses/>.
 *
 * $Id: Controller.java 21251 2013-03-19 01:46:23Z sprajc $
 */
package de.dal33t.powerfolder;

import de.dal33t.powerfolder.clientserver.ServerClient;
import de.dal33t.powerfolder.disk.Folder;
import de.dal33t.powerfolder.disk.FolderRepository;
import de.dal33t.powerfolder.disk.SyncProfile;
import de.dal33t.powerfolder.distribution.Distribution;
import de.dal33t.powerfolder.distribution.PowerFolderBasic;
import de.dal33t.powerfolder.distribution.PowerFolderPro;
import de.dal33t.powerfolder.event.*;
import de.dal33t.powerfolder.light.MemberInfo;
import de.dal33t.powerfolder.message.FolderList;
import de.dal33t.powerfolder.message.Invitation;
import de.dal33t.powerfolder.message.RequestNodeInformation;
import de.dal33t.powerfolder.message.SettingsChange;
import de.dal33t.powerfolder.net.*;
import de.dal33t.powerfolder.plugin.PluginManager;
import de.dal33t.powerfolder.security.SecurityManager;
import de.dal33t.powerfolder.security.SecurityManagerClient;
import de.dal33t.powerfolder.task.PersistentTaskManager;
import de.dal33t.powerfolder.transfer.TransferManager;
import de.dal33t.powerfolder.ui.FileBrowserIntegration;
import de.dal33t.powerfolder.ui.UIController;
import de.dal33t.powerfolder.ui.dialog.SyncFolderDialog;
import de.dal33t.powerfolder.ui.dialog.UIUnLockDialog;
import de.dal33t.powerfolder.ui.model.ApplicationModel;
import de.dal33t.powerfolder.ui.notices.Notice;
import de.dal33t.powerfolder.ui.util.LimitedConnectivityChecker;
import de.dal33t.powerfolder.util.*;
import de.dal33t.powerfolder.util.logging.LoggingManager;
import de.dal33t.powerfolder.util.net.NetworkUtil;
import de.dal33t.powerfolder.util.os.OSUtil;
import de.dal33t.powerfolder.util.os.SystemUtil;
import de.dal33t.powerfolder.util.os.Win32.WinUtils;
import de.dal33t.powerfolder.util.os.mac.MacUtils;
import de.dal33t.powerfolder.util.update.UpdateSetting;
import org.apache.commons.cli.CommandLine;
import org.quartz.*;
import org.quartz.impl.StdSchedulerFactory;

import javax.swing.*;
import java.awt.*;
import java.io.*;
import java.net.InetSocketAddress;
import java.nio.file.*;
import java.security.Security;
import java.text.SimpleDateFormat;
import java.util.List;
import java.util.*;
import java.util.concurrent.*;
import java.util.concurrent.atomic.AtomicBoolean;
import java.util.logging.Level;
import java.util.logging.Logger;
import java.util.prefs.BackingStoreException;
import java.util.prefs.Preferences;

import static de.dal33t.powerfolder.util.ConfigurationLoader.DEFAULT_CONFIG_FILENAME;
import static org.quartz.CronScheduleBuilder.dailyAtHourAndMinute;

/**
 * Central class gives access to all core components in PowerFolder. Make sure
 * to extend PFComponent so you always have a reference to the main
 * {@link Controller}.
 * @
 * @author Christian Sprajc
 * @version $Revision: 1.107 $
 */
public class Controller extends PFComponent {
    private static final Logger log = Logger.getLogger(Controller.class
        .getName());

    private static final int MAJOR_VERSION = 14;
    private static final int MINOR_VERSION = 0;
<<<<<<< HEAD
    private static final int REVISION_VERSION = 113;
    private static final int SPRINT_NUMBER = 2;
=======
    private static final int REVISION_VERSION = 114;
>>>>>>> 844fd609

    /**
     * Program version.
     */
    public static final String PROGRAM_VERSION = MAJOR_VERSION + "."
        + MINOR_VERSION + "." + REVISION_VERSION;

    /**
     * Federation version.
     */
    public static final String FEDERATION_VERSION = MAJOR_VERSION + "." + MINOR_VERSION;

    public static final String INCREMENT_VERSION = MAJOR_VERSION + "." + MINOR_VERSION + "." + REVISION_VERSION + "." + SPRINT_NUMBER;

    /** general wait time for all threads (5000 is a balanced value) */
    private static final long WAIT_TIME = 5000;

    /** Subdir of misc files */
    private static String miscFilesLocationDirName = Constants.MISC_DIR_NAME;

    /** The command line entered by the user when starting the program */
    private CommandLine commandLine;

    /** filename of the current configFile */
    private String configFilename;
    /**
     * The actual config file.
     */
    private Path configFile;
    private Path configFolderFile;
    private Path sslTrustStoreFile;

    /** The config properties */
    private SplitConfig config;

    /**
     * The preferences
     */
    private Preferences preferences;

    /**
     * The distribution running.
     */
    private Distribution distribution;

    /** Program start time */
    private Date startTime;

    /** Are we in started state? */
    private volatile boolean started;

    /** Are we trying to shutdown? */
    private volatile boolean shuttingDown;

    /** Is a restart requested */
    private boolean restartRequested;

    /** Are we in verbose mode? */
    private boolean verbose;

    /** Should we request debug reports? */
    private boolean debugReports;

    /**
     * If running is paused mode
     */
    private volatile boolean paused;

    /**
     * cache the networking mode in a field so we dont heve to do all this
     * comparing
     */
    private NetworkingMode networkingMode;

    /** The nodemanager that holds all members */
    private NodeManager nodeManager;

    /**
     * Responsible for (re-)connecting to other nodes.
     */
    private ReconnectManager reconnectManager;

    /** The FolderRepository that holds all "joined" folders */
    private FolderRepository folderRepository;

    /** The Listener to incomming connections of other PowerFolder clients */
    private ConnectionListener connectionListener;

    /** The basic io provider */
    private IOProvider ioProvider;

    /** Icon overlays and context menus */
    private FileBrowserIntegration fbIntegration;

    /**
     * besides the default listener we may have a list of connection listeners
     * that listen on other ports
     */
    private List<ConnectionListener> additionalConnectionListeners;

    private final List<InvitationHandler> invitationHandlers;

    /** The BroadcastManager send "broadcasts" on the LAN so we can */
    private BroadcastMananger broadcastManager;

    /**
     * The DynDNS manager that handles the working arwound for user with a
     * dynnamip IP address.
     */
    private DynDnsManager dyndnsManager;

    private PersistentTaskManager taskManager;

    private Callable<TransferManager> transferManagerFactory = new Callable<TransferManager>()
    {
        @Override
        public TransferManager call() {
            return new TransferManager(Controller.this);
        }
    };

    /** Handels the up and downloads */
    private TransferManager transferManager;

    /**
     * Remote Commands listener, a protocol handler for powerfolder links:
     * powerfolder://
     */
    private RemoteCommandManager rconManager;

    /**
     * Listener for authentication requests on WD NAS storages.
     */

    private WebClientLogin webClientLogin;

    /** Holds the User interface */
    private UIController uiController;

    /** holds all installed plugins */
    private PluginManager pluginManager;
    /**
     * The security manager, handles access etc.
     */
    private SecurityManager securityManager;

    /**
     * The Online Storage client
     */
    private ServerClient osClient;

    /** global Threadpool */
    private ScheduledExecutorService threadPool;

    /** Remembers if a port on the local firewall was opened */
    private final boolean portWasOpened = false;

    /**
     * If we have limited connectivity
     */
    private boolean limitedConnectivity;

    private final PausedModeListener pausedModeListenerSupport;

    private final NetworkingModeListener networkingModeListenerSupport;

    private final LimitedConnectivityListener limitedConnectivityListenerSupport;

    private ScheduledFuture<?> pauseResumeFuture;

    public Controller() {
        // Do some TTL fixing for dyndns resolving
        Security.setProperty("networkaddress.cache.ttl", "0");
        Security.setProperty("networkaddress.cache.negative.ttl", "0");
        System.setProperty("sun.net.inetaddr.ttl", "0");
        System.setProperty("com.apple.mrj.application.apple.menu.about.name",
            "PowerFolder");
        invitationHandlers = new CopyOnWriteArrayList<InvitationHandler>();
        pausedModeListenerSupport = ListenerSupportFactory
            .createListenerSupport(PausedModeListener.class);
        networkingModeListenerSupport = ListenerSupportFactory
            .createListenerSupport(NetworkingModeListener.class);
        limitedConnectivityListenerSupport = ListenerSupportFactory
            .createListenerSupport(LimitedConnectivityListener.class);
        AntiSerializationVulnerability.checkClasspath();
    }

    /**
     * Overwite the PFComponent.getController() otherwise that one returns null
     * for this Controller itself.
     *
     * @return a reference to this
     */
    @Override
    public Controller getController() {
        return this;
    }

    /**
     * Creates a fresh Controller.
     *
     * @return the controller
     */
    public static Controller createController() {
        return new Controller();
    }

    /**
     * Starts this controller loading the config from the default config file
     */
    public void startDefaultConfig() {
        startConfig(Constants.DEFAULT_CONFIG_FILE);
    }

    /**
     * Starts a config with the given command line arguments
     *
     * @param aCommandLine the command line as specified by the user
     */
    void startConfig(CommandLine aCommandLine) {

        commandLine = aCommandLine;
        String[] configNames = aCommandLine.getOptionValues("c");
        String configName = configNames != null && configNames.length > 0
                && StringUtils.isNotBlank(configNames[0]) ? configNames[0] : null;

        if (StringUtils.isNotBlank(configName) &&
                (configName.startsWith("http:") || configName.startsWith("https:"))) {
            if (configNames.length > 1) {
                configName = configNames[1];
            } else {
                configName = Constants.DEFAULT_CONFIG_FILE;
            }
        } else if (StringUtils.isBlank(configName)) {
            Properties preConfig = null;
            try {
                preConfig = ConfigurationLoader
                        .loadPreConfigFromClasspath(DEFAULT_CONFIG_FILENAME);
            } catch (IOException e) {
                // Ignore
            }
            String distributionName = preConfig != null ? preConfig.getProperty("dist.name") : "";

            if (StringUtils.isNotBlank(distributionName)) {
                miscFilesLocationDirName = distributionName.trim();

                migrateConfigFileIfNecessary(distributionName);
            }
            configName = Constants.DEFAULT_CONFIG_FILE;
        }

        startConfig(configName);
    }

    /**
     * Migrate ~/.PowerFolder to ~/.<dist-name> if the previous Config has the
     * same {@code dist.name}
     *
     * @param distributionName The name of the distribution
     */
    private void migrateConfigFileIfNecessary(String distributionName) {
        Path brandedMiscFilesLocation = getMiscFilesLocation(false);
        if (Files.exists(brandedMiscFilesLocation)) {
            log.fine("Using my branded directory at " + brandedMiscFilesLocation.toString());
            return;
        }

        // brandedMiscFilesLocation does NOT EXIST
        log.fine("No branded config dir found");

        String dirName = "";
        if (OSUtil.isWindowsSystem()) {
            dirName = Constants.MISC_DIR_NAME;
        } else {
            dirName = "." + Constants.MISC_DIR_NAME;
        }
        Path defaultMiscFilesLocation = brandedMiscFilesLocation
            .getParent().resolve(dirName);
        if (Files.notExists(defaultMiscFilesLocation)) {
            log.fine("Also no default config dir found -> create new branded config dir");
            return;
        }

        // defaultMiscFilesLocation DOES exist
        log.fine("Found default config dir at " + defaultMiscFilesLocation.toString());

        Path prevConifgFile = defaultMiscFilesLocation.resolve(Constants.DEFAULT_CONFIG_FILE);
        Properties prefConfig = new Properties();
        try (InputStream in = Files.newInputStream(prevConifgFile)) {
            prefConfig.load(in);
        } catch (IOException ioe) {
            log.warning("Could not read " + prevConifgFile.toString()
                + ". Using new branded config at " + brandedMiscFilesLocation.toString()
                + ". " + ioe.getMessage());
            return;
        }

        String prevDistName = prefConfig.getProperty("dist.name");

        if (StringUtils.isBlank(prevDistName) || !prevDistName.equalsIgnoreCase(distributionName)) {
            log.fine("Not migrating an empty or different branding "
                + prevDistName + " then mine " + distributionName);
            return;
        }

        // prevDistName is my own
        log.info("Trying to move " + defaultMiscFilesLocation.toString()
            + " to " + brandedMiscFilesLocation.toString());

        try {
            Files.move(defaultMiscFilesLocation, brandedMiscFilesLocation);
        } catch (IOException ioe) {
            log.warning("Could not move " + defaultMiscFilesLocation.toString()
                + " to " + brandedMiscFilesLocation.toString() + ". " + ioe.getMessage());
        }
    }

    /** initTranslation
     * Init translation bundles
     * @author Christoph Kappel <kappel@powerfolder.com>
     **/

    public void initTranslation() {
        // Initialize resource bundle eager
        // check forced language file from commandline
        if (commandLine != null && commandLine.hasOption("f")) {
            String langfilename = commandLine.getOptionValue("f");
            try {
                ResourceBundle resourceBundle = new ForcedLanguageFileResourceBundle(
                    langfilename);
                Translation.setResourceBundle(resourceBundle);
                logInfo("Loading language bundle from file " + langfilename);
            } catch (FileNotFoundException fnfe) {
                logSevere("forced language file (" + langfilename
                    + ") not found: " + fnfe.getMessage());
                logSevere("using setup language");
                Translation.resetResourceBundle();
            } catch (IOException ioe) {
                logSevere("forced language file io error: " + ioe.getMessage());
                logSevere("using setup language");
                Translation.resetResourceBundle();
            }
        } else {
            Translation.resetResourceBundle();
        }
        Translation.getResourceBundle();
    }

    /**
     * Starts controller with a special config file, and creates and starts all
     * components of PowerFolder.
     *
     * @param filename
     *            The filename to uses as config file (located in the
     *            "getConfigLocationBase()")
     */
    public void startConfig(String filename) {
        if (started) {
            throw new IllegalStateException(
                "Configuration already started, shutdown controller first");
        }

        initTranslation();

        // loadConfigFile
        if (!loadConfigFile(filename)) {
            return;
        }

        start();
    }

    /** start
     * Starts controller and all other components of PowerFolder
     * @author Christoph <kappel@powerfolder.com>
     **/

    public void start() {
        boolean isDefaultConfig = Constants.DEFAULT_CONFIG_FILE
            .startsWith(getConfigName());
        if (isDefaultConfig) {
            // To keep compatible with previous versions
            preferences = Preferences.userNodeForPackage(PowerFolder.class);
        } else {
            preferences = Preferences.userNodeForPackage(PowerFolder.class)
                .node(getConfigName());

        }

        // initialize logger
        // Enabled verbose mode if in config.
        // This logs to file for analysis.
        verbose = ConfigurationEntry.VERBOSE.getValueBoolean(this);
        initLogger();

        if (verbose) {
            ByteSerializer.BENCHMARK = true;
            scheduleAndRepeat(() -> ByteSerializer.printStats(), 600000L, 600000L);
            Profiling.setEnabled(false);
            Profiling.reset();
        }

        String arch = OSUtil.is64BitPlatform() ? "64bit" : "32bit";
        logFine("OS: " + System.getProperty("os.name") + " " + System.getProperty("os.version") + " (" + arch + ")");
        logFine("Java: " + JavaVersion.systemVersion().toString() + " ("
            + System.getProperty("java.vendor") + ')');
        logFine("Current time: " + new Date());
        Runtime runtime = Runtime.getRuntime();
        long maxMemory = runtime.maxMemory();
        long totalMemory = runtime.totalMemory();
        logFine("Max Memory: " + Format.formatBytesShort(maxMemory)
            + ", Total Memory: " + Format.formatBytesShort(totalMemory));
        if (!Desktop.isDesktopSupported() && isUIEnabled()) {
            logWarning("Desktop utility not supported");
        }

        // If we have a new config. clear the preferences.
        clearPreferencesOnConfigSwitch();

        // Load and set http proxy settings
        HTTPProxySettings.loadFromConfig(this);

        // PFC-2670: Start
        boolean localAllTrustCert = false;
        if (ConfigurationEntry.SECURITY_SSL_TRUST_ANY
            .getValueBoolean(getController()))
        {
        	localAllTrustCert = true;
            NetworkUtil.installAllTrustingSSLManager();
        }
        // PFC-2670: End

        // #2179: Load from server. How to handle timeouts?
        // Command line option -c http://are.de
        ConfigurationLoader.loadAndMergeCLI(this);
        // Config entry in file
        ConfigurationLoader.loadAndMergeConfigURL(this);
        // Read from installer temp file
        ConfigurationLoader.loadAndMergeFromInstaller(this);

        if (verbose != ConfigurationEntry.VERBOSE.getValueBoolean(this)) {
            verbose = ConfigurationEntry.VERBOSE.getValueBoolean(this);
            initLogger();
        }

        // PFC-2670: Start
        // Setting might have changed.
        if (ConfigurationEntry.SECURITY_SSL_TRUST_ANY
            .getValueBoolean(getController()))
        {
            NetworkUtil.installAllTrustingSSLManager();
        } else if (localAllTrustCert) {
            // Locally was set to trust, but remote profile forbids this.
            // Exit->Restart
            logWarning("Security break protection: Trust any SSL certificate was turned on, but is disallowed by server profile. Please restart the client");
            exit(66);
        }
        // PFC-2670: End

        // Init paused only if user expects pause to be permanent or
        // "while I work"
        int pauseSecs = ConfigurationEntry.PAUSE_RESUME_SECONDS
            .getValueInt(getController());
        paused = PreferencesEntry.PAUSED.getValueBoolean(this)
            && (pauseSecs == Integer.MAX_VALUE || pauseSecs == 0);

        // Now set it, just in case it was paused in permanent mode.
        PreferencesEntry.PAUSED.setValue(this, paused);

        // Load and set http proxy settings again.
        HTTPProxySettings.loadFromConfig(this);

        // Initialize branding/preconfiguration of the client
        initDistribution();
        logFine("Build time: " + getBuildTime());
        logInfo("Program version " + INCREMENT_VERSION);

        if (getDistribution().getBinaryName().toLowerCase()
            .contains("powerfolder"))
        {
            Debug.writeSystemProperties();
        }

        if (ConfigurationEntry.KILL_RUNNING_INSTANCE.getValueBoolean(this)) {
            killRunningInstance();
        }
        FolderList.removeMemberFiles(this);

        // Initialize plugins
        setupProPlugins();
        pluginManager = new PluginManager(this);
        pluginManager.init();

        // create node manager
        nodeManager = new NodeManager(this);

        // Only one task brother left...
        taskManager = new PersistentTaskManager(this);
        // Folder repository
        folderRepository = new FolderRepository(this);
        setLoadingCompletion(0, 10);

        // Create transfer manager
        // If this is a unit test it might have been set before.
        try {
            transferManager = transferManagerFactory.call();
        } catch (Exception e) {
            logSevere("Exception", e);
        }

        reconnectManager = new ReconnectManager(this);
        // Create os client
        osClient = new ServerClient(this);

        if (isUIEnabled()) {
            uiController = new UIController(this);
            if (ConfigurationEntry.USER_INTERFACE_LOCKED.getValueBoolean(this)
                && !ConfigurationEntry.SERVER_IDP_DISCO_FEED_URL.hasValue(this))
            {
                // Don't let the user pass this step.
                new UIUnLockDialog(this).openAndWait();
            }
        }

        setLoadingCompletion(10, 20);

        // The io provider.
        ioProvider = new IOProvider(this);
        ioProvider.start();

        // Set hostname by CLI
        if (commandLine != null && commandLine.hasOption('d')) {
            String host = commandLine.getOptionValue("d");
            if (StringUtils.isNotBlank(host)) {
                InetSocketAddress addr = Util.parseConnectionString(host);
                if (addr != null) {
                    ConfigurationEntry.HOSTNAME.setValue(this,
                        addr.getHostName());
                    ConfigurationEntry.NET_PORT.setValue(this,
                        addr.getPort());
                }
            }
        }

        // initialize dyndns manager
        dyndnsManager = new DynDnsManager(this);

        setLoadingCompletion(20, 30);

        // initialize listener on local port
        if (!initializeListenerOnLocalPort()) {
            return;
        }
        if (!isUIEnabled()) {
            // Disable paused function
            paused = false;
        }

        setLoadingCompletion(30, 35);

        // Start the nodemanager
        nodeManager.init();
        if (!ProUtil.isRunningProVersion()) {
            // Nodemanager gets later (re) started by ProLoader.
            nodeManager.start();
        }

        setLoadingCompletion(35, 60);
        securityManager = new SecurityManagerClient(this, osClient);

        // init repo (read folders)
        folderRepository.init();
        logInfo("Dataitems: " + Debug.countDataitems(Controller.this));
        // init of folders takes rather long so a big difference with
        // last number to get smooth bar... ;-)
        setLoadingCompletion(60, 65);

        // start repo maintainance Thread
        folderRepository.start();
        setLoadingCompletion(65, 70);

        // Start the transfer manager thread
        transferManager.start();
        setLoadingCompletion(70, 75);

        // Initialize rcon manager
        startRConManager();

        // Initialize WD storage authenticator.
        startWebClientLogin();

        setLoadingCompletion(75, 80);

        // Start all configured listener if not in paused mode
        startConfiguredListener();
        setLoadingCompletion(80, 85);

        // open broadcast listener
        openBroadcastManager();
        setLoadingCompletion(85, 90);

        // Controller now started
        started = true;
        startTime = new Date();

        // Now taskmanager
        taskManager.start();

        logInfo("Controller started");

        // dyndns updater
        /*
         * boolean onStartUpdate = ConfigurationEntry.DYNDNS_AUTO_UPDATE
         * .getValueBoolean(this).booleanValue(); if (onStartUpdate) {
         * getDynDnsManager().onStartUpdate(); }
         */
        dyndnsManager.updateIfNessesary();

        setLoadingCompletion(90, 100);

        // Login to OS
        if (Feature.OS_CLIENT.isEnabled()) {
            try {
                osClient.loginWithLastKnown();
            } catch (Exception e) {
                logWarning("Unable to login with last known username. " + e);
                logFiner(e);
            }
        }

        // Start Plugins
        pluginManager.start();

        // open UI
        if (isConsoleMode()) {
            logFine("Running in console");
        } else {
            logFine("Opening UI");
            openUI();
        }

        if (!this.getMySelf().isServer()) {
            enableFileBrowserIntegration();
        }

        // Load anything that was not handled last time.
        loadPersistentObjects();

        setLoadingCompletion(100, 100);
        if (!isConsoleMode()) {
            uiController.hideSplash();
        }

        if (ConfigurationEntry.AUTO_CONNECT.getValueBoolean(this)) {
            // Now start the connecting process
            reconnectManager.start();
        } else {
            logFine("Not starting reconnection process. "
                + "Config auto.connect set to false");
        }
        // Start connecting to OS client.
        if (Feature.OS_CLIENT.isEnabled()
            && ConfigurationEntry.SERVER_CONNECT.getValueBoolean(this))
        {
            osClient.start();
        } else {
            logInfo("Not connecting to server (" + osClient.getServerString()
                + "): Disabled");
        }

        // Setup our background working tasks
        setupPeriodicalTasks();

        if (MacUtils.isSupported() && !getMySelf().isServer()) {
            MacUtils macUtils = MacUtils.getInstance();
            if (macUtils != null) {
                if (isFirstStart()) {
                    macUtils.setPFStartup(true, this);
                }
                macUtils.setAppReOpenedListener(this);
            }
        }

        if (pauseSecs == 0) {
            // Activate adaptive logic
            setPaused(paused);
        }
    }

    private void enableFileBrowserIntegration() {
        // PFC-2395: Start
        fbIntegration = new FileBrowserIntegration(getController());
        fbIntegration.start();
        // PFC-2395: End
    }

    private void clearPreferencesOnConfigSwitch() {
        String lastNodeIdObf = PreferencesEntry.LAST_NODE_ID
            .getValueString(this);
        String thisNodeId = ConfigurationEntry.NODE_ID.getValue(this);
        try {
            if (StringUtils.isNotBlank(lastNodeIdObf)
                && !LoginUtil.matches(Util.toCharArray(thisNodeId),
                    lastNodeIdObf))
            {
                int i = 0;
                for (String key : preferences.keys()) {
                    preferences.remove(key);
                    i++;
                }
                logWarning("Cleared " + i
                    + " preferences, new config/nodeid found");
            }
        } catch (BackingStoreException e1) {
            logWarning("Unable to clear preferences. " + e1);
        }
    }

    /**
     * For each folder, kick off scan.
     */
    public void performFullSync() {
        // Let other nodes scan now!
        folderRepository.broadcastScanCommandOnAllFolders();

        // Force scan on all folders, of repository was selected
        Collection<Folder> folders = folderRepository.getFolders();
        for (Folder folder : folders) {
            // Ask for more sync options on that folder if on project sync
            if (Util.isAwtAvailable()
                    && folder.getSyncProfile().equals(
                    SyncProfile.MANUAL_SYNCHRONIZATION)) {
                new SyncFolderDialog(this, folder).open();
            } else {
                // Recommend scan on this folder
                folder.recommendScanOnNextMaintenance();
            }
        }

        setPaused(false);

        // Now trigger the scan
        folderRepository.triggerMaintenance();

        // Trigger file requesting
        folderRepository.getFileRequestor().triggerFileRequesting();

        // Fresh reconnection try!
        reconnectManager.buildReconnectionQueue();

    }

    /**
     * Add invitation listener.
     *
     * @param l
     */
    public void addInvitationHandler(InvitationHandler l) {
        invitationHandlers.add(l);
    }

    /**
     * Remove invitation listener.
     *
     * @param l
     */
    public void removeInvitationHandler(InvitationHandler l) {
        invitationHandlers.remove(l);
    }

    private void setupProPlugins() {
        String pluginConfig = ConfigurationEntry.PLUGINS.getValue(this);
        boolean autoSetupPlugins = StringUtils.isEmpty(pluginConfig)
            || !pluginConfig.contains(Constants.PRO_LOADER_PLUGIN_CLASS);
        if (ProUtil.isRunningProVersion() && autoSetupPlugins) {
            logFine("Setting up pro loader");
            String newPluginConfig = Constants.PRO_LOADER_PLUGIN_CLASS;
            if (!StringUtils.isBlank(pluginConfig)) {
                newPluginConfig += ',' + pluginConfig;
            }
            ConfigurationEntry.PLUGINS.setValue(this, newPluginConfig);
        }
    }

    private void initLogger() {

        // Set a nice prefix for file looging file names.
        String configName = getConfigName();
        if (configName != null) {
            LoggingManager.setPrefix(configName);
        }

        if (verbose) {
            String str = ConfigurationEntry.LOG_LEVEL_CONSOLE.getValue(this);
            Level consoleLevel = LoggingManager.levelForName(str);
            LoggingManager.setConsoleLogging(consoleLevel != null
                ? consoleLevel
                : Level.WARNING);

            // Enable file logging
            str = ConfigurationEntry.LOG_LEVEL_FILE.getValue(this);
            boolean rotate = ConfigurationEntry.LOG_FILE_ROTATE
                .getValueBoolean(this);
            Level fileLevel = LoggingManager.levelForName(str);
            LoggingManager.setFileLogging(fileLevel != null
                ? fileLevel
                : Level.FINE, rotate);

            // Switch on the document handler.
            if (isUIEnabled()) {
                str = PreferencesEntry.DOCUMENT_LOGGING.getValueString(this);
                Level uiLogLevel = LoggingManager.levelForName(str);
                LoggingManager.setDocumentLogging(uiLogLevel != null
                    ? uiLogLevel
                    : Level.WARNING, this);
            }

            if (LoggingManager.isLogToFile()) {
                logFine("Logging to file '"
                    + LoggingManager.getLoggingFileName() + '\'');
            } else {
                logInfo("No logging to file");
            }

            if (ConfigurationEntry.LOG_SYSLOG_HOST.hasNonBlankValue(this)) {
                str = ConfigurationEntry.LOG_SYSLOG_LEVEL.getValue(this);
                Level syslogLevel = LoggingManager.levelForName(str);
                LoggingManager.setSyslogLogging(syslogLevel != null
                    ? syslogLevel
                    : Level.WARNING, this);
            }
        }

        if (commandLine != null && commandLine.hasOption('l')) {
            String str = commandLine.getOptionValue('l');
            Level consoleLevel = LoggingManager.levelForName(str);
            if (consoleLevel != null) {
                LoggingManager.setConsoleLogging(consoleLevel);
            }
        }

        // Enable debug reports.
        debugReports = ConfigurationEntry.DEBUG_REPORTS.getValueBoolean(this);

        LoggingManager.clearBuffer();
        int maxDays = ConfigurationEntry.LOG_FILE_DELETE_DAYS
            .getValueInt(getController());
        if (maxDays >= 0) {
            LoggingManager.removeOldLogs(maxDays);
        }
    }

    /**
     * Loads a config file (located in "getConfigLocationBase()")
     *
     * @param theFilename
     * @return false if unsuccessful, true if file found and reading succeeded.
     */
    public boolean loadConfigFile(String theFilename) {

        /* Init stuff (moved here from {@link startConfig} */
        additionalConnectionListeners = Collections
            .synchronizedList(new ArrayList<>());
        started = false;
        shuttingDown = false;
        threadPool = new WrappedScheduledThreadPoolExecutor(
            Constants.CONTROLLER_MIN_THREADS_IN_THREADPOOL, new NamedThreadFactory(
                "Controller-Thread-"));

        // PFI-312
        PathUtils.setIOExceptionListener(e -> {
            if (e instanceof FileSystemException
                && e.toString().toLowerCase()
                    .contains("too many open files"))
            {
                logSevere("Detected I/O Exception: " + e.getMessage());
                logSevere("Please adjust limits for open file handles on this server");
                exit(1);
            }
        });

        String filename = theFilename;
        if (filename == null) {
            filename = Constants.DEFAULT_CONFIG_FILE;
        }

        if (filename.indexOf('.') < 0) {
            // append .config extension
            filename += ".config";
        }

        configFilename = null;
        config = new SplitConfig();
        configFilename = filename;
        configFile = getConfigLocationBase();

        if (configFile == null) {
            configFile = Paths.get(filename).toAbsolutePath();
        } else {
            configFile = configFile.resolve(filename);
        }

        BufferedInputStream bis = null;
        try {
            if (Files.exists(configFile)) {
                logFine("Loading configfile " + configFile.toString());
            } else {
                logFine("Config file does not exist. " + configFile.toString());
                throw new FileNotFoundException();
            }
            if (OSUtil.isWebStart()) {
                logFine("WebStart, config file location: "
                    + configFile.toString());
            }

            bis = new BufferedInputStream(Files.newInputStream(configFile));
            config.load(bis);
        } catch (FileNotFoundException e) {
            logWarning("Unable to start config, file '" + filename
                + "' not found, using defaults");
        } catch (IOException e) {
            logSevere("Unable to start config from file '" + filename + '\'');
            config = null;
            return false;
        } finally {
            try {
                if (bis != null) {
                    bis.close();
                }
            } catch (Exception e) {
                // Ignore.
            }
        }

        String folderfilename = filename.replace(".config", "-Folder.config");
        configFolderFile = getConfigLocationBase();
        if (configFolderFile == null) {
            configFolderFile = Paths.get(folderfilename).toAbsolutePath();
        } else {
            configFolderFile = configFolderFile.resolve(folderfilename);
        }

        String sslTrustStoreFileName = filename.replace(".config", ".ssl.jks");
        sslTrustStoreFile = getConfigLocationBase();
        if (sslTrustStoreFile == null) {
            sslTrustStoreFile = Paths.get(sslTrustStoreFileName).toAbsolutePath();
        } else {
            sslTrustStoreFile = sslTrustStoreFile.resolve(sslTrustStoreFileName);
        }

        if (Files.exists(configFolderFile)) {
            try {
                logInfo("Loading folder configfile "
                    + configFolderFile.toString());
                bis = new BufferedInputStream(
                    Files.newInputStream(configFolderFile));
                config.load(bis);
            } catch (FileNotFoundException e) {
                logWarning("Unable to start config, file '" + folderfilename
                    + "' not found, using defaults");
            } catch (IOException e) {
                logSevere("Unable to start config from file '" + folderfilename
                    + '\'');
                configFolderFile = null;
                return false;
            } finally {
                try {
                    if (bis != null) {
                        bis.close();
                    }
                } catch (Exception e) {
                    // Ignore.
                }
            }
        } else {
            logFine("Folder config file does not exist. "
                + configFolderFile.toString());
        }
        return true;
    }

    /**
     * PFC-2846: Config reload via command line while running
     */
    public void reloadConfigFile() {
        if (Files.exists(configFile)) {
            logInfo("Reloading configfile " + configFile.toString());
        } else {
            logWarning("Config file does not exist. " + configFile.toString());
            return;
        }

        try (BufferedInputStream bis = new BufferedInputStream(
                Files.newInputStream(configFile))) {
            config.load(bis);
        } catch (IOException e) {
            logWarning("Unable to reload config file " + configFile
                    + ". " + e);
        }
    }

    /**
     * Schedules a task to be executed periodically repeated without initial
     * delay. Until removed. ATTENTION: Tasks may be executed concurrently if
     * long running - especially longer than the period time. Take proper action
     * if you need to avoid concurrent runs, e.g. with AtomicBoolean.
     *
     * @param task
     *            the task to schedule
     * @param period
     *            the time in ms between executions
     */
    public ScheduledFuture<?> scheduleAndRepeat(Runnable task, long period) {
        if (!shuttingDown && !threadPool.isShutdown()) {
            return threadPool.scheduleWithFixedDelay(task, 0, period,
                TimeUnit.MILLISECONDS);
        }
        return null;
    }

    /**
     * Schedules a task to be executed periodically repeated with initial
     * delay. Until removed. ATTENTION: Tasks may be executed concurrently if
     * long running - especially longer than the period time. Take proper action
     * if you need to avoid concurrent runs, e.g. with AtomicBoolean.
     *
     * @param task
     *            the task to schedule
     * @param initialDelay
     *            the initial delay in ms
     * @param period
     *            the time in ms between executions
     * @return
     */
    public ScheduledFuture<?> scheduleAndRepeat(Runnable task,
        long initialDelay, long period)
    {
        if (!shuttingDown && !threadPool.isShutdown()) {
            return threadPool.scheduleWithFixedDelay(task, initialDelay,
                period, TimeUnit.MILLISECONDS);
        }
        return null;
    }

    /**
     * Use to schedule a task to be executed ONCE after the initial delay.
     *
     * @param task
     *            the task to schedule
     * @param delay
     *            the initial delay in ms
     */
    public ScheduledFuture<?> schedule(Runnable task, long delay) {
        if (!shuttingDown && !threadPool.isShutdown()) {
            return threadPool.schedule(task, delay, TimeUnit.MILLISECONDS);
        }
        return null;
    }

    /**
     * Removes a schduled task for the threadpool
     *
     * @param task
     */
    public void removeScheduled(Runnable task) {
        if (!shuttingDown && !threadPool.isShutdown()) {
            if (threadPool instanceof ScheduledThreadPoolExecutor) {
                ((ScheduledThreadPoolExecutor) threadPool).remove(task);
                ((ScheduledThreadPoolExecutor) threadPool).purge();
            } else {
                logSevere("Unable to remove scheduled task. Wrong threadpool. "
                    + task);
            }
        }
    }

    /**
     * Removes a scheduled task for the threadpool
     *
     * @param future
     */
    public boolean removeScheduled(ScheduledFuture<?> future) {
        if (!shuttingDown && !threadPool.isShutdown()) {
            if (threadPool instanceof ScheduledThreadPoolExecutor) {
                return ((ScheduledThreadPoolExecutor) threadPool)
                    .remove((Runnable) future);
            } else {
                logSevere("Unable to remove scheduled task. Wrong threadpool. "
                    + future);
            }
        }
        return false;
    }

    /**
     * Sets up the task, which should be executes periodically.
     */
    private void setupPeriodicalTasks() {

        // ============
        // Test the connectivity after a while.
        // ============
        LimitedConnectivityChecker.install(this);

        // ============
        // Schedule a task to do housekeeping every day, just after midnight.
        // ============
        // Run housekeeping at 00:00 o'clock
        JobDetail housekeepingJob = JobBuilder.newJob(Housekeeping.class)
                .withIdentity("midnight", "housekeeping").build();

        Trigger housekeepingTrigger = TriggerBuilder.newTrigger()
                .withIdentity("trigger", "housekeeping")
                .forJob(housekeepingJob)
                .withSchedule(dailyAtHourAndMinute(0, 0))
                .build();

        try {
            Scheduler sched = new StdSchedulerFactory().getScheduler();
            sched.scheduleJob(housekeepingJob, housekeepingTrigger);
            sched.getContext().put("controller", this);
            sched.start();
        } catch (SchedulerException e) {
            logWarning("Could not initiate housekeeping: " + e.getMessage());
        }

        // Also run housekeeping one minute after start up.
        threadPool.schedule(() -> {
            performHousekeeping(false);
        } , 1, TimeUnit.MINUTES);
        
        // ============
        // Do profiling
        // ============
        if (Profiling.ENABLED) {
            threadPool.scheduleWithFixedDelay(new TimerTask() {
                @Override
                public void run() {
                    logFine(Profiling.dumpStats());
                }
            }, 0, 1, TimeUnit.MINUTES);
        }

        // ============
        // Hourly tasks
        // ============
        // @todo what's this for? comment?
        boolean alreadyDetected = ConfigurationEntry.TRANSFER_LIMIT_AUTODETECT
            .getValueBoolean(this)
            && ConfigurationEntry.UPLOAD_LIMIT_WAN.getValueInt(this) > 0;
        // If already detected wait 10 mins before next test. Otherwise start
        // instantly.
        long initialDelay = alreadyDetected ? 600 : 5;
        threadPool.scheduleWithFixedDelay(new TimerTask() {
            @Override
            public void run() {
                performHourly();
            }
        }, initialDelay, 3600, TimeUnit.SECONDS);

        // =========
        // Profiling
        // =========
        // final Collector cpu = CollectorFactory.getFactory().createCollector(
        // CollectorID.CPU_USAGE.id);
        threadPool.scheduleWithFixedDelay(new Runnable() {
            @Override
            public void run() {
                if (!verbose) {
                    return;
                }
                if (isFine()) {
                    logFine("Dataitems: "
                        + Debug.countDataitems(Controller.this));
                }
                String dump = Debug.dumpCurrentStacktraces(false);
                if (StringUtils.isNotBlank(dump)
                    && isFine()
                    && ConfigurationEntry.LOG_ACTIVE_THREADS
                        .getValueBoolean(getController()))
                {
                    logFine("Active threads:\n\n" + dump);
                } else {
                    logFine("No active threads");
                }
            }
        }, 1, 5, TimeUnit.MINUTES);
    }

    /**
     * These tasks get performed every hour.
     */
    private void performHourly() {
        if (ConfigurationEntry.TRANSFER_LIMIT_AUTODETECT.getValueBoolean(this))
        {
            FutureTask<Object> recalculateRunnable = transferManager
                .getRecalculateAutomaticRate();
            threadPool.execute(recalculateRunnable);
        }
    }

    private void openBroadcastManager() {
        if (ConfigurationEntry.NET_BROADCAST.getValueBoolean(this)) {
            try {
                broadcastManager = new BroadcastMananger(this,
                        ConfigurationEntry.NET_PORT_D2D.getValueInt(this) > 0);
                broadcastManager.start();
            } catch (ConnectionException e) {
                logSevere("Unable to open broadcast manager, you wont automatically connect to clients on LAN: "
                    + e.getMessage());
                logSevere("ConnectionException", e);
            }
        } else {
            logInfo("Auto client discovery in LAN via broadcast disabled");
        }
    }

    /**
     * General houskeeping task. Runs one minute after start and every midnight.
     *
     * @param midnightRun
     *            true if this is the midnight invokation, false if this is at
     *            start up.
     */
    void performHousekeeping(boolean midnightRun) {
        log.fine("Performing housekeeping " + midnightRun);
        if (midnightRun) {
            Date now = new Date();
            // Reconfigure log file after midnight.
            logFine("Reconfiguring logs for new day: " + now);
            initLogger();
            LoggingManager.resetFileLogging();
            int days = ConfigurationEntry.LOG_FILE_DELETE_DAYS
                .getValueInt(getController());
            if (days >= 0) {
                LoggingManager.removeOldLogs(days);
            }
            logFine("Reconfigured logs for new day: " + now);

            backupConfigAssets();
            folderRepository.cleanupOldArchiveFiles();            
        }
        
        // Prune stats.
        transferManager.pruneStats();
    }

    /**
     * #2526
     */
    private void backupConfigAssets() {
        SimpleDateFormat dateFormat = new SimpleDateFormat("yyyy.MM.dd");
        Path backupDir = getMiscFilesLocation().resolve(
            "backups/" + dateFormat.format(new Date()));
        if (Files.notExists(backupDir)) {
            try {
                Files.createDirectories(backupDir);
            } catch (IOException ioe) {
                logInfo("Could not create directory '"
                    + backupDir.toAbsolutePath().toString() + "'");
            }
        }
        Path configBackup = backupDir.resolve(configFile.getFileName());
        try {
            PathUtils.copyFile(configFile, configBackup);
        } catch (IOException e) {
            logWarning("Unable to backup file " + configFile + ". " + e);
        }
        if (Files.exists(configFolderFile)) {
            Path configFolderBackup = backupDir.resolve(configFolderFile
                .getFileName());
            try {
                PathUtils.copyFile(configFolderFile, configFolderBackup);
            } catch (IOException e) {
                logWarning("Unable to backup file " + configFolderFile + ". "
                    + e);
            }
        }
        Path myKeyFile = getMiscFilesLocation().resolve(
            getConfigName() + ".mykey");
        Path mykeyBackup = backupDir.resolve(myKeyFile.getFileName());
        if (Files.exists(myKeyFile)) {
            try {
                PathUtils.copyFile(myKeyFile, mykeyBackup);
            } catch (IOException e) {
                logWarning("Unable to backup file " + myKeyFile + ". " + e);
            }
        }
        Path dbFile = getMiscFilesLocation().resolve("Accounts.h2.db");
        Path dbBackup = backupDir.resolve(dbFile.getFileName());
        if (Files.exists(dbFile)) {
            try {
                PathUtils.copyFile(dbFile, dbBackup);
            } catch (IOException e) {
                logWarning("Unable to backup file " + dbFile + ". " + e);
            }
        }
    }

    /**
     * Starts the rcon manager.
     */
    private void startRConManager() {
        if (RemoteCommandManager.hasRunningInstance()) {
            alreadyRunningCheck();
        }
        if (!ConfigurationEntry.NET_RCON_MANAGER.getValueBoolean(this)) {
            logWarning("Not starting RemoteCommandManager");
            return;
        }
        rconManager = new RemoteCommandManager(this);
        rconManager.start();
    }

    /**
     * Starts the WD storage authenticator.
     */
    private void startWebClientLogin() {
        if (WebClientLogin.hasRunningInstance()) {
            alreadyRunningCheck();
        }
        if (ConfigurationEntry.WEB_CLIENT_PORT.hasNonBlankValue(this)
                && ConfigurationEntry.WEB_CLIENT_PORT.getValueInt(this) > 0) {
            webClientLogin = new WebClientLogin(this);
            webClientLogin.start();
        }
    }

    /**
     * Starts a connection listener for each port found in config property
     * "port" ("," separeted), if "random-port" is set to "true" this "port"
     * entry will be ignored and a random port will be used (between 49152 and
     * 65535).
     */
    private boolean initializeListenerOnLocalPort() {
        if (ConfigurationEntry.NET_BIND_RANDOM_PORT.getValueBoolean(this)) {
            bindRandomPort();
        } else {
            String ports = ConfigurationEntry.NET_PORT.getValue(this);
            if ("0".equals(ports)) {
                logWarning("Not opening connection listener. (port=0)");
            } else {
                if (ports == null) {
                    ports = String.valueOf(ConnectionListener.DEFAULT_PORT);
                }
                StringTokenizer nizer = new StringTokenizer(ports, ",");
                while (nizer.hasMoreElements()) {
                    String portStr = nizer.nextToken();
                    try {
                        int port = Integer.parseInt(portStr);
                        for (String bindAddress : ConfigurationEntry.NET_BIND_ADDRESS.getValueArray(this)) {
                            boolean listenerOpened = openListener(bindAddress, port, false);
                            if (listenerOpened && connectionListener != null) {
                                // set reconnect on first successful listener
                                nodeManager
                                        .getMySelf()
                                        .getInfo()
                                        .setConnectAddress(
                                                connectionListener.getAddress());
                            }
                            if (!listenerOpened && !isUIOpen()) {
                                logSevere("Couldn't bind to port " + port);
                                // exit(1);
                                // fatalStartError(Translation
                                // .getTranslation("dialog.bind_error"));
                                // return false; // Shouldn't reach this!
                            }
                        }
                    } catch (NumberFormatException e) {
                        logFine("Unable to read listener port ('" + portStr
                            + "') from config");
                    }
                }
                // If this is the GUI version we didn't kill the program yet,
                // even though
                // there might have been multiple failed tries.
                if (connectionListener == null) {
                    portBindFailureProblem(ports);
                }
            }
        }

        return true;
    }

    /**
     * Starts connection listeners for D2D (needs to be called in Server.start after SSl certificates are checked)
     */
    public void initializeListenerOnLocalPortD2D() {
        /* Check whether to start D2D, too */
        int port = ConfigurationEntry.NET_PORT_D2D.getValueInt(this);
        if (port > 0) {
            logInfo("D2D is enabled");
            boolean listenerOpened = false;
            for (String bindAddress : ConfigurationEntry.NET_BIND_ADDRESS.getValueArray(this)) {
                listenerOpened = openListener(bindAddress, port, true);
                nodeManager.getMySelf().getInfo().setD2dPort(port);
                if (!listenerOpened) {
                    logSevere("Couldn't bind to D2D port " + port);
                } else {
                    logInfo("Listening on D2D port " + port);
                }
            }
        }
        for (ConnectionListener connectionListener : additionalConnectionListeners) {
            if (connectionListener.useD2D) {
                try {
                    connectionListener.start();
                } catch (ConnectionException e) {
                    logSevere("Problems starting listener " + connectionListener, e);
                }
            }
        }

    }

    /**
     * Call to notify the Controller of a problem while binding a required
     * listening socket.
     *
     * @param ports
     */
    private void portBindFailureProblem(String ports) {
        if (!isUIEnabled()) {
            logSevere("Unable to open incoming port from the portlist: "
                + ports);
            exit(1);
            return;
        }

        // Must use JOptionPane here because there is no Controller yet for
        // DialogFactory!
        int response = JOptionPane
            .showOptionDialog(
                null,
                Translation.get("dialog.bind_error.option.text"),
                Translation.get("dialog.bind_error.option.title"),
                JOptionPane.YES_NO_OPTION,
                JOptionPane.WARNING_MESSAGE,
                null,
                new String[]{
                    Translation
                        .get("dialog.bind_error.option.ignore"),
                    Translation.get("dialog.bind_error.option.exit")},
                0);
        switch (response) {
            case 1 :
                exit(0);
                break;
            default :
                bindRandomPort();
                break;
        }
    }

    /**
     * Tries to bind a random port
     */
    private void bindRandomPort() {
        for (String bindAddress : ConfigurationEntry.NET_BIND_ADDRESS.getValueArray(this)) {
            if ((openListener(bindAddress, ConnectionListener.DEFAULT_PORT, false)
                    || openListener(bindAddress, 0, false))
                    && connectionListener != null) {
                nodeManager.getMySelf().getInfo()
                        .setConnectAddress(connectionListener.getAddress());
            } else {
                logSevere("failed to open random port!!!");
                fatalStartError(Translation.get("dialog.bind_error"));
            }
        }
    }

    /**
     * Starts all configured connection listener
     */
    private void startConfiguredListener() {
        // Start the connection listener
        if (connectionListener != null) {
            try {
                connectionListener.start();
            } catch (ConnectionException e) {
                logSevere("Problems starting listener " + connectionListener, e);
            }
            for (ConnectionListener additionalConnectionListener : additionalConnectionListeners)
            {
                try {
                    additionalConnectionListener.start();
                } catch (ConnectionException e) {
                    logSevere("Problems starting listener "
                        + connectionListener, e);
                }
            }
        }
    }

    /**
     * Saves the current config to disk
     */
    public synchronized void saveConfig() {
        if (!started) {
            return;
        }
        logFine("Saving config (" + getConfigName() + ".config)");

        // PFS-2227
        config.remove("removed.folder.files");
        Path file;
        Path tempFile;
        Path folderFile;
        Path tempFolderFile;
        Path backupFile;
        if (getConfigLocationBase() == null) {
            file = Paths.get(getConfigName() + ".config").toAbsolutePath();
            tempFile = Paths.get(getConfigName() + ".writing.config")
                .toAbsolutePath();
            folderFile = Paths.get(getConfigName() + "-Folder.config")
                .toAbsolutePath();
            tempFolderFile = Paths.get(
                getConfigName() + "-Folder.writing.config").toAbsolutePath();
            backupFile = Paths.get(getConfigName() + ".config.backup")
                .toAbsolutePath();
        } else {
            file = getConfigLocationBase().resolve(getConfigName() + ".config");
            tempFile = getConfigLocationBase().resolve(
                getConfigName() + ".writing.config").toAbsolutePath();
            backupFile = getConfigLocationBase().resolve(
                getConfigName() + ".config.backup");
            folderFile = getConfigLocationBase().resolve(
                getConfigName() + "-Folder.config");
            tempFolderFile = getConfigLocationBase().resolve(
                getConfigName() + "-Folder.writing.config").toAbsolutePath();
        }

        // PF-1029
        try {
            FileStore store = Files.getFileStore(file);
            if (store.getUsableSpace() < 1024L * 1024L * 10) {
                logSevere("Unable to store configuration file. Disk space insufficient: "
                        + Format.formatBytesShort(store.getUsableSpace()));
                return;
            }
        } catch (IOException e) {
            logFine(e);
        }

        try {
            // Backup is done in #backupConfigAssets
            Files.deleteIfExists(backupFile);

            String distName = "PowerFolder";
            if (distribution != null
                && StringUtils.isNotBlank(distribution.getName()))
            {
                distName = distribution.getName();
            }

            Properties prev = new Properties();
            if (Files.exists(file)) {
                try (BufferedInputStream in = new BufferedInputStream(
                    Files.newInputStream(file))) {
                    prev.load(in);
                }
            }

            if (!prev.equals(config.getRegular())) {
                // Store config in misc base
                PropertiesUtil.saveConfig(tempFile, config.getRegular(),
                    distName + " config file (v" + PROGRAM_VERSION + ')');
                Files.deleteIfExists(file);
                try {
                    Files.move(tempFile, file);
                } catch (IOException e) {
                    Files.copy(tempFile, file);
                    Files.delete(tempFile);
                }
            } else {
                if (isFine()) {
                    logFine("Not storing config to " + file
                        + ". Base config remains unchanged");
                }
            }

            Properties prevFolders = new Properties();
            if (Files.exists(folderFile)) {
                try (BufferedInputStream in = new BufferedInputStream(Files.newInputStream(folderFile))) {
                    prevFolders.load(in);
                }
            }
            if (!prevFolders.equals(config.getFolders())) {
                PropertiesUtil.saveConfig(tempFolderFile, config.getFolders(), distName + " folders config file (v" + PROGRAM_VERSION + ')');
                Files.deleteIfExists(folderFile);
                try {
                    Files.move(tempFolderFile, folderFile);
                } catch (IOException e) {
                    Files.copy(tempFolderFile, folderFile);
                    Files.delete(tempFolderFile);
                }
            }
        } catch (IOException e) {
            // FATAL
            logSevere("Unable to save config. " + e, e);
            exit(1);
        } catch (Exception e) {
            // major problem , setting code is wrong
            e.printStackTrace();
            logSevere("major problem , setting code is wrong", e);
        }
    }

    /**
     * Answers if controller is started (by config)
     *
     * @return true if controller is started (by config)
     */
    public boolean isStarted() {
        return started;
    }

    /**
     * @return true is shutdown still in progress
     */
    public boolean isShuttingDown() {
        return shuttingDown;
    }

    /**
     * the uptime in milliseconds.
     *
     * @return The uptime time in millis, or -1 if not started yet
     */
    public long getUptime() {
        if (startTime == null) {
            return -1;
        }
        return System.currentTimeMillis() - startTime.getTime();
    }

    /**
     * @return Name of the JAR file on windows installations.
     */
    public String getJARName() {
        if (distribution != null && distribution.getBinaryName() != null) {
            return distribution.getBinaryName() + ".jar";
        }
        logSevere("Unable to get JAR name for distribution: " + distribution,
            new RuntimeException());
        return "PowerFolder.jar";
    }

    /**
     * @return Name of the L4J INI file on windows installations.
     */
    public String getL4JININame() {
        if (distribution != null && distribution.getBinaryName() != null) {
            return distribution.getBinaryName() + ".l4j.ini";
        }
        logSevere("Unable to get l4j.ini name for distribution: "
            + distribution);
        return "PowerFolder.l4j.ini";
    }

    /**
     * Sets the paused mode.
     *
     * @param newPausedValue
     */
    public void setPaused(boolean newPausedValue) {
        setPaused0(newPausedValue, false);
    }

    /**
     * Sets the paused mode.
     *
     * @param newPausedValue
     */
    private synchronized void setPaused0(boolean newPausedValue,
        boolean changedByAdaptiveLogic)
    {
        boolean oldPausedValue = paused;
        paused = newPausedValue;

        if (newPausedValue) {
            folderRepository.getFolderScanner().abortScan();
            transferManager.abortAllDownloads();
            transferManager.abortAllUploads();
        } else {
            folderRepository.triggerMaintenance();
            folderRepository.getFileRequestor().triggerFileRequesting();
            for (Folder folder : folderRepository.getFolders()) {
                folder.broadcastFileRequestCommand();
            }
        }
        if (oldPausedValue != newPausedValue) {
            transferManager.updateSpeedLimits();
        }
        PreferencesEntry.PAUSED.setValue(this, newPausedValue);
        pausedModeListenerSupport.setPausedMode(new PausedModeEvent(
            newPausedValue));

        if (pauseResumeFuture != null) {
            try {
                pauseResumeFuture.cancel(true);
                if (!removeScheduled(pauseResumeFuture)) {
                    logSevere("Unable to remove pause task: "
                        + pauseResumeFuture, new RuntimeException(
                        "Unable to remove pause task: " + pauseResumeFuture));
                }
                logFine("Cancelled resume task");
            } catch (Exception e) {
                e.printStackTrace();
                logSevere(e);
            }
        }
        int delay = ConfigurationEntry.PAUSE_RESUME_SECONDS.getValueInt(this);
        if (newPausedValue) {
            if (delay == 0) {
                // User adaptive. Check for user inactivity
                pauseResumeFuture = scheduleAndRepeat(
                    new PauseResumeTask(true), 1000);
            } else if (delay < Integer.MAX_VALUE) {
                pauseResumeFuture = schedule(new PauseResumeTask(false),
                    delay * 1000);
                logFine("Scheduled resume task in " + delay + " seconds.");
            }
        } else {
            if (delay == 0 && changedByAdaptiveLogic) {
                // Turn on pause again when user gets active
                pauseResumeFuture = scheduleAndRepeat(
                    new PauseResumeTask(true), 1000);
            } else {
                pauseResumeFuture = null;
            }
        }
    }

    /**
     * @return true if the controller is paused.
     */
    public boolean isPaused() {
        return paused;
    }

    /**
     * Answers if node is running in LAN only networking mode
     *
     * @return true if in LAN only mode else false
     */
    public boolean isLanOnly() {
        return getNetworkingMode() == NetworkingMode.LANONLYMODE;
    }

    /**
     * If this client is running in backup only mode.
     * <p>
     * Backup only client feature. Controls:
     * <p>
     * 1) If the client can send invitations
     * <p>
     * 2) If the client can add friends
     * <p>
     * 3) The client can connect to others except the server.
     *
     * @return true if running as backup only client.
     */
    public boolean isBackupOnly() {
        return false;
    }

    /**
     * returns the enum with the current networkin mode.
     *
     * @return The Networking mode either NetworkingMode.PUBLICMODE,
     *         NetworkingMode.PRIVATEMODE or NetworkingMode.LANONLYMODE
     */
    public NetworkingMode getNetworkingMode() {
        if (networkingMode == null) {
            if (isBackupOnly()) {
                // ALWAYS server only mode.
                networkingMode = NetworkingMode.SERVERONLYMODE;
                return networkingMode;
            }
            // default = private
            String value = ConfigurationEntry.NETWORKING_MODE.getValue(this);
            try {
                networkingMode = NetworkingMode.valueOf(value);
            } catch (Exception e) {
                logSevere(
                    "Unable to read networking mode, reverting to PRIVATE_ONLY_MODE: "
                        + e.toString(), e);
                networkingMode = NetworkingMode.PRIVATEMODE;
            }
        }
        return networkingMode;
    }

    public void addPausedModeListener(PausedModeListener listener) {
        ListenerSupportFactory.addListener(pausedModeListenerSupport, listener);
    }

    public void removePausedModeListener(PausedModeListener listener) {
        ListenerSupportFactory.removeListener(pausedModeListenerSupport,
            listener);
    }

    public void addNetworkingModeListener(NetworkingModeListener listener) {
        ListenerSupportFactory.addListener(networkingModeListenerSupport,
            listener);
    }

    public void removeNetworkingModeListener(NetworkingModeListener listener) {
        ListenerSupportFactory.removeListener(networkingModeListenerSupport,
            listener);
    }

    public void addLimitedConnectivityListener(
        LimitedConnectivityListener listener)
    {
        ListenerSupportFactory.addListener(limitedConnectivityListenerSupport,
            listener);
    }

    public void removeLimitedConnectivityListener(
        LimitedConnectivityListener listener)
    {
        ListenerSupportFactory.removeListener(
            limitedConnectivityListenerSupport, listener);
    }

    public void setNetworkingMode(NetworkingMode newMode) {
        setNetworkingMode(newMode, true);
    }
    
    public void setNetworkingMode(NetworkingMode newMode, boolean restartNodeManager) {
        if (isBackupOnly() && newMode != NetworkingMode.SERVERONLYMODE) {
            // ALWAYS server only mode if backup-only.
            newMode = NetworkingMode.SERVERONLYMODE;
            logWarning("Backup only client. Only supports server only networking mode");
        }
        logFine("setNetworkingMode: " + newMode);
        NetworkingMode oldMode = getNetworkingMode();
        if (newMode != oldMode) {
            ConfigurationEntry.NETWORKING_MODE.setValue(this, newMode.name());

            networkingMode = newMode;
            networkingModeListenerSupport
                .setNetworkingMode(new NetworkingModeEvent(oldMode, newMode));

            // Restart nodeManager
            // PFS-1922:
            if (restartNodeManager) {
                nodeManager.shutdown();
                nodeManager.start();
            }
            reconnectManager.buildReconnectionQueue();
        }
    }

    /**
     * Answers if this controller has restricted connection to the network
     *
     * @return true if no incoming connections, else false.
     */
    public boolean isLimitedConnectivity() {
        return limitedConnectivity;
    }

    public void setLimitedConnectivity(boolean limitedConnectivity) {
        boolean oldValue = this.limitedConnectivity;
        this.limitedConnectivity = limitedConnectivity;
        LimitedConnectivityEvent e = new LimitedConnectivityEvent(oldValue,
            limitedConnectivity);
        limitedConnectivityListenerSupport.setLimitedConnectivity(e);
    }

    /**
     * Shuts down controller and exits to system with the given status
     *
     * @param status
     *            the status to exit with.
     */
    public void exit(int status) {
        if (Feature.EXIT_ON_SHUTDOWN.isDisabled()) {
            System.err
                .println("Running in JUnit testmode, no system.exit() called");
            return;
        }
        shutdown();
        System.exit(status);
    }

    /**
     * Shuts down the controller and requests and moves into restart requested
     * state
     */
    public void shutdownAndRequestRestart() {
        restartRequested = true;
        shutdown();
    }

    /**
     * @return true if the controller was shut down, with the request to restart
     */
    public boolean isRestartRequested() {
        return restartRequested;
    }

    /**
     * Shuts down all activities of this controller
     */
    public synchronized void shutdown() {
        if (shuttingDown || !started) {
            return;
        }
        PathUtils.setIOExceptionListener(null);
        shuttingDown = true;
        logInfo("Shutting down...");
        setFirstStart(false);
        // if (started && !OSUtil.isSystemService()) {
        // // Save config need a started in that method so do that first
        // saveConfig();
        // }

        if (Profiling.isEnabled()) {
            logFine(Profiling.dumpStats());
        }

        // Save anything important that has not been handled.
        savePersistentObjects();

        // stop
        boolean wasStarted = started;
        started = false;
        startTime = null;

        PreferencesEntry.LAST_NODE_ID.setValue(this,
            LoginUtil.hashAndSalt(getMySelf().getId()));

        if (taskManager != null) {
            logFine("Shutting down task manager");
            taskManager.shutdown();
        }

        if (threadPool != null) {
            logFine("Shutting down global threadpool");
            threadPool.shutdownNow();
        }

        if (fbIntegration != null) {
            fbIntegration.shutdown();
        }

        if (isUIOpen()) {
            logFine("Shutting down UI");
            uiController.shutdown();
        }

        if (rconManager != null) {
            logFine("Shutting down RConManager");
            rconManager.shutdown();
        }

        logFine("Shutting down connection listener(s)");
        if (connectionListener != null) {
            connectionListener.shutdown();
        }
        for (ConnectionListener addListener : additionalConnectionListeners) {
            addListener.shutdown();
        }
        additionalConnectionListeners.clear();
        if (broadcastManager != null) {
            logFine("Shutting down broadcast manager");
            broadcastManager.shutdown();
        }

        if (transferManager != null) {
            logFine("Shutting down transfer manager");
            transferManager.shutdown();
        }

        if (nodeManager != null) {
            logFine("Shutting down node manager");
            nodeManager.shutdown();
        }

        if (ioProvider != null) {
            logFine("Shutting down io provider");
            ioProvider.shutdown();
        }

        // shut down folder repository
        if (folderRepository != null) {
            logFine("Shutting down folder repository");
            folderRepository.shutdown();
        }

        if (reconnectManager != null) {
            logFine("Shutting down reconnect manager");
            reconnectManager.shutdown();
        }

        if (pluginManager != null) {
            logFine("Shutting down plugin manager");
            pluginManager.shutdown();
        }

        if (MacUtils.isSupported()) {
            MacUtils.getInstance().removeAppReOpenedListener();
        }

        if (webClientLogin != null){
            webClientLogin.stop();
        }

        if (wasStarted) {
            System.out.println("------------ " + PowerFolder.NAME + " "
                + PROGRAM_VERSION + " Controller Shutdown ------------");
        }

        // remove current config
        // config = null;
        shuttingDown = false;
        logInfo("Shutting down done");

        LoggingManager.closeFileLogging();
        backupConfigAssets();
    }

    public ScheduledExecutorService getThreadPool() {
        return threadPool;
    }

    /**
     * Returns a debug report
     *
     * @return the Debug report.
     */
    public String getDebugReport() {
        return Debug.buildDebugReport(this);
    }

    /**
     * Writes the debug report to diks
     */
    public void writeDebugReport() {
        try {
            FileOutputStream fOut = new FileOutputStream(getConfigName()
                + ".report.txt");
            String report = getDebugReport();
            fOut.write(report.getBytes());
            fOut.close();
        } catch (FileNotFoundException e) {
            logSevere("FileNotFoundException", e);
        } catch (IOException e) {
            logSevere("IOException", e);
        }
    }

    /**
     * Answers the current config name loaded <configname>.properties
     *
     * @return The name of the current config
     */
    public String getConfigName() {
        if (configFilename == null) {
            return null;
        }
        String configName = configFilename;
        int dot = configName.indexOf('.');
        if (dot > 0) {
            configName = configName.substring(0, dot);
        }
        return configName;
    }

    public Path getConfigFile() {
        return configFile;
    }

    public Path getConfigFolderFile() {
        return configFolderFile;
    }

    public Path getSslTrustStoreFile() {
        return sslTrustStoreFile;
    }

    /**
     * Returns the config, read from the configfile.
     *
     * @return the config as properties object
     */
    public Properties getConfig() {
        return config;
    }

    /**
     * Returns the command line of the start
     *
     * @return The command line
     */
    public CommandLine getCommandLine() {
        return commandLine;
    }

    public String getCLIUsername() {
        return commandLine != null ? commandLine.getOptionValue("u") : null;
    }

    public String getCLIPassword() {
        return commandLine != null ? commandLine.getOptionValue("p") : null;
    }

    /**
     * Returns local preferences, Preferences are stored till the next start. On
     * windows they are stored in the registry.
     *
     * @return The preferences
     */
    public Preferences getPreferences() {
        return preferences;
    }

    /**
     * @return true if this is the first start of PowerFolder of this config.
     */
    public boolean isFirstStart() {
        return preferences.getBoolean("openwizard2", true);
    }

    public void setFirstStart(boolean bool) {
        preferences.putBoolean("openwizard2", bool);
    }


    /**
     * @return the distribution of this client.
     */
    public Distribution getDistribution() {
        return distribution;
    }

    /**
     * @return the configured update settings for the current distribution
     */
    public UpdateSetting getUpdateSettings() {
        return UpdateSetting.create(this);
    }

    /**
     * Answers the own identity, of course with no connection
     *
     * @return a referens to the member object representing myself.
     */
    @Override
    public Member getMySelf() {
        return nodeManager != null ? nodeManager.getMySelf() : null;
    }

    /**
     * Changes the nick and tells other nodes
     *
     * @param newNick
     *            the new nick
     * @param saveConfig
     *            true if the config should be save directly otherwise you have
     *            to do it by hand
     */
    public void changeNick(String newNick, boolean saveConfig) {
        getMySelf().setNick(newNick);
        ConfigurationEntry.NICK.setValue(this, getMySelf().getNick());
        if (saveConfig) {
            saveConfig();
        }
        // broadcast nickchange
        nodeManager.broadcastMessage(new SettingsChange(getMySelf()));
        if (isUIOpen()) {
            // Update title
            uiController.getMainFrame().updateTitle();
        }
    }

    /**
     * @return the io provider.
     */
    public IOProvider getIOProvider() {
        return ioProvider;
    }

    /**
     * @return the Online Storage client.
     */
    public ServerClient getOSClient() {
        return osClient;
    }

    /**
     * Retruns the plugin manager
     *
     * @return the plugin manager
     */
    public PluginManager getPluginManager() {
        return pluginManager;
    }

    /**
     * Returns the dyndns manager
     *
     * @return the dyndns manager
     */
    public DynDnsManager getDynDnsManager() {
        return dyndnsManager;
    }

    /**
     * Returns the broadcast manager
     *
     * @return broadcast manager
     */
    public BroadcastMananger getBroadcastManager() {
        return broadcastManager;
    }

    /**
     * Returns the NodeManager
     *
     * @return the NodeManager
     */
    public NodeManager getNodeManager() {
        return nodeManager;
    }

    public ReconnectManager getReconnectManager() {
        return reconnectManager;
    }

    public PersistentTaskManager getTaskManager() {
        return taskManager;
    }

    /**
     * Returns the folder repository
     *
     * @return the folder repository
     */
    public FolderRepository getFolderRepository() {
        return folderRepository;
    }

    /**
     * Returns the transfer manager of the controller
     *
     * @return transfer manager
     */
    public TransferManager getTransferManager() {
        return transferManager;
    }

    /**
     * ONLY USE THIS METHOD FOR TESTING PURPOSES!
     *
     * @param factory
     */
    public void setTransferManagerFactory(Callable<TransferManager> factory) {
        Reject.ifNull(factory, "TransferManager factory is null");
        if (transferManager != null) {
            throw new IllegalStateException("TransferManager was already set!");
        }
        transferManagerFactory = factory;
    }

    public SecurityManager getSecurityManager() {
        return securityManager;
    }

    /**
     * Injects a security manager.
     *
     * @param securityManager
     *            the security manager to set.
     */
    public void setSecurityManager(SecurityManager securityManager) {
        logFiner("Security manager set: " + securityManager);
        this.securityManager = securityManager;
    }

    /**
     * Connects to a remote peer, with ip and port
     * @author Christoph Kappel <kappel@powerfolder.com>
     * @param  address  Address to connect to
     * @throws ConnectionException Raised when something is wrong
     * @return The connected {@link Node}
     */
    public Member connect(InetSocketAddress address) throws ConnectionException
    {
      return connect(address, false);
    }

    /** connect
     * Connects to a remote peer, with ip and port
     * @author Christoph Kappel <kappel@powerfolder.com>
     * @param  address  Address to connect to
     * @param  useD2D   Whether to use D2D proto
     * @throws ConnectionException Raised when something is wrong
     * @return The connected {@link Node}
     **/

    public Member
    connect(InetSocketAddress address,
      boolean useD2D) throws ConnectionException
    {
      if(!started)
        {
          logInfo("NOT Connecting to " + address + ". Controller not started");

          throw new ConnectionException("NOT Connecting to " + address
             + ". Controller not started");
        }

      if(0 >= address.getPort())
        {
          // connect to defaul port
          logWarning("Unable to connect, port illegal " + address.getPort());
        }

      logFine("Connecting to " + address + (useD2D ? "via D2D" : "") + "...");

      ConnectionHandler conHan = ioProvider.getConnectionHandlerFactory()
        .tryToConnect(address, useD2D);

      // Accept new node
      return nodeManager.acceptConnection(conHan);
    }

    /**
     * Connect to a remote node Interprets a string as connection string Format
     * is expeced as ' <connect host>' or ' <connect host>: <port>'
     *
     * @param connectStr
     * @return the member that connected under the given addresse
     * @throws ConnectionException
     * @returns the connected node
     */
    public Member connect(String connectStr) throws ConnectionException {
        return connect(Util.parseConnectionString(connectStr));
    }

    /**
     * Answers if controller is started in console mode
     *
     * @return true if in console mode
     */
    public boolean isConsoleMode() {
        if (commandLine != null) {
            if (commandLine.hasOption('s')) {
                return true;
            }
        }
        if (config != null) {
            if (ConfigurationEntry.DISABLE_GUI.getValueBoolean(this)) {
                return true;
            }
        }
        if (Feature.UI_ENABLED.isDisabled()) {
            return true;
        }
        return GraphicsEnvironment.isHeadless();
    }

    /**
     * Whether to display notifications bottom-left instead of the normal
     * bottom-right. Primarily a development switch for running two PFs on one
     * PC.
     *
     * @return true if notifications should be displayed on the left.
     */
    public boolean isNotifyLeft() {
        return commandLine != null && commandLine.hasOption('y');
    }

    /**
     * Opens the graphical user interface
     */
    private void openUI() {
        uiController.start();
    }

    /**
     * Answers if the user interface (ui) is enabled
     *
     * @return true if the user interface is enabled, else false
     */
    public boolean isUIEnabled() {
        return !isConsoleMode();
    }

    /**
     * Answers if we have the ui open
     *
     * @return true if the uiserinterface is actualy started
     */
    public boolean isUIOpen() {
        return uiController != null && uiController.isStarted();
    }

    /**
     * Exposing UIController, acces to all UserInterface elements
     *
     * @return the UIController
     */
    public UIController getUIController() {
        return uiController;
    }

    /**
     * Waits for the ui to open, afterwards it is guranteed that uicontroller is
     * started
     */
    public void waitForUIOpen() {
        if (!isUIEnabled()) {
            throw new IllegalStateException(
                "Unable to ui to open, ui is not enabled");
        }
        while (!isUIOpen()) {
            try {
                // Wait....
                Thread.sleep(1000);
            } catch (InterruptedException e) {
                logFiner("InterruptedException", e);
                break;
            }
        }
    }

    /**
     * Opens the listener on local port. The first listener is set to
     * "connectionListener". All others are added the the list of
     * additionalConnectionListeners.
     *
     * @param  port             Port to open listener to
     * @param  bindAddress      Address to bind listener to
     * @param  useD2D           Whether to use D2D proto (FIXME: Might be a bit
     *                          pointless this way but allows to use this proto
     *                          on any port later <kappel@powerfolder.com>)
     *
     * @return if succeeded
     */
    private boolean openListener(String bindAddress, int port, boolean useD2D) {
        logFine("Opening incoming connection listener on port " + port
                + " on interface " + (bindAddress != null ? bindAddress : "(all)"));
        while (true) {
            try {
                ConnectionListener newListener = new ConnectionListener(this,
                        port, bindAddress, useD2D);
                if (connectionListener == null || !connectionListener.isServerSocketOpen() && !useD2D) {
                    // its our primary listener
                    connectionListener = newListener;
                } else {
                    additionalConnectionListeners.add(newListener);
                }
                return true;
            } catch (ConnectionException e) {
                logWarning("Unable to bind to port " + port);
                logFiner("ConnectionException", e);
                if (bindAddress != null) {
                    logSevere("This could've been caused by a binding error on the interface... Retrying without binding");
                    bindAddress = null;
                } else { // Already tried binding once or not at all so get
                    // out
                    return false;
                }
            }
        }
    }

    /**
     * Do we have a connection listener?
     *
     * @return true if we have a connection listener, otherwise false
     */
    public boolean hasConnectionListener() {
        return connectionListener != null;
    }

    /**
     * Gets the connection listener
     *
     * @return the connection listener
     */
    public ConnectionListener getConnectionListener() {
        return connectionListener;
    }

    /** getAdditionalConnectionListeners
     * Gets a list of registered connection listeners
     * @author Christoph Kappel <kappel@powerfolder.com>
     * @return List of {@link ConnectionListener}
     **/

    public List<ConnectionListener> getAdditionalConnectionListeners() {
        return this.additionalConnectionListeners;
    }

    /**
     * Answers if this controller is runing in verbose mode. Set verbose=true on
     * config file to enable this, this gives access to all kinds of debugging
     * stuff.
     *
     * @return true if we are in verbose mode
     */
    public boolean isVerbose() {
        return verbose;
    }

    /**
     * Answers if debug reports should be requested. Set debugReports=true on
     * config file to enable this, this request node information. Only enabled
     * if in verbose mode.
     *
     * @see RequestNodeInformation
     * @return true if we are in verbose mode
     */
    public boolean isDebugReports() {
        return debugReports && verbose;
    }

    /**
     * Returns the buildtime of this jar
     *
     * @return the Date the application jar was build.
     */
    public Date getBuildTime() {
        Path jar = Paths.get(getJARName());
        if (Files.exists(jar)) {
            try {
                return new Date(Files.getLastModifiedTime(jar).toMillis());
            } catch (IOException ioe) {
                return null;
            }
        }
        return null;
    }

    /**
     * Sets the loading completion of this controller. Used in the splash
     * screen.
     *
     * @param percentage
     *            the percentage complete
     */
    private void setLoadingCompletion(int percentage, int nextPerc) {
        if (uiController != null) {
            uiController.setLoadingCompletion(percentage, nextPerc);
        }
    }

    /**
     * Answers if minimized start is wanted. Use startup option -m to enable
     * this.
     *
     * @return if a minimized startup should be performed.
     */
    public boolean isStartMinimized() {
        return commandLine != null && commandLine.hasOption('m');
    }

    /**
     * The base directory where to store/load config files. or null if on
     * working path
     *
     * @return The File object representing the absolute location of where the
     *         config files are/should be stored.
     */
    private Path getConfigLocationBase() {
        // First check if we have a config file in local path
        Path aConfigFile = Paths.get(getConfigName() + ".config")
            .toAbsolutePath();

        // Load configuration in misc file if config file if in
        if (OSUtil.isWebStart() || Files.notExists(aConfigFile)) {
            if (isFiner()) {
                logFiner("Config location base: "
                    + getMiscFilesLocation().toString());
            }
            return getMiscFilesLocation();
        }

        // Otherwise use local path as configuration base
        return null;
    }

    public static Path getMiscFilesLocation() {
        return getMiscFilesLocation(true);
    }

    /**
     * Answers the path, where to load/store miscellaneous files created by
     * PowerFolder. e.g. .nodes files
     *
     * @param create Should the directory be created?
     * @return the file base, a directory
     */
    public static Path getMiscFilesLocation(boolean create) {
        Path unixConfigDir = Paths.get(System.getProperty("user.home"),
            "." + miscFilesLocationDirName).toAbsolutePath();
        Path base = unixConfigDir;
        if (OSUtil.isWindowsSystem()
            && Feature.WINDOWS_MISC_DIR_USE_APP_DATA.isEnabled())
        {
            String appData = WinUtils.getAppDataCurrentUser();
            if (Feature.CONFIGURATION_ALL_USERS.isEnabled()) {
                appData = WinUtils.getAppDataAllUsers();
            }

            if (StringUtils.isBlank(appData)) {
                // Appdata not found. Fallback.
                return unixConfigDir;
            }

            Path windowsConfigDir = Paths.get(appData, miscFilesLocationDirName)
                .toAbsolutePath();
            base = windowsConfigDir;

            // Check if migration is necessary
            if (Files.exists(unixConfigDir)) {
                boolean migrateConfig;
                if (Files.exists(windowsConfigDir)) {
                    // APPDATA/PowerFolder does not yet contain a config file OR
                    try (DirectoryStream<Path> stream = Files
                        .newDirectoryStream(windowsConfigDir, "*.config")) {
                        migrateConfig = !stream.iterator().hasNext();
                    } catch (IOException ioe) {
                        log.info(ioe.getMessage());
                        migrateConfig = true;
                    }
                } else {
                    // Migrate if APPDATA/PowerFolder not existing yet.
                    migrateConfig = true;
                }

                if (migrateConfig) {
                    boolean migrationOk = migrateWindowsMiscLocation(
                        unixConfigDir, windowsConfigDir);
                    if (!migrationOk) {
                        // Fallback, migration failed.
                        base = unixConfigDir;
                    }
                }
            }
        }
        if (create && Files.notExists(base)) {
            try {
                Files.createDirectories(base);
            } catch (IOException ioe) {
                log.severe("Failed to create "
                    + base.toAbsolutePath().toString() + ". " + ioe);
            }
        }
        return base;
    }

    /**
     * Migrate config dir (if necessary) in Windows from user.home to APPDATA.
     * Pre Version 4, the config was in 'user.home'/.PowerFolder.
     * 'APPDATA'/PowerFolder is a more normal Windows location for application
     * data.
     *
     * @param unixBaseDir
     *            the old user.home based config directory.
     * @param windowsBaseDir
     *            the preferred APPDATA based config directory.
     */
    private static boolean migrateWindowsMiscLocation(Path unixBaseDir,
        Path windowsBaseDir)
    {
        if (Files.notExists(windowsBaseDir)) {
            try {
                Files.createDirectories(windowsBaseDir);
            } catch (IOException ioe) {
                log.severe("Failed to create "
                    + windowsBaseDir.toAbsolutePath().toString() + ". " + ioe);
            }
        }
        try {
            PathUtils.recursiveMove(unixBaseDir, windowsBaseDir);
            log.warning("Migrated config from " + unixBaseDir + " to "
                + windowsBaseDir);
            return true;
        } catch (IOException e) {
            log.warning("Failed to migrate config from " + unixBaseDir + " to "
                + windowsBaseDir + ". " + e);
            return false;
        }
    }

    /**
     * Answers the path, where to load/store temp files created by PowerFolder.
     *
     * @return the file base, a directory
     */
    public static Path getTempFilesLocation() {
        Path base = Paths.get(System.getProperty("java.io.tmpdir"));
        if (Files.notExists(base)) {
            try {
                Files.createDirectories(base);
            } catch (IOException ioe) {
                log.warning("Could not create temp files location '"
                    + base.toAbsolutePath().toString() + "'. " + ioe);
            }
        }
        return base;
    }

    private void killRunningInstance() {
        if (RemoteCommandManager.hasRunningInstance()) {
            logWarning("Found a running instance. Trying to shut it down...");
            RemoteCommandManager.sendCommand(RemoteCommandManager.QUIT);
            Waiter w = new Waiter(10000L);
            while (RemoteCommandManager.hasRunningInstance() && !w.isTimeout())
            {
                w.waitABit();
            }
            if (!RemoteCommandManager.hasRunningInstance()) {
                logInfo("Was able to shut down running instance. Continue normal");
                return;
            }
            logWarning("Was NOT able to shut down running instance.");
        }
    }

    /**
     * Called if controller has detected a already running instance
     */
    private void alreadyRunningCheck() {
        Component parent = null;
        if (isUIOpen()) {
            parent = uiController.getMainFrame().getUIComponent();
        }
        if (!isStartMinimized() && isUIEnabled() && !commandLine.hasOption('z'))
        {
            Object[] options = {Translation
                .get("dialog.already_running.show_button")};
            int exitOption = 0;
            if (verbose) {
                options = new Object[]{
                    Translation
                        .get("dialog.already_running.start_button"),
                    Translation
                        .get("dialog.already_running.exit_button")};
                exitOption = 1;
            }
            if (JOptionPane.showOptionDialog(parent,
                Translation.get("dialog.already_running.warning"),
                Translation.get("dialog.already_running.title"),
                JOptionPane.DEFAULT_OPTION, JOptionPane.INFORMATION_MESSAGE,
                null, options, options[0]) == exitOption)
            { // exit pressed
              // Try to bring existing instance to the foreground.
                RemoteCommandManager.sendCommand(RemoteCommandManager.SHOW_UI);
                exit(1);
            } else {
                exit(1);
            }
        } else {
            // If no gui show error but start anyways
            logWarning("PowerFolder already running");
        }
    }

    private void fatalStartError(String message) {
        Component parent = null;
        if (isUIOpen()) {
            parent = uiController.getMainFrame().getUIComponent();
        }
        if (isUIEnabled()) {
            Object[] options = {Translation
                .get("dialog.already_running.exit_button")};
            JOptionPane.showOptionDialog(parent, message,
                Translation.get("dialog.fatal_error.title"),
                JOptionPane.DEFAULT_OPTION, JOptionPane.ERROR_MESSAGE, null,
                options, options[0]);
        } else {
            logSevere(message);
        }
        exit(1);
    }

    private void initDistribution() {
        try {
            if (ConfigurationEntry.DIST_CLASSNAME.hasNonBlankValue(getController())) {
                Class<?> distClass = Class
                    .forName(ConfigurationEntry.DIST_CLASSNAME
                        .getValue(getController()));
                distribution = (Distribution) distClass.newInstance();
            }

            if (distribution == null) {
                ServiceLoader<Distribution> brandingLoader = ServiceLoader
                    .load(Distribution.class);
                for (Distribution br : brandingLoader) {
                    if (distribution != null) {
                        logWarning("Found multiple distribution classes: "
                            + br.getName() + ", already using "
                            + distribution.getName());
                        break;
                    }
                    distribution = br;
                }
            }

            if (distribution == null) {
                if (ProUtil.isRunningProVersion()) {
                    distribution = new PowerFolderPro();
                } else {
                    distribution = new PowerFolderBasic();
                }
                logFine("Distributon not found. Falling back to "
                    + distribution.getName());
            }
            distribution.init(this);
            logInfo("Running distribution: " + distribution.getName());
        } catch (Exception e) {
            logSevere("Failed to initialize distribution "
                + (distribution == null ? "null" : distribution.getName()), e);

            // Fallback
            try {
                if (distribution == null) {
                    if (ProUtil.isRunningProVersion()) {
                        distribution = new PowerFolderPro();
                    } else {
                        distribution = new PowerFolderBasic();
                    }
                }
                logInfo("Running distribution: " + distribution.getName());
                distribution.init(this);
            } catch (Exception e2) {
                logSevere("Failed to initialize fallback distribution", e2);
            }
        }
    }

    @Override
    public String toString() {
        return "Controller '" + getMySelf() + '\'';
    }

    /**
     * Distribute ask for friendship events.
     *
     * @param event
     */
    public void makeFriendship(MemberInfo memberInfo) {
        if (networkingMode == NetworkingMode.SERVERONLYMODE) {
            logFine("Ignoring ask for friendship from client " + memberInfo
                + ". Running in server only mode");
            return;
        }

        // Is this a friend already?
        Member member = memberInfo.getNode(this, false);
        if (member != null) {
            if (member.isFriend()) {
                log.fine("Ignoring ask for friendship from "
                    + memberInfo.getNick() + ". Already friend.");
                return;
            }
            if (member.isServer()) {
                log.fine("Ignoring ask for friendship from "
                    + memberInfo.getNick() + ". is a server.");
                return;
            }
            // Hack alert(tm):
            String lnick = member.getNick().toLowerCase();
            boolean isPowerFolderCloud = lnick.contains("powerfolder")
                && lnick.contains("cloud");
            if (isPowerFolderCloud) {
                log.fine("Ignoring ask for friendship from "
                    + memberInfo.getNick() + ". is a pf server.");
                return;
            }

            // A new friend!
            member.setFriend(true, null);
        }
    }

    /**
     * Distribute invitations.
     *
     * @param invitation
     */
    public void invitationReceived(Invitation invitation) {
        for (InvitationHandler handler : invitationHandlers) {
            handler.gotInvitation(invitation);
        }
    }

    /**
     * Save anything important that was not handled.
     */
    private void savePersistentObjects() {

        if (started && isUIEnabled()) {

            // Save unhandled notices.
            List<Notice> notices = new ArrayList<Notice>();
            for (Notice notice : uiController.getApplicationModel()
                .getNoticesModel().getAllNotices())
            {
                if (notice.isPersistable()) {
                    notices.add(notice);
                }
            }
            Path file = getMiscFilesLocation().resolve(
                getConfigName() + ".notices");
            try (ObjectOutputStream outputStream = new ObjectOutputStream(
                Files.newOutputStream(file))) {
                logInfo("There are " + notices.size() + " notices to persist.");
                outputStream.writeUnshared(notices);
            } catch (FileNotFoundException e) {
                logSevere("FileNotFoundException", e);
            } catch (IOException e) {
                logSevere("IOException", e);
            }
        }
    }

    /**
     * Load anything that was not handled last time.
     */
    @SuppressWarnings("unchecked")
    private void loadPersistentObjects() {

        if (isUIEnabled()) {
            // Load notices.
            Path file = getMiscFilesLocation().resolve(
                getConfigName() + ".notices");
            if (Files.exists(file)) {
                logInfo("Loading notices");
                try (ObjectInputStream inputStream = new ObjectInputStream(
                    Files.newInputStream(file))) {
                    List<Notice> notices = (List<Notice>) inputStream
                        .readObject();
                    inputStream.close();
                    for (Notice notice : notices) {
                        uiController.getApplicationModel().getNoticesModel()
                            .handleSystemNotice(notice, true);
                    }
                    logFine("Loaded " + notices.size() + " notices.");
                } catch (FileNotFoundException e) {
                    logSevere("FileNotFoundException", e);
                } catch (IOException e) {
                    logSevere("IOException", e);
                } catch (ClassNotFoundException e) {
                    logSevere("ClassNotFoundException", e);
                } catch (ClassCastException e) {
                    logSevere("ClassCastException", e);
                }
            } else {
                logInfo("No notices found - probably first start of PF.");
            }
        }
    }

    /**
     * Wait for the repo to finish syncing. Then request system shutdown and
     * exit PF.
     *
     * @param password
     *            required only for Linux shutdowns.
     */
    public void shutdownAfterSync(final String password) {
        final AtomicBoolean oneShot = new AtomicBoolean(true);
        scheduleAndRepeat(new Runnable() {
            @Override
            public void run() {
                // ALPS Problem: Change to check for all in sync.

                if (oneShot.get() && folderRepository.isInSync()) {
                    // Make sure we only try to shutdown once,
                    // in case the user aborts the shutdown.
                    oneShot.set(false);
                    log.info("Sync and shutdown in sync.");
                    if (SystemUtil.shutdown(password)) {
                        log.info("Shutdown command issued.");
                        exit(0);
                    } else {
                        log.warning("Shutdown command failed.");
                    }
                }
            }
        }, 10000, 10000);
    }

    /**
     * Waits for the repo to finish syncing. Then request system shutdown and
     * exit PF.
     *
     * @param secWait
     *            number of seconds to wait.
     */
    public void exitAfterSync(int secWait) {
        logInfo("Sync and exit initiated. Begin check in " + secWait + 's');
        final AtomicBoolean oneShot = new AtomicBoolean(true);
        scheduleAndRepeat(new Runnable() {
            @Override
            public void run() {
                // ALPS Problem: Change to check for all in sync.
                if (oneShot.get() && folderRepository.isInSync()) {
                    // Make sure we only try to shutdown once,
                    // in case the user aborts the shutdown.
                    oneShot.set(false);
                    log.info("I'm in sync - exit now. Sync and exit was triggered.");
                    exit(0);
                }
            }
        }, 1000L * secWait, 10000);
    }

    /**
     * #2485
     */
    private class PauseResumeTask extends TimerTask {
        private final boolean userAdaptive;

        public PauseResumeTask(boolean whenUserIsInactive) {
            this.userAdaptive = whenUserIsInactive;
        }

        @Override
        public void run() {
            if (userAdaptive && isUIOpen()) {
                ApplicationModel appModel = uiController.getApplicationModel();
                if (appModel.isUserActive()) {
                    if (!isPaused()) {
                        getController().schedule(new Runnable() {
                            @Override
                            public void run() {
                                setPaused0(true, true);
                                log.info("User active. Executed pause task.");
                            }
                        }, 50);
                    }
                } else {
                    // Resume if user is not active
                    if (isPaused()) {
                        getController().schedule(new Resumer(), 50);
                    }
                }
            } else {
                // Simply unpause after X seconds
                setPaused0(false, true);
                log.info("Executed resume task.");
            }
        }
    }

    private class Resumer implements Runnable {
        @Override
        public void run() {
            setPaused0(false, true);
            log.info("User inactive. Executed resume task.");
        }
    }
}<|MERGE_RESOLUTION|>--- conflicted
+++ resolved
@@ -90,12 +90,8 @@
 
     private static final int MAJOR_VERSION = 14;
     private static final int MINOR_VERSION = 0;
-<<<<<<< HEAD
-    private static final int REVISION_VERSION = 113;
+    private static final int REVISION_VERSION = 114;
     private static final int SPRINT_NUMBER = 2;
-=======
-    private static final int REVISION_VERSION = 114;
->>>>>>> 844fd609
 
     /**
      * Program version.
