/*
 * Copyright 2004 - 2015 Christian Sprajc. All rights reserved.
 *
 * This file is part of PowerFolder.
 *
 * PowerFolder is free software: you can redistribute it and/or modify
 * it under the terms of the GNU General Public License as published by
 * the Free Software Foundation.
 *
 * PowerFolder is distributed in the hope that it will be useful,
 * but WITHOUT ANY WARRANTY; without even the implied warranty of
 * MERCHANTABILITY or FITNESS FOR A PARTICULAR PURPOSE.  See the
 * GNU General Public License for more details.
 *
 * You should have received a copy of the GNU General Public License
 * along with PowerFolder. If not, see <http://www.gnu.org/licenses/>.
 *
 * $Id: Controller.java 21251 2013-03-19 01:46:23Z sprajc $
 */
package de.dal33t.powerfolder;

import de.dal33t.powerfolder.clientserver.ServerClient;
import de.dal33t.powerfolder.disk.Folder;
import de.dal33t.powerfolder.disk.FolderRepository;
import de.dal33t.powerfolder.disk.SyncProfile;
import de.dal33t.powerfolder.distribution.Distribution;
import de.dal33t.powerfolder.distribution.PowerFolderBasic;
import de.dal33t.powerfolder.distribution.PowerFolderPro;
import de.dal33t.powerfolder.event.*;
import de.dal33t.powerfolder.light.MemberInfo;
import de.dal33t.powerfolder.message.FolderList;
import de.dal33t.powerfolder.message.Invitation;
import de.dal33t.powerfolder.message.RequestNodeInformation;
import de.dal33t.powerfolder.message.SettingsChange;
import de.dal33t.powerfolder.net.*;
import de.dal33t.powerfolder.plugin.PluginManager;
import de.dal33t.powerfolder.security.SecurityManager;
import de.dal33t.powerfolder.security.SecurityManagerClient;
import de.dal33t.powerfolder.task.PersistentTaskManager;
import de.dal33t.powerfolder.transfer.TransferManager;
import de.dal33t.powerfolder.ui.FileBrowserIntegration;
import de.dal33t.powerfolder.ui.UIController;
import de.dal33t.powerfolder.ui.dialog.SyncFolderDialog;
import de.dal33t.powerfolder.ui.dialog.UIUnLockDialog;
import de.dal33t.powerfolder.ui.model.ApplicationModel;
import de.dal33t.powerfolder.ui.notices.Notice;
import de.dal33t.powerfolder.ui.util.LimitedConnectivityChecker;
import de.dal33t.powerfolder.util.*;
import de.dal33t.powerfolder.util.logging.LoggingManager;
import de.dal33t.powerfolder.util.net.NetworkUtil;
import de.dal33t.powerfolder.util.os.OSUtil;
import de.dal33t.powerfolder.util.os.SystemUtil;
import de.dal33t.powerfolder.util.os.Win32.WinUtils;
import de.dal33t.powerfolder.util.os.mac.MacUtils;
import de.dal33t.powerfolder.util.update.UpdateSetting;
import org.apache.commons.cli.CommandLine;
import org.quartz.*;
import org.quartz.impl.StdSchedulerFactory;

import javax.swing.*;
import java.awt.*;
import java.io.*;
import java.net.InetSocketAddress;
import java.nio.file.*;
import java.nio.file.DirectoryStream.Filter;
import java.security.Security;
import java.text.SimpleDateFormat;
import java.util.*;
import java.util.List;
import java.util.concurrent.*;
import java.util.concurrent.atomic.AtomicBoolean;
import java.util.logging.Level;
import java.util.logging.Logger;
import java.util.prefs.BackingStoreException;
import java.util.prefs.Preferences;

import static de.dal33t.powerfolder.util.ConfigurationLoader.DEFAULT_CONFIG_FILENAME;
import static org.quartz.CronScheduleBuilder.dailyAtHourAndMinute;

/**
 * Central class gives access to all core components in PowerFolder. Make sure
 * to extend PFComponent so you always have a reference to the main
 * {@link Controller}.
 * @
 * @author Christian Sprajc
 * @version $Revision: 1.107 $
 */
public class Controller extends PFComponent {
    private static final Logger log = Logger.getLogger(Controller.class
        .getName());

<<<<<<< HEAD
    private static final int MAJOR_VERSION = 14;
    private static final int MINOR_VERSION = 0;
    private static final int REVISION_VERSION = 81;
=======
    private static final int MAJOR_VERSION = 11;
    private static final int MINOR_VERSION = 7;
    private static final int REVISION_VERSION = 728;
>>>>>>> b42b3aae

    /**
     * Program version.
     */
    public static final String PROGRAM_VERSION = MAJOR_VERSION + "."
        + MINOR_VERSION + "." + REVISION_VERSION;

    /**
     * Federation version.
     */
    public static final String FEDERATION_VERSION = MAJOR_VERSION + "." + MINOR_VERSION;

    /** general wait time for all threads (5000 is a balanced value) */
    private static final long WAIT_TIME = 5000;

    /** The command line entered by the user when starting the program */
    private CommandLine commandLine;

    /** filename of the current configFile */
    private String configFilename;
    /**
     * The actual config file.
     */
    private Path configFile;
    private Path configFolderFile;
    private Path sslTrustStoreFile;

    /** The config properties */
    private SplitConfig config;

    /**
     * The preferences
     */
    private Preferences preferences;

    /**
     * The distribution running.
     */
    private Distribution distribution;

    /** Program start time */
    private Date startTime;

    /** Are we in started state? */
    private volatile boolean started;

    /** Are we trying to shutdown? */
    private volatile boolean shuttingDown;

    /** Is a restart requested */
    private boolean restartRequested;

    /** Are we in verbose mode? */
    private boolean verbose;

    /** Should we request debug reports? */
    private boolean debugReports;

    /**
     * If running is paused mode
     */
    private volatile boolean paused;

    /**
     * cache the networking mode in a field so we dont heve to do all this
     * comparing
     */
    private NetworkingMode networkingMode;

    /** The nodemanager that holds all members */
    private NodeManager nodeManager;

    /**
     * Responsible for (re-)connecting to other nodes.
     */
    private ReconnectManager reconnectManager;

    /** The FolderRepository that holds all "joined" folders */
    private FolderRepository folderRepository;

    /** The Listener to incomming connections of other PowerFolder clients */
    private ConnectionListener connectionListener;

    /** The basic io provider */
    private IOProvider ioProvider;

    /** Icon overlays and context menus */
    private FileBrowserIntegration fbIntegration;

    /**
     * besides the default listener we may have a list of connection listeners
     * that listen on other ports
     */
    private List<ConnectionListener> additionalConnectionListeners;

    private final List<InvitationHandler> invitationHandlers;

    /** The BroadcastManager send "broadcasts" on the LAN so we can */
    private BroadcastMananger broadcastManager;

    /**
     * The DynDNS manager that handles the working arwound for user with a
     * dynnamip IP address.
     */
    private DynDnsManager dyndnsManager;

    private PersistentTaskManager taskManager;

    private Callable<TransferManager> transferManagerFactory = new Callable<TransferManager>()
    {
        @Override
        public TransferManager call() {
            return new TransferManager(Controller.this);
        }
    };

    /** Handels the up and downloads */
    private TransferManager transferManager;

    /**
     * Remote Commands listener, a protocol handler for powerfolder links:
     * powerfolder://
     */
    private RemoteCommandManager rconManager;

    /**
     * Listener for authentication requests on WD NAS storages.
     */

    private WebClientLogin webClientLogin;

    /** Holds the User interface */
    private UIController uiController;

    /** holds all installed plugins */
    private PluginManager pluginManager;
    /**
     * The security manager, handles access etc.
     */
    private SecurityManager securityManager;

    /**
     * The Online Storage client
     */
    private ServerClient osClient;

    /** global Threadpool */
    private ScheduledExecutorService threadPool;

    /** Remembers if a port on the local firewall was opened */
    private final boolean portWasOpened = false;

    /**
     * If we have limited connectivity
     */
    private boolean limitedConnectivity;

    private final PausedModeListener pausedModeListenerSupport;

    private final NetworkingModeListener networkingModeListenerSupport;

    private final LimitedConnectivityListener limitedConnectivityListenerSupport;

    private ScheduledFuture<?> pauseResumeFuture;

    public Controller() {
        // Do some TTL fixing for dyndns resolving
        Security.setProperty("networkaddress.cache.ttl", "0");
        Security.setProperty("networkaddress.cache.negative.ttl", "0");
        System.setProperty("sun.net.inetaddr.ttl", "0");
        System.setProperty("com.apple.mrj.application.apple.menu.about.name",
            "PowerFolder");
        invitationHandlers = new CopyOnWriteArrayList<InvitationHandler>();
        pausedModeListenerSupport = ListenerSupportFactory
            .createListenerSupport(PausedModeListener.class);
        networkingModeListenerSupport = ListenerSupportFactory
            .createListenerSupport(NetworkingModeListener.class);
        limitedConnectivityListenerSupport = ListenerSupportFactory
            .createListenerSupport(LimitedConnectivityListener.class);
        AntiSerializationVulnerability.checkClasspath();
    }

    /**
     * Overwite the PFComponent.getController() otherwise that one returns null
     * for this Controller itself.
     *
     * @return a reference to this
     */
    @Override
    public Controller getController() {
        return this;
    }

    /**
     * Creates a fresh Controller.
     *
     * @return the controller
     */
    public static Controller createController() {
        return new Controller();
    }

    /**
     * Starts this controller loading the config from the default config file
     */
    public void startDefaultConfig() {
        startConfig(Constants.DEFAULT_CONFIG_FILE);
    }

    /**
     * Starts a config with the given command line arguments
     *
     * @param aCommandLine the command line as specified by the user
     */
    void startConfig(CommandLine aCommandLine) {

        commandLine = aCommandLine;
        String[] configNames = aCommandLine.getOptionValues("c");
        String configName = configNames != null && configNames.length > 0
                && StringUtils.isNotBlank(configNames[0]) ? configNames[0] : null;

        if (StringUtils.isNotBlank(configName) &&
                (configName.startsWith("http:") || configName.startsWith("https:"))) {
            if (configNames.length > 1) {
                configName = configNames[1];
            } else {
                configName = Constants.DEFAULT_CONFIG_FILE;
            }
        } else if (StringUtils.isBlank(configName)) {

            Properties preConfig = null;
            try {
                preConfig = ConfigurationLoader
                        .loadPreConfigFromClasspath(DEFAULT_CONFIG_FILENAME);
            } catch (IOException e) {
                // Ignore
            }
            String distributionName = preConfig != null ? preConfig.getProperty("dist.name") : "";

            if (StringUtils.isNotBlank(distributionName)) {
                distributionName = distributionName.trim();
                configName = distributionName + ".config";
            } else {
                configName = Constants.DEFAULT_CONFIG_FILE;
            }
        }

        startConfig(configName);
    }

    /** initTranslation
     * Init translation bundles
     * @author Christoph Kappel <kappel@powerfolder.com>
     **/

    public void initTranslation() {
        // Initialize resource bundle eager
        // check forced language file from commandline
        if (commandLine != null && commandLine.hasOption("f")) {
            String langfilename = commandLine.getOptionValue("f");
            try {
                ResourceBundle resourceBundle = new ForcedLanguageFileResourceBundle(
                    langfilename);
                Translation.setResourceBundle(resourceBundle);
                logInfo("Loading language bundle from file " + langfilename);
            } catch (FileNotFoundException fnfe) {
                logSevere("forced language file (" + langfilename
                    + ") not found: " + fnfe.getMessage());
                logSevere("using setup language");
                Translation.resetResourceBundle();
            } catch (IOException ioe) {
                logSevere("forced language file io error: " + ioe.getMessage());
                logSevere("using setup language");
                Translation.resetResourceBundle();
            }
        } else {
            Translation.resetResourceBundle();
        }
        Translation.getResourceBundle();
    }

    /**
     * Starts controller with a special config file, and creates and starts all
     * components of PowerFolder.
     *
     * @param filename
     *            The filename to uses as config file (located in the
     *            "getConfigLocationBase()")
     */
    public void startConfig(String filename) {
        if (started) {
            throw new IllegalStateException(
                "Configuration already started, shutdown controller first");
        }

        initTranslation();

        // loadConfigFile
        if (!loadConfigFile(filename)) {
            return;
        }

        start();
    }

    /** start
     * Starts controller and all other components of PowerFolder
     * @author Christoph <kappel@powerfolder.com>
     **/

    public void start() {
        boolean isDefaultConfig = Constants.DEFAULT_CONFIG_FILE
            .startsWith(getConfigName());
        if (isDefaultConfig) {
            // To keep compatible with previous versions
            preferences = Preferences.userNodeForPackage(PowerFolder.class);
        } else {
            preferences = Preferences.userNodeForPackage(PowerFolder.class)
                .node(getConfigName());

        }

        // initialize logger
        // Enabled verbose mode if in config.
        // This logs to file for analysis.
        verbose = ConfigurationEntry.VERBOSE.getValueBoolean(this);
        initLogger();

        if (verbose) {
            ByteSerializer.BENCHMARK = true;
            scheduleAndRepeat(() -> ByteSerializer.printStats(), 600000L, 600000L);
            Profiling.setEnabled(false);
            Profiling.reset();
        }

        String arch = OSUtil.is64BitPlatform() ? "64bit" : "32bit";
        logFine("OS: " + System.getProperty("os.name") + " " + System.getProperty("os.version") + " (" + arch + ")");
        logFine("Java: " + JavaVersion.systemVersion().toString() + " ("
            + System.getProperty("java.vendor") + ')');
        logFine("Current time: " + new Date());
        Runtime runtime = Runtime.getRuntime();
        long maxMemory = runtime.maxMemory();
        long totalMemory = runtime.totalMemory();
        logFine("Max Memory: " + Format.formatBytesShort(maxMemory)
            + ", Total Memory: " + Format.formatBytesShort(totalMemory));
        if (!Desktop.isDesktopSupported() && isUIEnabled()) {
            logWarning("Desktop utility not supported");
        }

        // If we have a new config. clear the preferences.
        clearPreferencesOnConfigSwitch();

        // Load and set http proxy settings
        HTTPProxySettings.loadFromConfig(this);

        // PFC-2670: Start
        boolean localAllTrustCert = false;
        if (ConfigurationEntry.SECURITY_SSL_TRUST_ANY
            .getValueBoolean(getController()))
        {
        	localAllTrustCert = true;
            NetworkUtil.installAllTrustingSSLManager();
        }
        // PFC-2670: End

        // #2179: Load from server. How to handle timeouts?
        // Command line option -c http://are.de
        ConfigurationLoader.loadAndMergeCLI(this);
        // Config entry in file
        ConfigurationLoader.loadAndMergeConfigURL(this);
        // Read from installer temp file
        ConfigurationLoader.loadAndMergeFromInstaller(this);

        if (verbose != ConfigurationEntry.VERBOSE.getValueBoolean(this)) {
            verbose = ConfigurationEntry.VERBOSE.getValueBoolean(this);
            initLogger();
        }

        // PFC-2670: Start
        // Setting might have changed.
        if (ConfigurationEntry.SECURITY_SSL_TRUST_ANY
            .getValueBoolean(getController()))
        {
            NetworkUtil.installAllTrustingSSLManager();
        } else if (localAllTrustCert) {
            // Locally was set to trust, but remote profile forbids this.
            // Exit->Restart
            logWarning("Security break protection: Trust any SSL certificate was turned on, but is disallowed by server profile. Please restart the client");
            exit(66);
        }
        // PFC-2670: End

        // Init paused only if user expects pause to be permanent or
        // "while I work"
        int pauseSecs = ConfigurationEntry.PAUSE_RESUME_SECONDS
            .getValueInt(getController());
        paused = PreferencesEntry.PAUSED.getValueBoolean(this)
            && (pauseSecs == Integer.MAX_VALUE || pauseSecs == 0);

        // Now set it, just in case it was paused in permanent mode.
        PreferencesEntry.PAUSED.setValue(this, paused);

        // Load and set http proxy settings again.
        HTTPProxySettings.loadFromConfig(this);

        // Initialize branding/preconfiguration of the client
        initDistribution();
        logFine("Build time: " + getBuildTime());
        logInfo("Program version " + PROGRAM_VERSION);

        if (getDistribution().getBinaryName().toLowerCase()
            .contains("powerfolder"))
        {
            Debug.writeSystemProperties();
        }

        if (ConfigurationEntry.KILL_RUNNING_INSTANCE.getValueBoolean(this)) {
            killRunningInstance();
        }
        FolderList.removeMemberFiles(this);

        // Initialize plugins
        setupProPlugins();
        pluginManager = new PluginManager(this);
        pluginManager.init();

        // create node manager
        nodeManager = new NodeManager(this);

        // Only one task brother left...
        taskManager = new PersistentTaskManager(this);
        // Folder repository
        folderRepository = new FolderRepository(this);
        setLoadingCompletion(0, 10);

        // Create transfer manager
        // If this is a unit test it might have been set before.
        try {
            transferManager = transferManagerFactory.call();
        } catch (Exception e) {
            logSevere("Exception", e);
        }

        reconnectManager = new ReconnectManager(this);
        // Create os client
        osClient = new ServerClient(this);

        if (isUIEnabled()) {
            uiController = new UIController(this);
            if (ConfigurationEntry.USER_INTERFACE_LOCKED.getValueBoolean(this)
                && !ConfigurationEntry.SERVER_IDP_DISCO_FEED_URL.hasValue(this))
            {
                // Don't let the user pass this step.
                new UIUnLockDialog(this).openAndWait();
            }
        }

        setLoadingCompletion(10, 20);

        // The io provider.
        ioProvider = new IOProvider(this);
        ioProvider.start();

        // Set hostname by CLI
        if (commandLine != null && commandLine.hasOption('d')) {
            String host = commandLine.getOptionValue("d");
            if (StringUtils.isNotBlank(host)) {
                InetSocketAddress addr = Util.parseConnectionString(host);
                if (addr != null) {
                    ConfigurationEntry.HOSTNAME.setValue(this,
                        addr.getHostName());
                    ConfigurationEntry.NET_PORT.setValue(this,
                        addr.getPort());
                }
            }
        }

        // initialize dyndns manager
        dyndnsManager = new DynDnsManager(this);

        setLoadingCompletion(20, 30);

        // initialize listener on local port
        if (!initializeListenerOnLocalPort()) {
            return;
        }
        if (!isUIEnabled()) {
            // Disable paused function
            paused = false;
        }

        setLoadingCompletion(30, 35);

        // Start the nodemanager
        nodeManager.init();
        if (!ProUtil.isRunningProVersion()) {
            // Nodemanager gets later (re) started by ProLoader.
            nodeManager.start();
        }

        setLoadingCompletion(35, 60);
        securityManager = new SecurityManagerClient(this, osClient);

        // init repo (read folders)
        folderRepository.init();
        logInfo("Dataitems: " + Debug.countDataitems(Controller.this));
        // init of folders takes rather long so a big difference with
        // last number to get smooth bar... ;-)
        setLoadingCompletion(60, 65);

        // start repo maintainance Thread
        folderRepository.start();
        setLoadingCompletion(65, 70);

        // Start the transfer manager thread
        transferManager.start();
        setLoadingCompletion(70, 75);

        // Initialize rcon manager
        startRConManager();

        // Initialize WD storage authenticator.
        startWebClientLogin();

        setLoadingCompletion(75, 80);

        // Start all configured listener if not in paused mode
        startConfiguredListener();
        setLoadingCompletion(80, 85);

        // open broadcast listener
        openBroadcastManager();
        setLoadingCompletion(85, 90);

        // Controller now started
        started = true;
        startTime = new Date();

        // Now taskmanager
        taskManager.start();

        logInfo("Controller started");

        // dyndns updater
        /*
         * boolean onStartUpdate = ConfigurationEntry.DYNDNS_AUTO_UPDATE
         * .getValueBoolean(this).booleanValue(); if (onStartUpdate) {
         * getDynDnsManager().onStartUpdate(); }
         */
        dyndnsManager.updateIfNessesary();

        setLoadingCompletion(90, 100);

        // Login to OS
        if (Feature.OS_CLIENT.isEnabled()) {
            try {
                osClient.loginWithLastKnown();
            } catch (Exception e) {
                logWarning("Unable to login with last known username. " + e);
                logFiner(e);
            }
        }

        // Start Plugins
        pluginManager.start();

        // open UI
        if (isConsoleMode()) {
            logFine("Running in console");
        } else {
            logFine("Opening UI");
            openUI();
        }

        if (!this.getMySelf().isServer()) {
            enableFileBrowserIntegration();
        }

        // Load anything that was not handled last time.
        loadPersistentObjects();

        setLoadingCompletion(100, 100);
        if (!isConsoleMode()) {
            uiController.hideSplash();
        }

        if (ConfigurationEntry.AUTO_CONNECT.getValueBoolean(this)) {
            // Now start the connecting process
            reconnectManager.start();
        } else {
            logFine("Not starting reconnection process. "
                + "Config auto.connect set to false");
        }
        // Start connecting to OS client.
        if (Feature.OS_CLIENT.isEnabled()
            && ConfigurationEntry.SERVER_CONNECT.getValueBoolean(this))
        {
            osClient.start();
        } else {
            logInfo("Not connecting to server (" + osClient.getServerString()
                + "): Disabled");
        }

        // Setup our background working tasks
        setupPeriodicalTasks();

        if (MacUtils.isSupported()) {
            MacUtils macUtils = MacUtils.getInstance();
            if (macUtils != null) {
                if (isFirstStart()) {
                    macUtils.setPFStartup(true, this);
                }
                macUtils.setAppReOpenedListener(this);
            }
        }

        if (pauseSecs == 0) {
            // Activate adaptive logic
            setPaused(paused);
        }
    }

    private void enableFileBrowserIntegration() {
        // PFC-2395: Start
        fbIntegration = new FileBrowserIntegration(getController());
        fbIntegration.start();
        // PFC-2395: End
    }

    private void clearPreferencesOnConfigSwitch() {
        String lastNodeIdObf = PreferencesEntry.LAST_NODE_ID
            .getValueString(this);
        String thisNodeId = ConfigurationEntry.NODE_ID.getValue(this);
        try {
            if (StringUtils.isNotBlank(lastNodeIdObf)
                && !LoginUtil.matches(Util.toCharArray(thisNodeId),
                    lastNodeIdObf))
            {
                int i = 0;
                for (String key : preferences.keys()) {
                    preferences.remove(key);
                    i++;
                }
                logWarning("Cleared " + i
                    + " preferences, new config/nodeid found");
            }
        } catch (BackingStoreException e1) {
            logWarning("Unable to clear preferences. " + e1);
        }
    }

    /**
     * For each folder, kick off scan.
     */
    public void performFullSync() {
        // Let other nodes scan now!
        folderRepository.broadcastScanCommandOnAllFolders();

        // Force scan on all folders, of repository was selected
        Collection<Folder> folders = folderRepository.getFolders();
        for (Folder folder : folders) {
            // Ask for more sync options on that folder if on project sync
            if (Util.isAwtAvailable()
                    && folder.getSyncProfile().equals(
                    SyncProfile.MANUAL_SYNCHRONIZATION)) {
                new SyncFolderDialog(this, folder).open();
            } else {
                // Recommend scan on this folder
                folder.recommendScanOnNextMaintenance();
            }
        }

        setPaused(false);

        // Now trigger the scan
        folderRepository.triggerMaintenance();

        // Trigger file requesting
        folderRepository.getFileRequestor().triggerFileRequesting();

        // Fresh reconnection try!
        reconnectManager.buildReconnectionQueue();

    }

    /**
     * Add invitation listener.
     *
     * @param l
     */
    public void addInvitationHandler(InvitationHandler l) {
        invitationHandlers.add(l);
    }

    /**
     * Remove invitation listener.
     *
     * @param l
     */
    public void removeInvitationHandler(InvitationHandler l) {
        invitationHandlers.remove(l);
    }

    private void setupProPlugins() {
        String pluginConfig = ConfigurationEntry.PLUGINS.getValue(this);
        boolean autoSetupPlugins = StringUtils.isEmpty(pluginConfig)
            || !pluginConfig.contains(Constants.PRO_LOADER_PLUGIN_CLASS);
        if (ProUtil.isRunningProVersion() && autoSetupPlugins) {
            logFine("Setting up pro loader");
            String newPluginConfig = Constants.PRO_LOADER_PLUGIN_CLASS;
            if (!StringUtils.isBlank(pluginConfig)) {
                newPluginConfig += ',' + pluginConfig;
            }
            ConfigurationEntry.PLUGINS.setValue(this, newPluginConfig);
        }
    }

    private void initLogger() {

        // Set a nice prefix for file looging file names.
        String configName = getConfigName();
        if (configName != null) {
            LoggingManager.setPrefix(configName);
        }

        if (verbose) {
            String str = ConfigurationEntry.LOG_LEVEL_CONSOLE.getValue(this);
            Level consoleLevel = LoggingManager.levelForName(str);
            LoggingManager.setConsoleLogging(consoleLevel != null
                ? consoleLevel
                : Level.WARNING);

            // Enable file logging
            str = ConfigurationEntry.LOG_LEVEL_FILE.getValue(this);
            boolean rotate = ConfigurationEntry.LOG_FILE_ROTATE
                .getValueBoolean(this);
            Level fileLevel = LoggingManager.levelForName(str);
            LoggingManager.setFileLogging(fileLevel != null
                ? fileLevel
                : Level.FINE, rotate);

            // Switch on the document handler.
            if (isUIEnabled()) {
                str = PreferencesEntry.DOCUMENT_LOGGING.getValueString(this);
                Level uiLogLevel = LoggingManager.levelForName(str);
                LoggingManager.setDocumentLogging(uiLogLevel != null
                    ? uiLogLevel
                    : Level.WARNING, this);
            }

            if (LoggingManager.isLogToFile()) {
                logFine("Logging to file '"
                    + LoggingManager.getLoggingFileName() + '\'');
            } else {
                logInfo("No logging to file");
            }

            if (ConfigurationEntry.LOG_SYSLOG_HOST.hasNonBlankValue(this)) {
                str = ConfigurationEntry.LOG_SYSLOG_LEVEL.getValue(this);
                Level syslogLevel = LoggingManager.levelForName(str);
                LoggingManager.setSyslogLogging(syslogLevel != null
                    ? syslogLevel
                    : Level.WARNING, this);
            }
        }

        if (commandLine != null && commandLine.hasOption('l')) {
            String str = commandLine.getOptionValue('l');
            Level consoleLevel = LoggingManager.levelForName(str);
            if (consoleLevel != null) {
                LoggingManager.setConsoleLogging(consoleLevel);
            }
        }

        // Enable debug reports.
        debugReports = ConfigurationEntry.DEBUG_REPORTS.getValueBoolean(this);

        LoggingManager.clearBuffer();
        int maxDays = ConfigurationEntry.LOG_FILE_DELETE_DAYS
            .getValueInt(getController());
        if (maxDays >= 0) {
            LoggingManager.removeOldLogs(maxDays);
        }
    }

    /**
     * Loads a config file (located in "getConfigLocationBase()")
     *
     * @param theFilename
     * @return false if unsuccessful, true if file found and reading succeeded.
     */
    public boolean loadConfigFile(String theFilename) {

        /* Init stuff (moved here from {@link startConfig} */
        additionalConnectionListeners = Collections
            .synchronizedList(new ArrayList<>());
        started = false;
        shuttingDown = false;
        threadPool = new WrappedScheduledThreadPoolExecutor(
            Constants.CONTROLLER_MIN_THREADS_IN_THREADPOOL, new NamedThreadFactory(
                "Controller-Thread-"));

        // PFI-312
        PathUtils.setIOExceptionListener(e -> {
            if (e instanceof FileSystemException
                && e.toString().toLowerCase()
                    .contains("too many open files"))
            {
                logSevere("Detected I/O Exception: " + e.getMessage());
                logSevere("Please adjust limits for open file handles on this server");
                exit(1);
            }
        });

        String filename = theFilename;
        if (filename == null) {
            filename = Constants.DEFAULT_CONFIG_FILE;
        }

        if (filename.indexOf('.') < 0) {
            // append .config extension
            filename += ".config";
        }

        configFilename = null;
        config = new SplitConfig();
        configFilename = filename;
        configFile = getConfigLocationBase();

        if (configFile == null) {
            configFile = Paths.get(filename).toAbsolutePath();
        } else {
            configFile = configFile.resolve(filename);
        }

        BufferedInputStream bis = null;
        try {
            if (Files.exists(configFile)) {
                logFine("Loading configfile " + configFile.toString());
            } else {
                logFine("Config file does not exist. " + configFile.toString());
                throw new FileNotFoundException();
            }
            if (OSUtil.isWebStart()) {
                logFine("WebStart, config file location: "
                    + configFile.toString());
            }

            bis = new BufferedInputStream(Files.newInputStream(configFile));
            config.load(bis);
        } catch (FileNotFoundException e) {
            logWarning("Unable to start config, file '" + filename
                + "' not found, using defaults");
        } catch (IOException e) {
            logSevere("Unable to start config from file '" + filename + '\'');
            config = null;
            return false;
        } finally {
            try {
                if (bis != null) {
                    bis.close();
                }
            } catch (Exception e) {
                // Ignore.
            }
        }

        String folderfilename = filename.replace(".config", "-Folder.config");
        configFolderFile = getConfigLocationBase();
        if (configFolderFile == null) {
            configFolderFile = Paths.get(folderfilename).toAbsolutePath();
        } else {
            configFolderFile = configFolderFile.resolve(folderfilename);
        }

        String sslTrustStoreFileName = filename.replace(".config", ".ssl.jks");
        sslTrustStoreFile = getConfigLocationBase();
        if (sslTrustStoreFile == null) {
            sslTrustStoreFile = Paths.get(sslTrustStoreFileName).toAbsolutePath();
        } else {
            sslTrustStoreFile = sslTrustStoreFile.resolve(sslTrustStoreFileName);
        }

        if (Files.exists(configFolderFile)) {
            try {
                logInfo("Loading folder configfile "
                    + configFolderFile.toString());
                bis = new BufferedInputStream(
                    Files.newInputStream(configFolderFile));
                config.load(bis);
            } catch (FileNotFoundException e) {
                logWarning("Unable to start config, file '" + folderfilename
                    + "' not found, using defaults");
            } catch (IOException e) {
                logSevere("Unable to start config from file '" + folderfilename
                    + '\'');
                configFolderFile = null;
                return false;
            } finally {
                try {
                    if (bis != null) {
                        bis.close();
                    }
                } catch (Exception e) {
                    // Ignore.
                }
            }
        } else {
            logFine("Folder config file does not exist. "
                + configFolderFile.toString());
        }
        return true;
    }

    /**
     * PFC-2846: Config reload via command line while running
     */
<<<<<<< HEAD
    public void reloadConfigFile() {
=======
    void reloadConfigFile() {
>>>>>>> b42b3aae
        if (Files.exists(configFile)) {
            logInfo("Reloading configfile " + configFile.toString());
        } else {
            logWarning("Config file does not exist. " + configFile.toString());
            return;
        }
<<<<<<< HEAD

        try (BufferedInputStream bis = new BufferedInputStream(
                Files.newInputStream(configFile))) {
=======
        try (BufferedInputStream bis = new BufferedInputStream(Files.newInputStream(configFile))) {
>>>>>>> b42b3aae
            config.load(bis);
        } catch (IOException e) {
            logWarning("Unable to reload config file " + configFile
                    + ". " + e);
        }
        // Ignore.
    }

    /**
     * Schedules a task to be executed periodically repeated without initial
     * delay. Until removed. ATTENTION: Tasks may be executed concurrently if
     * long running - especially longer than the period time. Take proper action
     * if you need to avoid concurrent runs, e.g. with AtomicBoolean.
     *
     * @param task
     *            the task to schedule
     * @param period
     *            the time in ms between executions
     */
    public ScheduledFuture<?> scheduleAndRepeat(Runnable task, long period) {
        if (!shuttingDown && !threadPool.isShutdown()) {
            return threadPool.scheduleWithFixedDelay(task, 0, period,
                TimeUnit.MILLISECONDS);
        }
        return null;
    }

    /**
     * Schedules a task to be executed periodically repeated with initial
     * delay. Until removed. ATTENTION: Tasks may be executed concurrently if
     * long running - especially longer than the period time. Take proper action
     * if you need to avoid concurrent runs, e.g. with AtomicBoolean.
     *
     * @param task
     *            the task to schedule
     * @param initialDelay
     *            the initial delay in ms
     * @param period
     *            the time in ms between executions
     * @return
     */
    public ScheduledFuture<?> scheduleAndRepeat(Runnable task,
        long initialDelay, long period)
    {
        if (!shuttingDown && !threadPool.isShutdown()) {
            return threadPool.scheduleWithFixedDelay(task, initialDelay,
                period, TimeUnit.MILLISECONDS);
        }
        return null;
    }

    /**
     * Use to schedule a task to be executed ONCE after the initial delay.
     *
     * @param task
     *            the task to schedule
     * @param delay
     *            the initial delay in ms
     */
    public ScheduledFuture<?> schedule(Runnable task, long delay) {
        if (!shuttingDown && !threadPool.isShutdown()) {
            return threadPool.schedule(task, delay, TimeUnit.MILLISECONDS);
        }
        return null;
    }

    /**
     * Removes a schduled task for the threadpool
     *
     * @param task
     */
    public void removeScheduled(Runnable task) {
        if (!shuttingDown && !threadPool.isShutdown()) {
            if (threadPool instanceof ScheduledThreadPoolExecutor) {
                ((ScheduledThreadPoolExecutor) threadPool).remove(task);
                ((ScheduledThreadPoolExecutor) threadPool).purge();
            } else {
                logSevere("Unable to remove scheduled task. Wrong threadpool. "
                    + task);
            }
        }
    }

    /**
     * Removes a scheduled task for the threadpool
     *
     * @param future
     */
    public boolean removeScheduled(ScheduledFuture<?> future) {
        if (!shuttingDown && !threadPool.isShutdown()) {
            if (threadPool instanceof ScheduledThreadPoolExecutor) {
                return ((ScheduledThreadPoolExecutor) threadPool)
                    .remove((Runnable) future);
            } else {
                logSevere("Unable to remove scheduled task. Wrong threadpool. "
                    + future);
            }
        }
        return false;
    }

    /**
     * Sets up the task, which should be executes periodically.
     */
    private void setupPeriodicalTasks() {

        // ============
        // Test the connectivity after a while.
        // ============
        LimitedConnectivityChecker.install(this);

        // ============
        // Schedule a task to do housekeeping every day, just after midnight.
        // ============
        // Run housekeeping at 00:00 o'clock
        JobDetail housekeepingJob = JobBuilder.newJob(Housekeeping.class)
                .withIdentity("midnight", "housekeeping").build();

        Trigger housekeepingTrigger = TriggerBuilder.newTrigger()
                .withIdentity("trigger", "housekeeping")
                .forJob(housekeepingJob)
                .withSchedule(dailyAtHourAndMinute(0, 0))
                .build();

        try {
            Scheduler sched = new StdSchedulerFactory().getScheduler();
            sched.scheduleJob(housekeepingJob, housekeepingTrigger);
            sched.getContext().put("controller", this);
            sched.start();
        } catch (SchedulerException e) {
            logWarning("Could not initiate housekeeping: " + e.getMessage());
        }

        // Also run housekeeping one minute after start up.
        threadPool.schedule(() -> {
            performHousekeeping(false);
        } , 1, TimeUnit.MINUTES);
        
        // ============
        // Do profiling
        // ============
        if (Profiling.ENABLED) {
            threadPool.scheduleWithFixedDelay(new TimerTask() {
                @Override
                public void run() {
                    logFine(Profiling.dumpStats());
                }
            }, 0, 1, TimeUnit.MINUTES);
        }

        // ============
        // Hourly tasks
        // ============
        // @todo what's this for? comment?
        boolean alreadyDetected = ConfigurationEntry.TRANSFER_LIMIT_AUTODETECT
            .getValueBoolean(this)
            && ConfigurationEntry.UPLOAD_LIMIT_WAN.getValueInt(this) > 0;
        // If already detected wait 10 mins before next test. Otherwise start
        // instantly.
        long initialDelay = alreadyDetected ? 600 : 5;
        threadPool.scheduleWithFixedDelay(new TimerTask() {
            @Override
            public void run() {
                performHourly();
            }
        }, initialDelay, 3600, TimeUnit.SECONDS);

        // =========
        // Profiling
        // =========
        // final Collector cpu = CollectorFactory.getFactory().createCollector(
        // CollectorID.CPU_USAGE.id);
        threadPool.scheduleWithFixedDelay(new Runnable() {
            @Override
            public void run() {
                if (!verbose) {
                    return;
                }
                if (isFine()) {
                    logFine("Dataitems: "
                        + Debug.countDataitems(Controller.this));
                }
                String dump = Debug.dumpCurrentStacktraces(false);
                if (StringUtils.isNotBlank(dump)
                    && isFine()
                    && ConfigurationEntry.LOG_ACTIVE_THREADS
                        .getValueBoolean(getController()))
                {
                    logFine("Active threads:\n\n" + dump);
                } else {
                    logFine("No active threads");
                }
            }
        }, 1, 5, TimeUnit.MINUTES);
    }

    /**
     * These tasks get performed every hour.
     */
    private void performHourly() {
        if (ConfigurationEntry.TRANSFER_LIMIT_AUTODETECT.getValueBoolean(this))
        {
            FutureTask<Object> recalculateRunnable = transferManager
                .getRecalculateAutomaticRate();
            threadPool.execute(recalculateRunnable);
        }
    }

    private void openBroadcastManager() {
        if (ConfigurationEntry.NET_BROADCAST.getValueBoolean(this)) {
            try {
                broadcastManager = new BroadcastMananger(this,
                        ConfigurationEntry.NET_PORT_D2D.getValueInt(this) > 0);
                broadcastManager.start();
            } catch (ConnectionException e) {
                logSevere("Unable to open broadcast manager, you wont automatically connect to clients on LAN: "
                    + e.getMessage());
                logSevere("ConnectionException", e);
            }
        } else {
            logInfo("Auto client discovery in LAN via broadcast disabled");
        }
    }

    /**
     * General houskeeping task. Runs one minute after start and every midnight.
     *
     * @param midnightRun
     *            true if this is the midnight invokation, false if this is at
     *            start up.
     */
    void performHousekeeping(boolean midnightRun) {
        log.fine("Performing housekeeping " + midnightRun);
        if (midnightRun) {
            Date now = new Date();
            // Reconfigure log file after midnight.
            logFine("Reconfiguring logs for new day: " + now);
            initLogger();
            LoggingManager.resetFileLogging();
            int days = ConfigurationEntry.LOG_FILE_DELETE_DAYS
                .getValueInt(getController());
            if (days >= 0) {
                LoggingManager.removeOldLogs(days);
            }
            logFine("Reconfigured logs for new day: " + now);

            backupConfigAssets();
            folderRepository.cleanupOldArchiveFiles();            
        }
        
        // Prune stats.
        transferManager.pruneStats();
    }

    /**
     * #2526
     */
    private void backupConfigAssets() {
        SimpleDateFormat dateFormat = new SimpleDateFormat("yyyy.MM.dd");
        Path backupDir = getMiscFilesLocation().resolve(
            "backups/" + dateFormat.format(new Date()));
        if (Files.notExists(backupDir)) {
            try {
                Files.createDirectories(backupDir);
            } catch (IOException ioe) {
                logInfo("Could not create directory '"
                    + backupDir.toAbsolutePath().toString() + "'");
            }
        }
        Path configBackup = backupDir.resolve(configFile.getFileName());
        try {
            PathUtils.copyFile(configFile, configBackup);
        } catch (IOException e) {
            logWarning("Unable to backup file " + configFile + ". " + e);
        }
        if (Files.exists(configFolderFile)) {
            Path configFolderBackup = backupDir.resolve(configFolderFile
                .getFileName());
            try {
                PathUtils.copyFile(configFolderFile, configFolderBackup);
            } catch (IOException e) {
                logWarning("Unable to backup file " + configFolderFile + ". "
                    + e);
            }
        }
        Path myKeyFile = getMiscFilesLocation().resolve(
            getConfigName() + ".mykey");
        Path mykeyBackup = backupDir.resolve(myKeyFile.getFileName());
        if (Files.exists(myKeyFile)) {
            try {
                PathUtils.copyFile(myKeyFile, mykeyBackup);
            } catch (IOException e) {
                logWarning("Unable to backup file " + myKeyFile + ". " + e);
            }
        }
        Path dbFile = getMiscFilesLocation().resolve("Accounts.h2.db");
        Path dbBackup = backupDir.resolve(dbFile.getFileName());
        if (Files.exists(dbFile)) {
            try {
                PathUtils.copyFile(dbFile, dbBackup);
            } catch (IOException e) {
                logWarning("Unable to backup file " + dbFile + ". " + e);
            }
        }
    }

    /**
     * Starts the rcon manager.
     */
    private void startRConManager() {
        if (RemoteCommandManager.hasRunningInstance()) {
            alreadyRunningCheck();
        }
        if (!ConfigurationEntry.NET_RCON_MANAGER.getValueBoolean(this)) {
            logWarning("Not starting RemoteCommandManager");
            return;
        }
        rconManager = new RemoteCommandManager(this);
        rconManager.start();
    }

    /**
     * Starts the WD storage authenticator.
     */
    private void startWebClientLogin() {
        if (WebClientLogin.hasRunningInstance()) {
            alreadyRunningCheck();
        }
        if (ConfigurationEntry.WEB_CLIENT_PORT.hasNonBlankValue(this)
                && ConfigurationEntry.WEB_CLIENT_PORT.getValueInt(this) > 0) {
            webClientLogin = new WebClientLogin(this);
            webClientLogin.start();
        }
    }

    /**
     * Starts a connection listener for each port found in config property
     * "port" ("," separeted), if "random-port" is set to "true" this "port"
     * entry will be ignored and a random port will be used (between 49152 and
     * 65535).
     */
    private boolean initializeListenerOnLocalPort() {
        if (ConfigurationEntry.NET_BIND_RANDOM_PORT.getValueBoolean(this)) {
            bindRandomPort();
        } else {
            String ports = ConfigurationEntry.NET_PORT.getValue(this);
            if ("0".equals(ports)) {
                logWarning("Not opening connection listener. (port=0)");
            } else {
                if (ports == null) {
                    ports = String.valueOf(ConnectionListener.DEFAULT_PORT);
                }
                StringTokenizer nizer = new StringTokenizer(ports, ",");
                while (nizer.hasMoreElements()) {
                    String portStr = nizer.nextToken();
                    try {
                        int port = Integer.parseInt(portStr);
                        for (String bindAddress : ConfigurationEntry.NET_BIND_ADDRESS.getValueArray(this)) {
                            boolean listenerOpened = openListener(bindAddress, port, false);
                            if (listenerOpened && connectionListener != null) {
                                // set reconnect on first successful listener
                                nodeManager
                                        .getMySelf()
                                        .getInfo()
                                        .setConnectAddress(
                                                connectionListener.getAddress());
                            }
                            if (!listenerOpened && !isUIOpen()) {
                                logSevere("Couldn't bind to port " + port);
                                // exit(1);
                                // fatalStartError(Translation
                                // .getTranslation("dialog.bind_error"));
                                // return false; // Shouldn't reach this!
                            }
                        }
                    } catch (NumberFormatException e) {
                        logFine("Unable to read listener port ('" + portStr
                            + "') from config");
                    }
                }
                // If this is the GUI version we didn't kill the program yet,
                // even though
                // there might have been multiple failed tries.
                if (connectionListener == null) {
                    portBindFailureProblem(ports);
                }
            }
        }

        /* Check whether to start D2D, too */
        int port = ConfigurationEntry.NET_PORT_D2D.getValueInt(this);
        if (port > 0) {
            logInfo("D2D is enabled");
            boolean listenerOpened = false;
            for (String bindAddress : ConfigurationEntry.NET_BIND_ADDRESS.getValueArray(this)) {
                listenerOpened = openListener(bindAddress, port, true);
                nodeManager.getMySelf().getInfo().setD2dPort(port);
                if (!listenerOpened) {
                    logSevere("Couldn't bind to D2D port " + port);
                } else {
                    logInfo("Listening on D2D port " + port);
                }
            }
        }

        return true;
    }

    /**
     * Call to notify the Controller of a problem while binding a required
     * listening socket.
     *
     * @param ports
     */
    private void portBindFailureProblem(String ports) {
        if (!isUIEnabled()) {
            logSevere("Unable to open incoming port from the portlist: "
                + ports);
            exit(1);
            return;
        }

        // Must use JOptionPane here because there is no Controller yet for
        // DialogFactory!
        int response = JOptionPane
            .showOptionDialog(
                null,
                Translation.get("dialog.bind_error.option.text"),
                Translation.get("dialog.bind_error.option.title"),
                JOptionPane.YES_NO_OPTION,
                JOptionPane.WARNING_MESSAGE,
                null,
                new String[]{
                    Translation
                        .get("dialog.bind_error.option.ignore"),
                    Translation.get("dialog.bind_error.option.exit")},
                0);
        switch (response) {
            case 1 :
                exit(0);
                break;
            default :
                bindRandomPort();
                break;
        }
    }

    /**
     * Tries to bind a random port
     */
    private void bindRandomPort() {
        for (String bindAddress : ConfigurationEntry.NET_BIND_ADDRESS.getValueArray(this)) {
            if ((openListener(bindAddress, ConnectionListener.DEFAULT_PORT, false)
                    || openListener(bindAddress, 0, false))
                    && connectionListener != null) {
                nodeManager.getMySelf().getInfo()
                        .setConnectAddress(connectionListener.getAddress());
            } else {
                logSevere("failed to open random port!!!");
                fatalStartError(Translation.get("dialog.bind_error"));
            }
        }
    }

    /**
     * Starts all configured connection listener
     */
    private void startConfiguredListener() {
        // Start the connection listener
        if (connectionListener != null) {
            try {
                connectionListener.start();
            } catch (ConnectionException e) {
                logSevere("Problems starting listener " + connectionListener, e);
            }
            for (ConnectionListener additionalConnectionListener : additionalConnectionListeners)
            {
                try {
                    additionalConnectionListener.start();
                } catch (ConnectionException e) {
                    logSevere("Problems starting listener "
                        + connectionListener, e);
                }
            }
        }
    }

    /**
     * Saves the current config to disk
     */
    public synchronized void saveConfig() {
        if (!started) {
            return;
        }
        logFine("Saving config (" + getConfigName() + ".config)");

        // PFS-2227
        config.remove("removed.folder.files");
        Path file;
        Path tempFile;
        Path folderFile;
        Path tempFolderFile;
        Path backupFile;
        if (getConfigLocationBase() == null) {
            file = Paths.get(getConfigName() + ".config").toAbsolutePath();
            tempFile = Paths.get(getConfigName() + ".writing.config")
                .toAbsolutePath();
            folderFile = Paths.get(getConfigName() + "-Folder.config")
                .toAbsolutePath();
            tempFolderFile = Paths.get(
                getConfigName() + "-Folder.writing.config").toAbsolutePath();
            backupFile = Paths.get(getConfigName() + ".config.backup")
                .toAbsolutePath();
        } else {
            file = getConfigLocationBase().resolve(getConfigName() + ".config");
            tempFile = getConfigLocationBase().resolve(
                getConfigName() + ".writing.config").toAbsolutePath();
            backupFile = getConfigLocationBase().resolve(
                getConfigName() + ".config.backup");
            folderFile = getConfigLocationBase().resolve(
                getConfigName() + "-Folder.config");
            tempFolderFile = getConfigLocationBase().resolve(
                getConfigName() + "-Folder.writing.config").toAbsolutePath();
        }

        // PF-1029
        try {
            FileStore store = Files.getFileStore(file);
            if (store.getUsableSpace() < 1024L * 1024L * 10) {
                logSevere("Unable to store configuration file. Disk space insufficient: "
                        + Format.formatBytesShort(store.getUsableSpace()));
                return;
            }
        } catch (IOException e) {
            logFine(e);
        }

        try {
            // Backup is done in #backupConfigAssets
            Files.deleteIfExists(backupFile);

            String distName = "PowerFolder";
            if (distribution != null
                && StringUtils.isNotBlank(distribution.getName()))
            {
                distName = distribution.getName();
            }

            Properties prev = new Properties();
            if (Files.exists(file)) {
                try (BufferedInputStream in = new BufferedInputStream(
                    Files.newInputStream(file))) {
                    prev.load(in);
                }
            }

            if (!prev.equals(config.getRegular())) {
                // Store config in misc base
                PropertiesUtil.saveConfig(tempFile, config.getRegular(),
                    distName + " config file (v" + PROGRAM_VERSION + ')');
                Files.deleteIfExists(file);
                try {
                    Files.move(tempFile, file);
                } catch (IOException e) {
                    Files.copy(tempFile, file);
                    Files.delete(tempFile);
                }
            } else {
                if (isFine()) {
                    logFine("Not storing config to " + file
                        + ". Base config remains unchanged");
                }
            }

            Properties prevFolders = new Properties();
            if (Files.exists(folderFile)) {
                try (BufferedInputStream in = new BufferedInputStream(Files.newInputStream(folderFile))) {
                    prevFolders.load(in);
                }
            }
            if (!prevFolders.equals(config.getFolders())) {
                PropertiesUtil.saveConfig(tempFolderFile, config.getFolders(), distName + " folders config file (v" + PROGRAM_VERSION + ')');
                Files.deleteIfExists(folderFile);
                try {
                    Files.move(tempFolderFile, folderFile);
                } catch (IOException e) {
                    Files.copy(tempFolderFile, folderFile);
                    Files.delete(tempFolderFile);
                }
            }
        } catch (IOException e) {
            // FATAL
            logSevere("Unable to save config. " + e, e);
            exit(1);
        } catch (Exception e) {
            // major problem , setting code is wrong
            e.printStackTrace();
            logSevere("major problem , setting code is wrong", e);
        }
    }

    /**
     * Answers if controller is started (by config)
     *
     * @return true if controller is started (by config)
     */
    public boolean isStarted() {
        return started;
    }

    /**
     * @return true is shutdown still in progress
     */
    public boolean isShuttingDown() {
        return shuttingDown;
    }

    /**
     * the uptime in milliseconds.
     *
     * @return The uptime time in millis, or -1 if not started yet
     */
    public long getUptime() {
        if (startTime == null) {
            return -1;
        }
        return System.currentTimeMillis() - startTime.getTime();
    }

    /**
     * @return Name of the JAR file on windows installations.
     */
    public String getJARName() {
        if (distribution != null && distribution.getBinaryName() != null) {
            return distribution.getBinaryName() + ".jar";
        }
        logSevere("Unable to get JAR name for distribution: " + distribution,
            new RuntimeException());
        return "PowerFolder.jar";
    }

    /**
     * @return Name of the L4J INI file on windows installations.
     */
    public String getL4JININame() {
        if (distribution != null && distribution.getBinaryName() != null) {
            return distribution.getBinaryName() + ".l4j.ini";
        }
        logSevere("Unable to get l4j.ini name for distribution: "
            + distribution);
        return "PowerFolder.l4j.ini";
    }

    /**
     * Sets the paused mode.
     *
     * @param newPausedValue
     */
    public void setPaused(boolean newPausedValue) {
        setPaused0(newPausedValue, false);
    }

    /**
     * Sets the paused mode.
     *
     * @param newPausedValue
     */
    private synchronized void setPaused0(boolean newPausedValue,
        boolean changedByAdaptiveLogic)
    {
        boolean oldPausedValue = paused;
        paused = newPausedValue;

        if (newPausedValue) {
            folderRepository.getFolderScanner().abortScan();
            transferManager.abortAllDownloads();
            transferManager.abortAllUploads();
        } else {
            folderRepository.triggerMaintenance();
            folderRepository.getFileRequestor().triggerFileRequesting();
            for (Folder folder : folderRepository.getFolders()) {
                folder.broadcastFileRequestCommand();
            }
        }
        if (oldPausedValue != newPausedValue) {
            transferManager.updateSpeedLimits();
        }
        PreferencesEntry.PAUSED.setValue(this, newPausedValue);
        pausedModeListenerSupport.setPausedMode(new PausedModeEvent(
            newPausedValue));

        if (pauseResumeFuture != null) {
            try {
                pauseResumeFuture.cancel(true);
                if (!removeScheduled(pauseResumeFuture)) {
                    logSevere("Unable to remove pause task: "
                        + pauseResumeFuture, new RuntimeException(
                        "Unable to remove pause task: " + pauseResumeFuture));
                }
                logFine("Cancelled resume task");
            } catch (Exception e) {
                e.printStackTrace();
                logSevere(e);
            }
        }
        int delay = ConfigurationEntry.PAUSE_RESUME_SECONDS.getValueInt(this);
        if (newPausedValue) {
            if (delay == 0) {
                // User adaptive. Check for user inactivity
                pauseResumeFuture = scheduleAndRepeat(
                    new PauseResumeTask(true), 1000);
            } else if (delay < Integer.MAX_VALUE) {
                pauseResumeFuture = schedule(new PauseResumeTask(false),
                    delay * 1000);
                logFine("Scheduled resume task in " + delay + " seconds.");
            }
        } else {
            if (delay == 0 && changedByAdaptiveLogic) {
                // Turn on pause again when user gets active
                pauseResumeFuture = scheduleAndRepeat(
                    new PauseResumeTask(true), 1000);
            } else {
                pauseResumeFuture = null;
            }
        }
    }

    /**
     * @return true if the controller is paused.
     */
    public boolean isPaused() {
        return paused;
    }

    /**
     * Answers if node is running in LAN only networking mode
     *
     * @return true if in LAN only mode else false
     */
    public boolean isLanOnly() {
        return getNetworkingMode() == NetworkingMode.LANONLYMODE;
    }

    /**
     * If this client is running in backup only mode.
     * <p>
     * Backup only client feature. Controls:
     * <p>
     * 1) If the client can send invitations
     * <p>
     * 2) If the client can add friends
     * <p>
     * 3) The client can connect to others except the server.
     *
     * @return true if running as backup only client.
     */
    public boolean isBackupOnly() {
        return false;
    }

    /**
     * returns the enum with the current networkin mode.
     *
     * @return The Networking mode either NetworkingMode.PUBLICMODE,
     *         NetworkingMode.PRIVATEMODE or NetworkingMode.LANONLYMODE
     */
    public NetworkingMode getNetworkingMode() {
        if (networkingMode == null) {
            if (isBackupOnly()) {
                // ALWAYS server only mode.
                networkingMode = NetworkingMode.SERVERONLYMODE;
                return networkingMode;
            }
            // default = private
            String value = ConfigurationEntry.NETWORKING_MODE.getValue(this);
            try {
                networkingMode = NetworkingMode.valueOf(value);
            } catch (Exception e) {
                logSevere(
                    "Unable to read networking mode, reverting to PRIVATE_ONLY_MODE: "
                        + e.toString(), e);
                networkingMode = NetworkingMode.PRIVATEMODE;
            }
        }
        return networkingMode;
    }

    public void addPausedModeListener(PausedModeListener listener) {
        ListenerSupportFactory.addListener(pausedModeListenerSupport, listener);
    }

    public void removePausedModeListener(PausedModeListener listener) {
        ListenerSupportFactory.removeListener(pausedModeListenerSupport,
            listener);
    }

    public void addNetworkingModeListener(NetworkingModeListener listener) {
        ListenerSupportFactory.addListener(networkingModeListenerSupport,
            listener);
    }

    public void removeNetworkingModeListener(NetworkingModeListener listener) {
        ListenerSupportFactory.removeListener(networkingModeListenerSupport,
            listener);
    }

    public void addLimitedConnectivityListener(
        LimitedConnectivityListener listener)
    {
        ListenerSupportFactory.addListener(limitedConnectivityListenerSupport,
            listener);
    }

    public void removeLimitedConnectivityListener(
        LimitedConnectivityListener listener)
    {
        ListenerSupportFactory.removeListener(
            limitedConnectivityListenerSupport, listener);
    }

    public void setNetworkingMode(NetworkingMode newMode) {
        setNetworkingMode(newMode, true);
    }
    
    public void setNetworkingMode(NetworkingMode newMode, boolean restartNodeManager) {
        if (isBackupOnly() && newMode != NetworkingMode.SERVERONLYMODE) {
            // ALWAYS server only mode if backup-only.
            newMode = NetworkingMode.SERVERONLYMODE;
            logWarning("Backup only client. Only supports server only networking mode");
        }
        logFine("setNetworkingMode: " + newMode);
        NetworkingMode oldMode = getNetworkingMode();
        if (newMode != oldMode) {
            ConfigurationEntry.NETWORKING_MODE.setValue(this, newMode.name());

            networkingMode = newMode;
            networkingModeListenerSupport
                .setNetworkingMode(new NetworkingModeEvent(oldMode, newMode));

            // Restart nodeManager
            // PFS-1922:
            if (restartNodeManager) {
                nodeManager.shutdown();
                nodeManager.start();
            }
            reconnectManager.buildReconnectionQueue();
        }
    }

    /**
     * Answers if this controller has restricted connection to the network
     *
     * @return true if no incoming connections, else false.
     */
    public boolean isLimitedConnectivity() {
        return limitedConnectivity;
    }

    public void setLimitedConnectivity(boolean limitedConnectivity) {
        boolean oldValue = this.limitedConnectivity;
        this.limitedConnectivity = limitedConnectivity;
        LimitedConnectivityEvent e = new LimitedConnectivityEvent(oldValue,
            limitedConnectivity);
        limitedConnectivityListenerSupport.setLimitedConnectivity(e);
    }

    /**
     * Shuts down controller and exits to system with the given status
     *
     * @param status
     *            the status to exit with.
     */
    public void exit(int status) {
        if (Feature.EXIT_ON_SHUTDOWN.isDisabled()) {
            System.err
                .println("Running in JUnit testmode, no system.exit() called");
            return;
        }
        shutdown();
        System.exit(status);
    }

    /**
     * Shuts down the controller and requests and moves into restart requested
     * state
     */
    public void shutdownAndRequestRestart() {
        restartRequested = true;
        shutdown();
    }

    /**
     * @return true if the controller was shut down, with the request to restart
     */
    public boolean isRestartRequested() {
        return restartRequested;
    }

    /**
     * Shuts down all activities of this controller
     */
    public synchronized void shutdown() {
        if (shuttingDown || !started) {
            return;
        }
        PathUtils.setIOExceptionListener(null);
        shuttingDown = true;
        logInfo("Shutting down...");
        setFirstStart(false);
        // if (started && !OSUtil.isSystemService()) {
        // // Save config need a started in that method so do that first
        // saveConfig();
        // }

        if (Profiling.isEnabled()) {
            logFine(Profiling.dumpStats());
        }

        // Save anything important that has not been handled.
        savePersistentObjects();

        // stop
        boolean wasStarted = started;
        started = false;
        startTime = null;

        PreferencesEntry.LAST_NODE_ID.setValue(this,
            LoginUtil.hashAndSalt(getMySelf().getId()));

        if (taskManager != null) {
            logFine("Shutting down task manager");
            taskManager.shutdown();
        }

        if (threadPool != null) {
            logFine("Shutting down global threadpool");
            threadPool.shutdownNow();
        }

        if (fbIntegration != null) {
            fbIntegration.shutdown();
        }

        if (isUIOpen()) {
            logFine("Shutting down UI");
            uiController.shutdown();
        }

        if (rconManager != null) {
            logFine("Shutting down RConManager");
            rconManager.shutdown();
        }

        logFine("Shutting down connection listener(s)");
        if (connectionListener != null) {
            connectionListener.shutdown();
        }
        for (ConnectionListener addListener : additionalConnectionListeners) {
            addListener.shutdown();
        }
        additionalConnectionListeners.clear();
        if (broadcastManager != null) {
            logFine("Shutting down broadcast manager");
            broadcastManager.shutdown();
        }

        if (transferManager != null) {
            logFine("Shutting down transfer manager");
            transferManager.shutdown();
        }

        if (nodeManager != null) {
            logFine("Shutting down node manager");
            nodeManager.shutdown();
        }

        if (ioProvider != null) {
            logFine("Shutting down io provider");
            ioProvider.shutdown();
        }

        // shut down folder repository
        if (folderRepository != null) {
            logFine("Shutting down folder repository");
            folderRepository.shutdown();
        }

        if (reconnectManager != null) {
            logFine("Shutting down reconnect manager");
            reconnectManager.shutdown();
        }

        if (pluginManager != null) {
            logFine("Shutting down plugin manager");
            pluginManager.shutdown();
        }

        if (MacUtils.isSupported()) {
            MacUtils.getInstance().removeAppReOpenedListener();
        }

        if (webClientLogin != null){
            webClientLogin.stop();
        }

        if (wasStarted) {
            System.out.println("------------ " + PowerFolder.NAME + " "
                + PROGRAM_VERSION + " Controller Shutdown ------------");
        }

        // remove current config
        // config = null;
        shuttingDown = false;
        logInfo("Shutting down done");

        LoggingManager.closeFileLogging();
        backupConfigAssets();
    }

    public ScheduledExecutorService getThreadPool() {
        return threadPool;
    }

    /**
     * Returns a debug report
     *
     * @return the Debug report.
     */
    public String getDebugReport() {
        return Debug.buildDebugReport(this);
    }

    /**
     * Writes the debug report to diks
     */
    public void writeDebugReport() {
        try {
            FileOutputStream fOut = new FileOutputStream(getConfigName()
                + ".report.txt");
            String report = getDebugReport();
            fOut.write(report.getBytes());
            fOut.close();
        } catch (FileNotFoundException e) {
            logSevere("FileNotFoundException", e);
        } catch (IOException e) {
            logSevere("IOException", e);
        }
    }

    /**
     * Answers the current config name loaded <configname>.properties
     *
     * @return The name of the current config
     */
    public String getConfigName() {
        if (configFilename == null) {
            return null;
        }
        String configName = configFilename;
        int dot = configName.indexOf('.');
        if (dot > 0) {
            configName = configName.substring(0, dot);
        }
        return configName;
    }

    public Path getConfigFile() {
        return configFile;
    }

    public Path getConfigFolderFile() {
        return configFolderFile;
    }

    public Path getSslTrustStoreFile() {
        return sslTrustStoreFile;
    }

    /**
     * Returns the config, read from the configfile.
     *
     * @return the config as properties object
     */
    public Properties getConfig() {
        return config;
    }

    /**
     * Returns the command line of the start
     *
     * @return The command line
     */
    public CommandLine getCommandLine() {
        return commandLine;
    }

    public String getCLIUsername() {
        return commandLine != null ? commandLine.getOptionValue("u") : null;
    }

    public String getCLIPassword() {
        return commandLine != null ? commandLine.getOptionValue("p") : null;
    }

    /**
     * Returns local preferences, Preferences are stored till the next start. On
     * windows they are stored in the registry.
     *
     * @return The preferences
     */
    public Preferences getPreferences() {
        return preferences;
    }

    /**
     * @return true if this is the first start of PowerFolder of this config.
     */
    public boolean isFirstStart() {
        return preferences.getBoolean("openwizard2", true);
    }

    public void setFirstStart(boolean bool) {
        preferences.putBoolean("openwizard2", bool);
    }


    /**
     * @return the distribution of this client.
     */
    public Distribution getDistribution() {
        return distribution;
    }

    /**
     * @return the configured update settings for the current distribution
     */
    public UpdateSetting getUpdateSettings() {
        return UpdateSetting.create(this);
    }

    /**
     * Answers the own identity, of course with no connection
     *
     * @return a referens to the member object representing myself.
     */
    @Override
    public Member getMySelf() {
        return nodeManager != null ? nodeManager.getMySelf() : null;
    }

    /**
     * Changes the nick and tells other nodes
     *
     * @param newNick
     *            the new nick
     * @param saveConfig
     *            true if the config should be save directly otherwise you have
     *            to do it by hand
     */
    public void changeNick(String newNick, boolean saveConfig) {
        getMySelf().setNick(newNick);
        ConfigurationEntry.NICK.setValue(this, getMySelf().getNick());
        if (saveConfig) {
            saveConfig();
        }
        // broadcast nickchange
        nodeManager.broadcastMessage(new SettingsChange(getMySelf()));
        if (isUIOpen()) {
            // Update title
            uiController.getMainFrame().updateTitle();
        }
    }

    /**
     * @return the io provider.
     */
    public IOProvider getIOProvider() {
        return ioProvider;
    }

    /**
     * @return the Online Storage client.
     */
    public ServerClient getOSClient() {
        return osClient;
    }

    /**
     * Retruns the plugin manager
     *
     * @return the plugin manager
     */
    public PluginManager getPluginManager() {
        return pluginManager;
    }

    /**
     * Returns the dyndns manager
     *
     * @return the dyndns manager
     */
    public DynDnsManager getDynDnsManager() {
        return dyndnsManager;
    }

    /**
     * Returns the broadcast manager
     *
     * @return broadcast manager
     */
    public BroadcastMananger getBroadcastManager() {
        return broadcastManager;
    }

    /**
     * Returns the NodeManager
     *
     * @return the NodeManager
     */
    public NodeManager getNodeManager() {
        return nodeManager;
    }

    public ReconnectManager getReconnectManager() {
        return reconnectManager;
    }

    public PersistentTaskManager getTaskManager() {
        return taskManager;
    }

    /**
     * Returns the folder repository
     *
     * @return the folder repository
     */
    public FolderRepository getFolderRepository() {
        return folderRepository;
    }

    /**
     * Returns the transfer manager of the controller
     *
     * @return transfer manager
     */
    public TransferManager getTransferManager() {
        return transferManager;
    }

    /**
     * ONLY USE THIS METHOD FOR TESTING PURPOSES!
     *
     * @param factory
     */
    public void setTransferManagerFactory(Callable<TransferManager> factory) {
        Reject.ifNull(factory, "TransferManager factory is null");
        if (transferManager != null) {
            throw new IllegalStateException("TransferManager was already set!");
        }
        transferManagerFactory = factory;
    }

    public SecurityManager getSecurityManager() {
        return securityManager;
    }

    /**
     * Injects a security manager.
     *
     * @param securityManager
     *            the security manager to set.
     */
    public void setSecurityManager(SecurityManager securityManager) {
        logFiner("Security manager set: " + securityManager);
        this.securityManager = securityManager;
    }

    /**
     * Connects to a remote peer, with ip and port
     * @author Christoph Kappel <kappel@powerfolder.com>
     * @param  address  Address to connect to
     * @throws ConnectionException Raised when something is wrong
     * @return The connected {@link Node}
     */
    public Member connect(InetSocketAddress address) throws ConnectionException
    {
      return connect(address, false);
    }

    /** connect
     * Connects to a remote peer, with ip and port
     * @author Christoph Kappel <kappel@powerfolder.com>
     * @param  address  Address to connect to
     * @param  useD2D   Whether to use D2D proto
     * @throws ConnectionException Raised when something is wrong
     * @return The connected {@link Node}
     **/

    public Member
    connect(InetSocketAddress address,
      boolean useD2D) throws ConnectionException
    {
      if(!started)
        {
          logInfo("NOT Connecting to " + address + ". Controller not started");

          throw new ConnectionException("NOT Connecting to " + address
             + ". Controller not started");
        }

      if(0 >= address.getPort())
        {
          // connect to defaul port
          logWarning("Unable to connect, port illegal " + address.getPort());
        }

      logFine("Connecting to " + address + (useD2D ? "via D2D" : "") + "...");

      ConnectionHandler conHan = ioProvider.getConnectionHandlerFactory()
        .tryToConnect(address, useD2D);

      // Accept new node
      return nodeManager.acceptConnection(conHan);
    }

    /**
     * Connect to a remote node Interprets a string as connection string Format
     * is expeced as ' <connect host>' or ' <connect host>: <port>'
     *
     * @param connectStr
     * @return the member that connected under the given addresse
     * @throws ConnectionException
     * @returns the connected node
     */
    public Member connect(String connectStr) throws ConnectionException {
        return connect(Util.parseConnectionString(connectStr));
    }

    /**
     * Answers if controller is started in console mode
     *
     * @return true if in console mode
     */
    public boolean isConsoleMode() {
        if (commandLine != null) {
            if (commandLine.hasOption('s')) {
                return true;
            }
        }
        if (config != null) {
            if (ConfigurationEntry.DISABLE_GUI.getValueBoolean(this)) {
                return true;
            }
        }
        if (Feature.UI_ENABLED.isDisabled()) {
            return true;
        }
        return GraphicsEnvironment.isHeadless();
    }

    /**
     * Whether to display notifications bottom-left instead of the normal
     * bottom-right. Primarily a development switch for running two PFs on one
     * PC.
     *
     * @return true if notifications should be displayed on the left.
     */
    public boolean isNotifyLeft() {
        return commandLine != null && commandLine.hasOption('y');
    }

    /**
     * Opens the graphical user interface
     */
    private void openUI() {
        uiController.start();
    }

    /**
     * Answers if the user interface (ui) is enabled
     *
     * @return true if the user interface is enabled, else false
     */
    public boolean isUIEnabled() {
        return !isConsoleMode();
    }

    /**
     * Answers if we have the ui open
     *
     * @return true if the uiserinterface is actualy started
     */
    public boolean isUIOpen() {
        return uiController != null && uiController.isStarted();
    }

    /**
     * Exposing UIController, acces to all UserInterface elements
     *
     * @return the UIController
     */
    public UIController getUIController() {
        return uiController;
    }

    /**
     * Waits for the ui to open, afterwards it is guranteed that uicontroller is
     * started
     */
    public void waitForUIOpen() {
        if (!isUIEnabled()) {
            throw new IllegalStateException(
                "Unable to ui to open, ui is not enabled");
        }
        while (!isUIOpen()) {
            try {
                // Wait....
                Thread.sleep(1000);
            } catch (InterruptedException e) {
                logFiner("InterruptedException", e);
                break;
            }
        }
    }

    /**
     * Opens the listener on local port. The first listener is set to
     * "connectionListener". All others are added the the list of
     * additionalConnectionListeners.
     *
     * @param  port             Port to open listener to
     * @param  bindAddress      Address to bind listener to
     * @param  useD2D           Whether to use D2D proto (FIXME: Might be a bit
     *                          pointless this way but allows to use this proto
     *                          on any port later <kappel@powerfolder.com>)
     *
     * @return if succeeded
     */
    private boolean openListener(String bindAddress, int port, boolean useD2D) {
        logFine("Opening incoming connection listener on port " + port
                + " on interface " + (bindAddress != null ? bindAddress : "(all)"));
        while (true) {
            try {
                ConnectionListener newListener = new ConnectionListener(this,
                        port, bindAddress, useD2D);
                if (connectionListener == null || !connectionListener.isServerSocketOpen() && !useD2D) {
                    // its our primary listener
                    connectionListener = newListener;
                } else {
                    additionalConnectionListeners.add(newListener);
                }
                return true;
            } catch (ConnectionException e) {
                logWarning("Unable to bind to port " + port);
                logFiner("ConnectionException", e);
                if (bindAddress != null) {
                    logSevere("This could've been caused by a binding error on the interface... Retrying without binding");
                    bindAddress = null;
                } else { // Already tried binding once or not at all so get
                    // out
                    return false;
                }
            }
        }
    }

    /**
     * Do we have a connection listener?
     *
     * @return true if we have a connection listener, otherwise false
     */
    public boolean hasConnectionListener() {
        return connectionListener != null;
    }

    /**
     * Gets the connection listener
     *
     * @return the connection listener
     */
    public ConnectionListener getConnectionListener() {
        return connectionListener;
    }

    /** getAdditionalConnectionListeners
     * Gets a list of registered connection listeners
     * @author Christoph Kappel <kappel@powerfolder.com>
     * @return List of {@link ConnectionListener}
     **/

    public List<ConnectionListener> getAdditionalConnectionListeners() {
        return this.additionalConnectionListeners;
    }

    /**
     * Answers if this controller is runing in verbose mode. Set verbose=true on
     * config file to enable this, this gives access to all kinds of debugging
     * stuff.
     *
     * @return true if we are in verbose mode
     */
    public boolean isVerbose() {
        return verbose;
    }

    /**
     * Answers if debug reports should be requested. Set debugReports=true on
     * config file to enable this, this request node information. Only enabled
     * if in verbose mode.
     *
     * @see RequestNodeInformation
     * @return true if we are in verbose mode
     */
    public boolean isDebugReports() {
        return debugReports && verbose;
    }

    /**
     * Returns the buildtime of this jar
     *
     * @return the Date the application jar was build.
     */
    public Date getBuildTime() {
        Path jar = Paths.get(getJARName());
        if (Files.exists(jar)) {
            try {
                return new Date(Files.getLastModifiedTime(jar).toMillis());
            } catch (IOException ioe) {
                return null;
            }
        }
        return null;
    }

    /**
     * Sets the loading completion of this controller. Used in the splash
     * screen.
     *
     * @param percentage
     *            the percentage complete
     */
    private void setLoadingCompletion(int percentage, int nextPerc) {
        if (uiController != null) {
            uiController.setLoadingCompletion(percentage, nextPerc);
        }
    }

    /**
     * Answers if minimized start is wanted. Use startup option -m to enable
     * this.
     *
     * @return if a minimized startup should be performed.
     */
    public boolean isStartMinimized() {
        return commandLine != null && commandLine.hasOption('m');
    }

    /**
     * The base directory where to store/load config files. or null if on
     * working path
     *
     * @return The File object representing the absolute location of where the
     *         config files are/should be stored.
     */
    private Path getConfigLocationBase() {
        // First check if we have a config file in local path
        Path aConfigFile = Paths.get(getConfigName() + ".config")
            .toAbsolutePath();

        // Load configuration in misc file if config file if in
        if (OSUtil.isWebStart() || Files.notExists(aConfigFile)) {
            if (isFiner()) {
                logFiner("Config location base: "
                    + getMiscFilesLocation().toString());
            }
            return getMiscFilesLocation();
        }

        // Otherwise use local path as configuration base
        return null;
    }

    /**
     * Answers the path, where to load/store miscellanouse files created by
     * PowerFolder. e.g. .nodes files
     *
     * @return the file base, a directory
     */
    public static Path getMiscFilesLocation() {
        Path base;
        Path unixConfigDir = Paths.get(System.getProperty("user.home"),
            "." + Constants.MISC_DIR_NAME).toAbsolutePath();
        if (OSUtil.isWindowsSystem()
            && Feature.WINDOWS_MISC_DIR_USE_APP_DATA.isEnabled())
        {
            String appData;
            if (Feature.CONFIGURATION_ALL_USERS.isEnabled()) {
                appData = WinUtils.getAppDataAllUsers();
            } else {
                appData = WinUtils.getAppDataCurrentUser();
            }

            if (StringUtils.isBlank(appData)) {
                // Appdata not found. Fallback.
                return unixConfigDir;
            }

            Path windowsConfigDir = Paths.get(appData, Constants.MISC_DIR_NAME)
                .toAbsolutePath();
            base = windowsConfigDir;

            // Check if migration is necessary
            if (Files.exists(unixConfigDir)) {
                boolean migrateConfig;
                if (Files.exists(windowsConfigDir)) {
                    // APPDATA/PowerFolder does not yet contain a config file OR
                    Filter<Path> filter = new Filter<Path>() {
                        @Override
                        public boolean accept(Path entry) {
                            return entry.getFileName().toString()
                                .endsWith("config");
                        }
                    };
                    try (DirectoryStream<Path> stream = Files
                        .newDirectoryStream(windowsConfigDir, filter)) {
                        migrateConfig = !stream.iterator().hasNext();
                    } catch (IOException ioe) {
                        log.info(ioe.getMessage());
                        migrateConfig = true;
                    }
                } else {
                    // Migrate if APPDATA/PowerFolder not existing yet.
                    migrateConfig = true;
                }

                if (migrateConfig) {
                    boolean migrationOk = migrateWindowsMiscLocation(
                        unixConfigDir, windowsConfigDir);
                    if (!migrationOk) {
                        // Fallback, migration failed.
                        base = unixConfigDir;
                    }
                }
            }
        } else {
            base = unixConfigDir;
        }
        if (Files.notExists(base)) {
            try {
                Files.createDirectories(base);
            } catch (IOException ioe) {
                log.severe("Failed to create "
                    + base.toAbsolutePath().toString() + ". " + ioe);
            }
        }
        return base;
    }

    /**
     * Migrate config dir (if necessary) in Windows from user.home to APPDATA.
     * Pre Version 4, the config was in 'user.home'/.PowerFolder.
     * 'APPDATA'/PowerFolder is a more normal Windows location for application
     * data.
     *
     * @param unixBaseDir
     *            the old user.home based config directory.
     * @param windowsBaseDir
     *            the preferred APPDATA based config directory.
     */
    private static boolean migrateWindowsMiscLocation(Path unixBaseDir,
        Path windowsBaseDir)
    {
        if (Files.notExists(windowsBaseDir)) {
            try {
                Files.createDirectories(windowsBaseDir);
            } catch (IOException ioe) {
                log.severe("Failed to create "
                    + windowsBaseDir.toAbsolutePath().toString() + ". " + ioe);
            }
        }
        try {
            PathUtils.recursiveMove(unixBaseDir, windowsBaseDir);
            log.warning("Migrated config from " + unixBaseDir + " to "
                + windowsBaseDir);
            return true;
        } catch (IOException e) {
            log.warning("Failed to migrate config from " + unixBaseDir + " to "
                + windowsBaseDir + ". " + e);
            return false;
        }
    }

    /**
     * Answers the path, where to load/store temp files created by PowerFolder.
     *
     * @return the file base, a directory
     */
    public static Path getTempFilesLocation() {
        Path base = Paths.get(System.getProperty("java.io.tmpdir"));
        if (Files.notExists(base)) {
            try {
                Files.createDirectories(base);
            } catch (IOException ioe) {
                log.warning("Could not create temp files location '"
                    + base.toAbsolutePath().toString() + "'. " + ioe);
            }
        }
        return base;
    }

    private void killRunningInstance() {
        if (RemoteCommandManager.hasRunningInstance()) {
            logWarning("Found a running instance. Trying to shut it down...");
            RemoteCommandManager.sendCommand(RemoteCommandManager.QUIT);
            Waiter w = new Waiter(10000L);
            while (RemoteCommandManager.hasRunningInstance() && !w.isTimeout())
            {
                w.waitABit();
            }
            if (!RemoteCommandManager.hasRunningInstance()) {
                logInfo("Was able to shut down running instance. Continue normal");
                return;
            }
            logWarning("Was NOT able to shut down running instance.");
        }
    }

    /**
     * Called if controller has detected a already running instance
     */
    private void alreadyRunningCheck() {
        Component parent = null;
        if (isUIOpen()) {
            parent = uiController.getMainFrame().getUIComponent();
        }
        if (!isStartMinimized() && isUIEnabled() && !commandLine.hasOption('z'))
        {
            Object[] options = {Translation
                .get("dialog.already_running.show_button")};
            int exitOption = 0;
            if (verbose) {
                options = new Object[]{
                    Translation
                        .get("dialog.already_running.start_button"),
                    Translation
                        .get("dialog.already_running.exit_button")};
                exitOption = 1;
            }
            if (JOptionPane.showOptionDialog(parent,
                Translation.get("dialog.already_running.warning"),
                Translation.get("dialog.already_running.title"),
                JOptionPane.DEFAULT_OPTION, JOptionPane.INFORMATION_MESSAGE,
                null, options, options[0]) == exitOption)
            { // exit pressed
              // Try to bring existing instance to the foreground.
                RemoteCommandManager.sendCommand(RemoteCommandManager.SHOW_UI);
                exit(1);
            } else {
                exit(1);
            }
        } else {
            // If no gui show error but start anyways
            logWarning("PowerFolder already running");
        }
    }

    private void fatalStartError(String message) {
        Component parent = null;
        if (isUIOpen()) {
            parent = uiController.getMainFrame().getUIComponent();
        }
        if (isUIEnabled()) {
            Object[] options = {Translation
                .get("dialog.already_running.exit_button")};
            JOptionPane.showOptionDialog(parent, message,
                Translation.get("dialog.fatal_error.title"),
                JOptionPane.DEFAULT_OPTION, JOptionPane.ERROR_MESSAGE, null,
                options, options[0]);
        } else {
            logSevere(message);
        }
        exit(1);
    }

    private void initDistribution() {
        try {
            if (ConfigurationEntry.DIST_CLASSNAME.hasNonBlankValue(getController())) {
                Class<?> distClass = Class
                    .forName(ConfigurationEntry.DIST_CLASSNAME
                        .getValue(getController()));
                distribution = (Distribution) distClass.newInstance();
            }

            if (distribution == null) {
                ServiceLoader<Distribution> brandingLoader = ServiceLoader
                    .load(Distribution.class);
                for (Distribution br : brandingLoader) {
                    if (distribution != null) {
                        logWarning("Found multiple distribution classes: "
                            + br.getName() + ", already using "
                            + distribution.getName());
                        break;
                    }
                    distribution = br;
                }
            }

            if (distribution == null) {
                if (ProUtil.isRunningProVersion()) {
                    distribution = new PowerFolderPro();
                } else {
                    distribution = new PowerFolderBasic();
                }
                logFine("Distributon not found. Falling back to "
                    + distribution.getName());
            }
            distribution.init(this);
            logInfo("Running distribution: " + distribution.getName());
        } catch (Exception e) {
            logSevere("Failed to initialize distribution "
                + (distribution == null ? "null" : distribution.getName()), e);

            // Fallback
            try {
                if (distribution == null) {
                    if (ProUtil.isRunningProVersion()) {
                        distribution = new PowerFolderPro();
                    } else {
                        distribution = new PowerFolderBasic();
                    }
                }
                logInfo("Running distribution: " + distribution.getName());
                distribution.init(this);
            } catch (Exception e2) {
                logSevere("Failed to initialize fallback distribution", e2);
            }
        }
    }

    @Override
    public String toString() {
        return "Controller '" + getMySelf() + '\'';
    }

    /**
     * Distribute ask for friendship events.
     *
     * @param event
     */
    public void makeFriendship(MemberInfo memberInfo) {
        if (networkingMode == NetworkingMode.SERVERONLYMODE) {
            logFine("Ignoring ask for friendship from client " + memberInfo
                + ". Running in server only mode");
            return;
        }

        // Is this a friend already?
        Member member = memberInfo.getNode(this, false);
        if (member != null) {
            if (member.isFriend()) {
                log.fine("Ignoring ask for friendship from "
                    + memberInfo.getNick() + ". Already friend.");
                return;
            }
            if (member.isServer()) {
                log.fine("Ignoring ask for friendship from "
                    + memberInfo.getNick() + ". is a server.");
                return;
            }
            // Hack alert(tm):
            String lnick = member.getNick().toLowerCase();
            boolean isPowerFolderCloud = lnick.contains("powerfolder")
                && lnick.contains("cloud");
            if (isPowerFolderCloud) {
                log.fine("Ignoring ask for friendship from "
                    + memberInfo.getNick() + ". is a pf server.");
                return;
            }

            // A new friend!
            member.setFriend(true, null);
        }
    }

    /**
     * Distribute invitations.
     *
     * @param invitation
     */
    public void invitationReceived(Invitation invitation) {
        for (InvitationHandler handler : invitationHandlers) {
            handler.gotInvitation(invitation);
        }
    }

    /**
     * Save anything important that was not handled.
     */
    private void savePersistentObjects() {

        if (started && isUIEnabled()) {

            // Save unhandled notices.
            List<Notice> notices = new ArrayList<Notice>();
            for (Notice notice : uiController.getApplicationModel()
                .getNoticesModel().getAllNotices())
            {
                if (notice.isPersistable()) {
                    notices.add(notice);
                }
            }
            Path file = getMiscFilesLocation().resolve(
                getConfigName() + ".notices");
            try (ObjectOutputStream outputStream = new ObjectOutputStream(
                Files.newOutputStream(file))) {
                logInfo("There are " + notices.size() + " notices to persist.");
                outputStream.writeUnshared(notices);
            } catch (FileNotFoundException e) {
                logSevere("FileNotFoundException", e);
            } catch (IOException e) {
                logSevere("IOException", e);
            }
        }
    }

    /**
     * Load anything that was not handled last time.
     */
    @SuppressWarnings("unchecked")
    private void loadPersistentObjects() {

        if (isUIEnabled()) {
            // Load notices.
            Path file = getMiscFilesLocation().resolve(
                getConfigName() + ".notices");
            if (Files.exists(file)) {
                logInfo("Loading notices");
                try (ObjectInputStream inputStream = new ObjectInputStream(
                    Files.newInputStream(file))) {
                    List<Notice> notices = (List<Notice>) inputStream
                        .readObject();
                    inputStream.close();
                    for (Notice notice : notices) {
                        uiController.getApplicationModel().getNoticesModel()
                            .handleSystemNotice(notice, true);
                    }
                    logFine("Loaded " + notices.size() + " notices.");
                } catch (FileNotFoundException e) {
                    logSevere("FileNotFoundException", e);
                } catch (IOException e) {
                    logSevere("IOException", e);
                } catch (ClassNotFoundException e) {
                    logSevere("ClassNotFoundException", e);
                } catch (ClassCastException e) {
                    logSevere("ClassCastException", e);
                }
            } else {
                logInfo("No notices found - probably first start of PF.");
            }
        }
    }

    /**
     * Wait for the repo to finish syncing. Then request system shutdown and
     * exit PF.
     *
     * @param password
     *            required only for Linux shutdowns.
     */
    public void shutdownAfterSync(final String password) {
        final AtomicBoolean oneShot = new AtomicBoolean(true);
        scheduleAndRepeat(new Runnable() {
            @Override
            public void run() {
                // ALPS Problem: Change to check for all in sync.

                if (oneShot.get() && folderRepository.isInSync()) {
                    // Make sure we only try to shutdown once,
                    // in case the user aborts the shutdown.
                    oneShot.set(false);
                    log.info("Sync and shutdown in sync.");
                    if (SystemUtil.shutdown(password)) {
                        log.info("Shutdown command issued.");
                        exit(0);
                    } else {
                        log.warning("Shutdown command failed.");
                    }
                }
            }
        }, 10000, 10000);
    }

    /**
     * Waits for the repo to finish syncing. Then request system shutdown and
     * exit PF.
     *
     * @param secWait
     *            number of seconds to wait.
     */
    public void exitAfterSync(int secWait) {
        logInfo("Sync and exit initiated. Begin check in " + secWait + 's');
        final AtomicBoolean oneShot = new AtomicBoolean(true);
        scheduleAndRepeat(new Runnable() {
            @Override
            public void run() {
                // ALPS Problem: Change to check for all in sync.
                if (oneShot.get() && folderRepository.isInSync()) {
                    // Make sure we only try to shutdown once,
                    // in case the user aborts the shutdown.
                    oneShot.set(false);
                    log.info("I'm in sync - exit now. Sync and exit was triggered.");
                    exit(0);
                }
            }
        }, 1000L * secWait, 10000);
    }

    /**
     * #2485
     */
    private class PauseResumeTask extends TimerTask {
        private final boolean userAdaptive;

        public PauseResumeTask(boolean whenUserIsInactive) {
            this.userAdaptive = whenUserIsInactive;
        }

        @Override
        public void run() {
            if (userAdaptive && isUIOpen()) {
                ApplicationModel appModel = uiController.getApplicationModel();
                if (appModel.isUserActive()) {
                    if (!isPaused()) {
                        getController().schedule(new Runnable() {
                            @Override
                            public void run() {
                                setPaused0(true, true);
                                log.info("User active. Executed pause task.");
                            }
                        }, 50);
                    }
                } else {
                    // Resume if user is not active
                    if (isPaused()) {
                        getController().schedule(new Resumer(), 50);
                    }
                }
            } else {
                // Simply unpause after X seconds
                setPaused0(false, true);
                log.info("Executed resume task.");
            }
        }
    }

    private class Resumer implements Runnable {
        @Override
        public void run() {
            setPaused0(false, true);
            log.info("User inactive. Executed resume task.");
        }
    }
}<|MERGE_RESOLUTION|>--- conflicted
+++ resolved
@@ -89,15 +89,9 @@
     private static final Logger log = Logger.getLogger(Controller.class
         .getName());
 
-<<<<<<< HEAD
     private static final int MAJOR_VERSION = 14;
     private static final int MINOR_VERSION = 0;
     private static final int REVISION_VERSION = 81;
-=======
-    private static final int MAJOR_VERSION = 11;
-    private static final int MINOR_VERSION = 7;
-    private static final int REVISION_VERSION = 728;
->>>>>>> b42b3aae
 
     /**
      * Program version.
@@ -1015,30 +1009,21 @@
     /**
      * PFC-2846: Config reload via command line while running
      */
-<<<<<<< HEAD
     public void reloadConfigFile() {
-=======
-    void reloadConfigFile() {
->>>>>>> b42b3aae
         if (Files.exists(configFile)) {
             logInfo("Reloading configfile " + configFile.toString());
         } else {
             logWarning("Config file does not exist. " + configFile.toString());
             return;
         }
-<<<<<<< HEAD
 
         try (BufferedInputStream bis = new BufferedInputStream(
                 Files.newInputStream(configFile))) {
-=======
-        try (BufferedInputStream bis = new BufferedInputStream(Files.newInputStream(configFile))) {
->>>>>>> b42b3aae
             config.load(bis);
         } catch (IOException e) {
             logWarning("Unable to reload config file " + configFile
                     + ". " + e);
         }
-        // Ignore.
     }
 
     /**
