/*
 * Copyright 2004 - 2015 Christian Sprajc. All rights reserved.
 *
 * This file is part of PowerFolder.
 *
 * PowerFolder is free software: you can redistribute it and/or modify
 * it under the terms of the GNU General Public License as published by
 * the Free Software Foundation.
 *
 * PowerFolder is distributed in the hope that it will be useful,
 * but WITHOUT ANY WARRANTY; without even the implied warranty of
 * MERCHANTABILITY or FITNESS FOR A PARTICULAR PURPOSE.  See the
 * GNU General Public License for more details.
 *
 * You should have received a copy of the GNU General Public License
 * along with PowerFolder. If not, see <http://www.gnu.org/licenses/>.
 *
 * $Id: Controller.java 21251 2013-03-19 01:46:23Z sprajc $
 */
package de.dal33t.powerfolder;

import de.dal33t.powerfolder.clientserver.ServerClient;
import de.dal33t.powerfolder.disk.Folder;
import de.dal33t.powerfolder.disk.FolderRepository;
import de.dal33t.powerfolder.disk.SyncProfile;
import de.dal33t.powerfolder.distribution.Distribution;
import de.dal33t.powerfolder.distribution.PowerFolderBasic;
import de.dal33t.powerfolder.distribution.PowerFolderPro;
import de.dal33t.powerfolder.event.*;
import de.dal33t.powerfolder.light.MemberInfo;
import de.dal33t.powerfolder.message.FolderList;
import de.dal33t.powerfolder.message.Invitation;
import de.dal33t.powerfolder.message.RequestNodeInformation;
import de.dal33t.powerfolder.message.SettingsChange;
import de.dal33t.powerfolder.net.*;
import de.dal33t.powerfolder.plugin.PluginManager;
import de.dal33t.powerfolder.security.SecurityManager;
import de.dal33t.powerfolder.security.SecurityManagerClient;
import de.dal33t.powerfolder.task.PersistentTaskManager;
import de.dal33t.powerfolder.transfer.TransferManager;
import de.dal33t.powerfolder.ui.FileBrowserIntegration;
import de.dal33t.powerfolder.ui.UIController;
import de.dal33t.powerfolder.ui.dialog.SyncFolderDialog;
import de.dal33t.powerfolder.ui.dialog.UIUnLockDialog;
import de.dal33t.powerfolder.ui.model.ApplicationModel;
import de.dal33t.powerfolder.ui.notices.Notice;
import de.dal33t.powerfolder.ui.util.LimitedConnectivityChecker;
import de.dal33t.powerfolder.util.*;
import de.dal33t.powerfolder.util.logging.LoggingManager;
import de.dal33t.powerfolder.util.net.NetworkUtil;
import de.dal33t.powerfolder.util.os.OSUtil;
import de.dal33t.powerfolder.util.os.SystemUtil;
import de.dal33t.powerfolder.util.os.Win32.WinUtils;
import de.dal33t.powerfolder.util.os.mac.MacUtils;
import de.dal33t.powerfolder.util.update.UpdateSetting;
import org.apache.commons.cli.CommandLine;
import org.quartz.*;
import org.quartz.impl.StdSchedulerFactory;

import javax.swing.*;
import java.awt.*;
import java.io.*;
import java.net.InetSocketAddress;
import java.nio.file.*;
import java.security.Security;
import java.text.SimpleDateFormat;
import java.util.List;
import java.util.*;
import java.util.concurrent.*;
import java.util.concurrent.atomic.AtomicBoolean;
import java.util.logging.Level;
import java.util.logging.Logger;
import java.util.prefs.BackingStoreException;
import java.util.prefs.Preferences;

import static de.dal33t.powerfolder.util.ConfigurationLoader.DEFAULT_CONFIG_FILENAME;
import static org.quartz.CronScheduleBuilder.dailyAtHourAndMinute;

/**
 * Central class gives access to all core components in PowerFolder. Make sure
 * to extend PFComponent so you always have a reference to the main
 * {@link Controller}.
 * @
 * @author Christian Sprajc
 * @version $Revision: 1.107 $
 */
public class Controller extends PFComponent {
    private static final Logger log = Logger.getLogger(Controller.class
        .getName());

    private static final int MAJOR_VERSION = 11;
    private static final int MINOR_VERSION = 7;
<<<<<<< HEAD
    private static final int REVISION_VERSION = 766;
=======
    private static final int REVISION_VERSION = 765;
    private static final int SPRINT_NUMBER = 2;
>>>>>>> a5984d9a

    /**
     * Program version.
     */
    public static final String PROGRAM_VERSION = MAJOR_VERSION + "."
        + MINOR_VERSION + "." + REVISION_VERSION;

    /**
     * Federation version.
     */
    public static final String FEDERATION_VERSION = MAJOR_VERSION + "." + MINOR_VERSION;

    public static final String INCREMENT_VERSION = MAJOR_VERSION + "." + MINOR_VERSION + "." + REVISION_VERSION + "." + SPRINT_NUMBER;

    /** general wait time for all threads (5000 is a balanced value) */
    private static final long WAIT_TIME = 5000;

    /** Subdir of misc files */
    private static String miscFilesLocationDirName = Constants.MISC_DIR_NAME;

    /** The command line entered by the user when starting the program */
    private CommandLine commandLine;

    /** filename of the current configFile */
    private String configFilename;
    /**
     * The actual config file.
     */
    private Path configFile;
    private Path configFolderFile;
    private Path sslTrustStoreFile;
    private Path sslCaTrustStoreFile;
    private Path sslCaCertificateFile;

    /** The config properties */
    private SplitConfig config;

    /**
     * The preferences
     */
    private Preferences preferences;

    /**
     * The distribution running.
     */
    private Distribution distribution;

    /** Program start time */
    private Date startTime;

    /** Are we in started state? */
    private volatile boolean started;

    /** Are we trying to shutdown? */
    private volatile boolean shuttingDown;

    /** Is a restart requested */
    private boolean restartRequested;

    /** Are we in verbose mode? */
    private boolean verbose;

    /** Should we request debug reports? */
    private boolean debugReports;

    /**
     * If running is paused mode
     */
    private volatile boolean paused;

    /**
     * cache the networking mode in a field so we dont heve to do all this
     * comparing
     */
    private NetworkingMode networkingMode;

    /** The nodemanager that holds all members */
    private NodeManager nodeManager;

    /**
     * Responsible for (re-)connecting to other nodes.
     */
    private ReconnectManager reconnectManager;

    /** The FolderRepository that holds all "joined" folders */
    private FolderRepository folderRepository;

    /** The Listener to incomming connections of other PowerFolder clients */
    private ConnectionListener connectionListener;

    /** The basic io provider */
    private IOProvider ioProvider;

    /** Icon overlays and context menus */
    private FileBrowserIntegration fbIntegration;

    /**
     * besides the default listener we may have a list of connection listeners
     * that listen on other ports
     */
    private List<ConnectionListener> additionalConnectionListeners;

    private final List<InvitationHandler> invitationHandlers;

    /** The BroadcastManager send "broadcasts" on the LAN so we can */
    private BroadcastMananger broadcastManager;

    /**
     * The DynDNS manager that handles the working arwound for user with a
     * dynnamip IP address.
     */
    private DynDnsManager dyndnsManager;

    private PersistentTaskManager taskManager;

    private Callable<TransferManager> transferManagerFactory = new Callable<TransferManager>()
    {
        @Override
        public TransferManager call() {
            return new TransferManager(Controller.this);
        }
    };

    /** Handels the up and downloads */
    private TransferManager transferManager;

    /**
     * Remote Commands listener, a protocol handler for powerfolder links:
     * powerfolder://
     */
    private RemoteCommandManager rconManager;

    /**
     * Listener for authentication requests on WD NAS storages.
     */

    private WebClientLogin webClientLogin;

    /** Holds the User interface */
    private UIController uiController;

    /** holds all installed plugins */
    private PluginManager pluginManager;
    /**
     * The security manager, handles access etc.
     */
    private SecurityManager securityManager;

    /**
     * The Online Storage client
     */
    private ServerClient osClient;

    /** global Threadpool */
    private ScheduledExecutorService threadPool;

    /** Remembers if a port on the local firewall was opened */
    private final boolean portWasOpened = false;

    /**
     * If we have limited connectivity
     */
    private boolean limitedConnectivity;

    private final PausedModeListener pausedModeListenerSupport;

    private final NetworkingModeListener networkingModeListenerSupport;

    private final LimitedConnectivityListener limitedConnectivityListenerSupport;

    private ScheduledFuture<?> pauseResumeFuture;

    public Controller() {
        // Do some TTL fixing for dyndns resolving
        Security.setProperty("networkaddress.cache.ttl", "0");
        Security.setProperty("networkaddress.cache.negative.ttl", "0");
        System.setProperty("sun.net.inetaddr.ttl", "0");
        System.setProperty("com.apple.mrj.application.apple.menu.about.name",
            "PowerFolder");
        invitationHandlers = new CopyOnWriteArrayList<InvitationHandler>();
        pausedModeListenerSupport = ListenerSupportFactory
            .createListenerSupport(PausedModeListener.class);
        networkingModeListenerSupport = ListenerSupportFactory
            .createListenerSupport(NetworkingModeListener.class);
        limitedConnectivityListenerSupport = ListenerSupportFactory
            .createListenerSupport(LimitedConnectivityListener.class);
        AntiSerializationVulnerability.checkClasspath();
    }

    /**
     * Overwite the PFComponent.getController() otherwise that one returns null
     * for this Controller itself.
     *
     * @return a reference to this
     */
    @Override
    public Controller getController() {
        return this;
    }

    /**
     * Creates a fresh Controller.
     *
     * @return the controller
     */
    public static Controller createController() {
        return new Controller();
    }

    /**
     * Starts this controller loading the config from the default config file
     */
    public void startDefaultConfig() {
        startConfig(Constants.DEFAULT_CONFIG_FILE);
    }

    /**
     * Starts a config with the given command line arguments
     *
     * @param aCommandLine the command line as specified by the user
     */
    void startConfig(CommandLine aCommandLine) {

        commandLine = aCommandLine;
        String[] configNames = aCommandLine.getOptionValues("c");
        String configName = configNames != null && configNames.length > 0
                && StringUtils.isNotBlank(configNames[0]) ? configNames[0] : null;

        if (StringUtils.isNotBlank(configName) &&
                (configName.startsWith("http:") || configName.startsWith("https:"))) {
            if (configNames.length > 1) {
                configName = configNames[1];
            } else {
                configName = Constants.DEFAULT_CONFIG_FILE;
            }
        } else if (StringUtils.isBlank(configName)) {
            Properties preConfig = null;
            try {
                preConfig = ConfigurationLoader
                        .loadPreConfigFromClasspath(DEFAULT_CONFIG_FILENAME);
            } catch (IOException e) {
                // Ignore
            }
            String distributionName = preConfig != null ? preConfig.getProperty("dist.name") : "";

            if (StringUtils.isNotBlank(distributionName)) {
                miscFilesLocationDirName = distributionName.trim();

                migrateConfigFileIfNecessary(distributionName);
            }
            configName = Constants.DEFAULT_CONFIG_FILE;
        }

        startConfig(configName);
    }

    /**
     * Migrate ~/.PowerFolder to ~/.<dist-name> if the previous Config has the
     * same {@code dist.name}
     *
     * @param distributionName The name of the distribution
     */
    private void migrateConfigFileIfNecessary(String distributionName) {
        Path brandedMiscFilesLocation = getMiscFilesLocation(false);
        if (Files.exists(brandedMiscFilesLocation)) {
            log.fine("Using my branded directory at " + brandedMiscFilesLocation.toString());
            return;
        }

        // brandedMiscFilesLocation does NOT EXIST
        log.fine("No branded config dir found");

        String dirName = "";
        if (OSUtil.isWindowsSystem()) {
            dirName = Constants.MISC_DIR_NAME;
        } else {
            dirName = "." + Constants.MISC_DIR_NAME;
        }
        Path defaultMiscFilesLocation = brandedMiscFilesLocation
            .getParent().resolve(dirName);
        if (Files.notExists(defaultMiscFilesLocation)) {
            log.fine("Also no default config dir found -> create new branded config dir");
            return;
        }

        // defaultMiscFilesLocation DOES exist
        log.fine("Found default config dir at " + defaultMiscFilesLocation.toString());

        Path prevConifgFile = defaultMiscFilesLocation.resolve(Constants.DEFAULT_CONFIG_FILE);
        Properties prefConfig = new Properties();
        try (InputStream in = Files.newInputStream(prevConifgFile)) {
            prefConfig.load(in);
        } catch (IOException ioe) {
            log.warning("Could not read " + prevConifgFile.toString()
                + ". Using new branded config at " + brandedMiscFilesLocation.toString()
                + ". " + ioe.getMessage());
            return;
        }

        String prevDistName = prefConfig.getProperty("dist.name");

        if (StringUtils.isBlank(prevDistName) || !prevDistName.equalsIgnoreCase(distributionName)) {
            log.fine("Not migrating an empty or different branding "
                + prevDistName + " then mine " + distributionName);
            return;
        }

        // prevDistName is my own
        log.info("Trying to move " + defaultMiscFilesLocation.toString()
            + " to " + brandedMiscFilesLocation.toString());

        try {
            Files.move(defaultMiscFilesLocation, brandedMiscFilesLocation);
        } catch (IOException ioe) {
            log.warning("Could not move " + defaultMiscFilesLocation.toString()
                + " to " + brandedMiscFilesLocation.toString() + ". " + ioe.getMessage());
        }
    }

    /** initTranslation
     * Init translation bundles
     * @author Christoph Kappel <kappel@powerfolder.com>
     **/

    public void initTranslation() {
        // Initialize resource bundle eager
        // check forced language file from commandline
        if (commandLine != null && commandLine.hasOption("f")) {
            String langfilename = commandLine.getOptionValue("f");
            try {
                ResourceBundle resourceBundle = new ForcedLanguageFileResourceBundle(
                    langfilename);
                Translation.setResourceBundle(resourceBundle);
                logInfo("Loading language bundle from file " + langfilename);
            } catch (FileNotFoundException fnfe) {
                logSevere("forced language file (" + langfilename
                    + ") not found: " + fnfe.getMessage());
                logSevere("using setup language");
                Translation.resetResourceBundle();
            } catch (IOException ioe) {
                logSevere("forced language file io error: " + ioe.getMessage());
                logSevere("using setup language");
                Translation.resetResourceBundle();
            }
        } else {
            Translation.resetResourceBundle();
        }
        Translation.getResourceBundle();
    }

    /**
     * Starts controller with a special config file, and creates and starts all
     * components of PowerFolder.
     *
     * @param filename
     *            The filename to uses as config file (located in the
     *            "getConfigLocationBase()")
     */
    public void startConfig(String filename) {
        if (started) {
            throw new IllegalStateException(
                "Configuration already started, shutdown controller first");
        }

        initTranslation();

        // loadConfigFile
        if (!loadConfigFile(filename)) {
            return;
        }

        start();
    }

    /** start
     * Starts controller and all other components of PowerFolder
     * @author Christoph <kappel@powerfolder.com>
     **/

    public void start() {
        boolean isDefaultConfig = Constants.DEFAULT_CONFIG_FILE
            .startsWith(getConfigName());
        if (isDefaultConfig) {
            // To keep compatible with previous versions
            preferences = Preferences.userNodeForPackage(PowerFolder.class);
        } else {
            preferences = Preferences.userNodeForPackage(PowerFolder.class)
                .node(getConfigName());

        }

        // initialize logger
        // Enabled verbose mode if in config.
        // This logs to file for analysis.
        verbose = ConfigurationEntry.VERBOSE.getValueBoolean(this);
        initLogger();

        if (verbose) {
            ByteSerializer.BENCHMARK = true;
            scheduleAndRepeat(() -> ByteSerializer.printStats(), 600000L, 600000L);
            Profiling.setEnabled(false);
            Profiling.reset();
        }

        String arch = OSUtil.is64BitPlatform() ? "64bit" : "32bit";
        logFine("OS: " + System.getProperty("os.name") + " " + System.getProperty("os.version") + " (" + arch + ")");
        logFine("Java: " + JavaVersion.systemVersion().toString() + " ("
            + System.getProperty("java.vendor") + ')');
        logFine("Current time: " + new Date());
        Runtime runtime = Runtime.getRuntime();
        long maxMemory = runtime.maxMemory();
        long totalMemory = runtime.totalMemory();
        logFine("Max Memory: " + Format.formatBytesShort(maxMemory)
            + ", Total Memory: " + Format.formatBytesShort(totalMemory));
        if (!Desktop.isDesktopSupported() && isUIEnabled()) {
            logWarning("Desktop utility not supported");
        }

        // If we have a new config. clear the preferences.
        clearPreferencesOnConfigSwitch();

        // Load and set http proxy settings
        HTTPProxySettings.loadFromConfig(this);

        // PFC-2670: Start
        boolean localAllTrustCert = false;
        if (ConfigurationEntry.SECURITY_SSL_TRUST_ANY
            .getValueBoolean(getController()))
        {
        	localAllTrustCert = true;
            NetworkUtil.installAllTrustingSSLManager();
        }
        // PFC-2670: End

        // #2179: Load from server. How to handle timeouts?
        // Command line option -c http://are.de
        ConfigurationLoader.loadAndMergeCLI(this);
        // Config entry in file
        ConfigurationLoader.loadAndMergeConfigURL(this);
        // Read from installer temp file
        ConfigurationLoader.loadAndMergeFromInstaller(this);

        if (verbose != ConfigurationEntry.VERBOSE.getValueBoolean(this)) {
            verbose = ConfigurationEntry.VERBOSE.getValueBoolean(this);
            initLogger();
        }

        // PFC-2670: Start
        // Setting might have changed.
        if (ConfigurationEntry.SECURITY_SSL_TRUST_ANY
            .getValueBoolean(getController()))
        {
            NetworkUtil.installAllTrustingSSLManager();
        } else if (localAllTrustCert) {
            // Locally was set to trust, but remote profile forbids this.
            // Exit->Restart
            logWarning("Security break protection: Trust any SSL certificate was turned on, but is disallowed by server profile. Please restart the client");
            exit(66);
        }
        // PFC-2670: End

        // Init paused only if user expects pause to be permanent or
        // "while I work"
        int pauseSecs = ConfigurationEntry.PAUSE_RESUME_SECONDS
            .getValueInt(getController());
        paused = PreferencesEntry.PAUSED.getValueBoolean(this)
            && (pauseSecs == Integer.MAX_VALUE || pauseSecs == 0);

        // Now set it, just in case it was paused in permanent mode.
        PreferencesEntry.PAUSED.setValue(this, paused);

        // Load and set http proxy settings again.
        HTTPProxySettings.loadFromConfig(this);

        // Initialize branding/preconfiguration of the client
        initDistribution();
        logFine("Build time: " + getBuildTime());
        logInfo("Program version " + INCREMENT_VERSION);

        if (getDistribution().getBinaryName().toLowerCase()
            .contains("powerfolder"))
        {
            Debug.writeSystemProperties();
        }

        if (ConfigurationEntry.KILL_RUNNING_INSTANCE.getValueBoolean(this)) {
            killRunningInstance();
        }
        FolderList.removeMemberFiles(this);

        // Initialize plugins
        setupProPlugins();
        pluginManager = new PluginManager(this);
        pluginManager.init();

        // create node manager
        nodeManager = new NodeManager(this);

        // Only one task brother left...
        taskManager = new PersistentTaskManager(this);
        // Folder repository
        folderRepository = new FolderRepository(this);
        setLoadingCompletion(0, 10);

        // Create transfer manager
        // If this is a unit test it might have been set before.
        try {
            transferManager = transferManagerFactory.call();
        } catch (Exception e) {
            logSevere("Exception", e);
        }

        reconnectManager = new ReconnectManager(this);
        // Create os client
        osClient = new ServerClient(this);

        if (isUIEnabled()) {
            uiController = new UIController(this);
            if (ConfigurationEntry.USER_INTERFACE_LOCKED.getValueBoolean(this)
                && !ConfigurationEntry.SERVER_IDP_DISCO_FEED_URL.hasValue(this))
            {
                // Don't let the user pass this step.
                new UIUnLockDialog(this).openAndWait();
            }
        }

        setLoadingCompletion(10, 20);

        // The io provider.
        ioProvider = new IOProvider(this);
        ioProvider.start();

        // Set hostname by CLI
        if (commandLine != null && commandLine.hasOption('d')) {
            String host = commandLine.getOptionValue("d");
            if (StringUtils.isNotBlank(host)) {
                InetSocketAddress addr = Util.parseConnectionString(host);
                if (addr != null) {
                    ConfigurationEntry.HOSTNAME.setValue(this,
                        addr.getHostName());
                    ConfigurationEntry.NET_BIND_PORT.setValue(this,
                        addr.getPort());
                }
            }
        }

        // initialize dyndns manager
        dyndnsManager = new DynDnsManager(this);

        setLoadingCompletion(20, 30);

        // initialize listener on local port
        if (!initializeListenerOnLocalPort()) {
            return;
        }
        if (!isUIEnabled()) {
            // Disable paused function
            paused = false;
        }

        setLoadingCompletion(30, 35);

        // Start the nodemanager
        nodeManager.init();
        if (!ProUtil.isRunningProVersion()) {
            // Nodemanager gets later (re) started by ProLoader.
            nodeManager.start();
        }

        setLoadingCompletion(35, 60);
        securityManager = new SecurityManagerClient(this, osClient);

        // init repo (read folders)
        folderRepository.init();
        logInfo("Dataitems: " + Debug.countDataitems(Controller.this));
        // init of folders takes rather long so a big difference with
        // last number to get smooth bar... ;-)
        setLoadingCompletion(60, 65);

        // start repo maintainance Thread
        folderRepository.start();
        setLoadingCompletion(65, 70);

        // Start the transfer manager thread
        transferManager.start();
        setLoadingCompletion(70, 75);

        // Initialize rcon manager
        startRConManager();

        // Initialize WD storage authenticator.
        startWebClientLogin();

        setLoadingCompletion(75, 80);

        // Start all configured listener if not in paused mode
        startConfiguredListener();
        setLoadingCompletion(80, 85);

        // open broadcast listener
        openBroadcastManager();
        setLoadingCompletion(85, 90);

        // Controller now started
        started = true;
        startTime = new Date();

        // Now taskmanager
        taskManager.start();

        logInfo("Controller started");

        // dyndns updater
        /*
         * boolean onStartUpdate = ConfigurationEntry.DYNDNS_AUTO_UPDATE
         * .getValueBoolean(this).booleanValue(); if (onStartUpdate) {
         * getDynDnsManager().onStartUpdate(); }
         */
        dyndnsManager.updateIfNessesary();

        setLoadingCompletion(90, 100);

        // Login to OS
        if (Feature.OS_CLIENT.isEnabled()) {
            try {
                osClient.loginWithLastKnown();
            } catch (Exception e) {
                logWarning("Unable to login with last known username. " + e);
                logFiner(e);
            }
        }

        // Start Plugins
        pluginManager.start();

        // open UI
        if (isConsoleMode()) {
            logFine("Running in console");
        } else {
            logFine("Opening UI");
            openUI();
        }

        if (!this.getMySelf().isServer()) {
            enableFileBrowserIntegration(this);
        }

        // Load anything that was not handled last time.
        loadPersistentObjects();

        setLoadingCompletion(100, 100);
        if (!isConsoleMode()) {
            uiController.hideSplash();
        }

        if (ConfigurationEntry.AUTO_CONNECT.getValueBoolean(this)) {
            // Now start the connecting process
            reconnectManager.start();
        } else {
            logFine("Not starting reconnection process. "
                + "Config auto.connect set to false");
        }
        // Start connecting to OS client.
        if (Feature.OS_CLIENT.isEnabled()
            && ConfigurationEntry.SERVER_CONNECT.getValueBoolean(this))
        {
            osClient.start();
        } else {
            logInfo("Not connecting to server (" + osClient.getServerString()
                + "): Disabled");
        }

        // Setup our background working tasks
        setupPeriodicalTasks();

        if (MacUtils.isSupported()) {
            if (isFirstStart()) {
                MacUtils.getInstance().setPFStartup(true, this);
            }
            MacUtils.getInstance().setAppReOpenedListener(this);
        }

        if (pauseSecs == 0) {
            // Activate adaptive logic
            setPaused(paused);
        }
    }

    private void enableFileBrowserIntegration(Controller controller) {
        // PFC-2395: Start
        fbIntegration = new FileBrowserIntegration(getController());
        fbIntegration.start();
        // PFC-2395: End
    }

    private void clearPreferencesOnConfigSwitch() {
        String lastNodeIdObf = PreferencesEntry.LAST_NODE_ID
            .getValueString(this);
        String thisNodeId = ConfigurationEntry.NODE_ID.getValue(this);
        try {
            if (StringUtils.isNotBlank(lastNodeIdObf)
                && !LoginUtil.matches(Util.toCharArray(thisNodeId),
                    lastNodeIdObf))
            {
                int i = 0;
                for (String key : preferences.keys()) {
                    preferences.remove(key);
                    i++;
                }
                logWarning("Cleared " + i
                    + " preferences, new config/nodeid found");
            }
        } catch (BackingStoreException e1) {
            logWarning("Unable to clear preferences. " + e1);
        }
    }

    /**
     * For each folder, kick off scan.
     */
    public void performFullSync() {
        // Let other nodes scan now!
        folderRepository.broadcastScanCommandOnAllFolders();

        // Force scan on all folders, of repository was selected
        Collection<Folder> folders = folderRepository.getFolders();
        for (Folder folder : folders) {
            // Ask for more sync options on that folder if on project sync
            if (Util.isAwtAvailable()
                    && folder.getSyncProfile().equals(
                    SyncProfile.MANUAL_SYNCHRONIZATION)) {
                new SyncFolderDialog(this, folder).open();
            } else {
                // Recommend scan on this folder
                folder.recommendScanOnNextMaintenance();
            }
        }

        setPaused(false);

        // Now trigger the scan
        folderRepository.triggerMaintenance();

        // Trigger file requesting
        folderRepository.getFileRequestor().triggerFileRequesting();

        // Fresh reconnection try!
        reconnectManager.buildReconnectionQueue();

    }

    /**
     * Add invitation listener.
     *
     * @param l
     */
    public void addInvitationHandler(InvitationHandler l) {
        invitationHandlers.add(l);
    }

    /**
     * Remove invitation listener.
     *
     * @param l
     */
    public void removeInvitationHandler(InvitationHandler l) {
        invitationHandlers.remove(l);
    }

    private void setupProPlugins() {
        String pluginConfig = ConfigurationEntry.PLUGINS.getValue(this);
        boolean autoSetupPlugins = StringUtils.isEmpty(pluginConfig)
            || !pluginConfig.contains(Constants.PRO_LOADER_PLUGIN_CLASS);
        if (ProUtil.isRunningProVersion() && autoSetupPlugins) {
            logFine("Setting up pro loader");
            String newPluginConfig = Constants.PRO_LOADER_PLUGIN_CLASS;
            if (!StringUtils.isBlank(pluginConfig)) {
                newPluginConfig += ',' + pluginConfig;
            }
            ConfigurationEntry.PLUGINS.setValue(this, newPluginConfig);
        }
    }

    private void initLogger() {

        // Set a nice prefix for file looging file names.
        String configName = getConfigName();
        if (configName != null) {
            LoggingManager.setPrefix(configName);
        }

        if (verbose) {
            String str = ConfigurationEntry.LOG_LEVEL_CONSOLE.getValue(this);
            Level consoleLevel = LoggingManager.levelForName(str);
            LoggingManager.setConsoleLogging(consoleLevel != null
                ? consoleLevel
                : Level.WARNING);

            // Enable file logging
            str = ConfigurationEntry.LOG_LEVEL_FILE.getValue(this);
            boolean rotate = ConfigurationEntry.LOG_FILE_ROTATE
                .getValueBoolean(this);
            Level fileLevel = LoggingManager.levelForName(str);
            LoggingManager.setFileLogging(fileLevel != null
                ? fileLevel
                : Level.FINE, rotate);

            // Switch on the document handler.
            if (isUIEnabled()) {
                str = PreferencesEntry.DOCUMENT_LOGGING.getValueString(this);
                Level uiLogLevel = LoggingManager.levelForName(str);
                LoggingManager.setDocumentLogging(uiLogLevel != null
                    ? uiLogLevel
                    : Level.WARNING, this);
            }

            if (LoggingManager.isLogToFile()) {
                logFine("Logging to file '"
                    + LoggingManager.getLoggingFileName() + '\'');
            } else {
                logInfo("No logging to file");
            }

            if (ConfigurationEntry.LOG_SYSLOG_HOST.hasNonBlankValue(this)) {
                str = ConfigurationEntry.LOG_SYSLOG_LEVEL.getValue(this);
                Level syslogLevel = LoggingManager.levelForName(str);
                LoggingManager.setSyslogLogging(syslogLevel != null
                    ? syslogLevel
                    : Level.WARNING, this);
            }
        }

        if (commandLine != null && commandLine.hasOption('l')) {
            String str = commandLine.getOptionValue('l');
            Level consoleLevel = LoggingManager.levelForName(str);
            if (consoleLevel != null) {
                LoggingManager.setConsoleLogging(consoleLevel);
            }
        }

        // Enable debug reports.
        debugReports = ConfigurationEntry.DEBUG_REPORTS.getValueBoolean(this);

        LoggingManager.clearBuffer();
        int maxDays = ConfigurationEntry.LOG_FILE_DELETE_DAYS
            .getValueInt(getController());
        if (maxDays >= 0) {
            LoggingManager.removeOldLogs(maxDays);
        }
    }

    /**
     * Loads a config file (located in "getConfigLocationBase()")
     *
     * @param theFilename
     * @return false if unsuccessful, true if file found and reading succeeded.
     */
    public boolean loadConfigFile(String theFilename) {

        /* Init stuff (moved here from {@link startConfig} */
        additionalConnectionListeners = Collections
            .synchronizedList(new ArrayList<>());
        started = false;
        shuttingDown = false;
        threadPool = new WrappedScheduledThreadPoolExecutor(
            Constants.CONTROLLER_MIN_THREADS_IN_THREADPOOL, new NamedThreadFactory(
                "Controller-Thread-"));

        // PFI-312
        PathUtils.setIOExceptionListener(e -> {
            if (e instanceof FileSystemException
                && e.toString().toLowerCase()
                    .contains("too many open files"))
            {
                logSevere("Detected I/O Exception: " + e.getMessage());
                logSevere("Please adjust limits for open file handles on this server");
                exit(1);
            }
        });

        String filename = theFilename;
        if (filename == null) {
            filename = Constants.DEFAULT_CONFIG_FILE;
        }

        if (filename.indexOf('.') < 0) {
            // append .config extension
            filename += ".config";
        }

        configFilename = null;
        config = new SplitConfig();
        configFilename = filename;
        configFile = getConfigLocationBase();

        if (configFile == null) {
            configFile = Paths.get(filename).toAbsolutePath();
        } else {
            configFile = configFile.resolve(filename);
        }

        BufferedInputStream bis = null;
        try {
            if (Files.exists(configFile)) {
                logFine("Loading configfile " + configFile.toString());
            } else {
                logFine("Config file does not exist. " + configFile.toString());
                throw new FileNotFoundException();
            }
            if (OSUtil.isWebStart()) {
                logFine("WebStart, config file location: "
                    + configFile.toString());
            }

            bis = new BufferedInputStream(Files.newInputStream(configFile));
            config.load(bis);
        } catch (FileNotFoundException e) {
            logWarning("Unable to start config, file '" + filename
                + "' not found, using defaults");
        } catch (IOException e) {
            logSevere("Unable to start config from file '" + filename + '\'');
            config = null;
            return false;
        } finally {
            try {
                if (bis != null) {
                    bis.close();
                }
            } catch (Exception e) {
                // Ignore.
            }
        }

        String folderfilename = filename.replace(".config", "-Folder.config");
        configFolderFile = getConfigLocationBase();
        if (configFolderFile == null) {
            configFolderFile = Paths.get(folderfilename).toAbsolutePath();
        } else {
            configFolderFile = configFolderFile.resolve(folderfilename);
        }

        String sslTrustStoreFileName = filename.replace(".config", ".ssl.jks");
        sslTrustStoreFile = getConfigLocationBase();
        if (sslTrustStoreFile == null) {
            sslTrustStoreFile = Paths.get(sslTrustStoreFileName).toAbsolutePath();
        } else {
            sslTrustStoreFile = sslTrustStoreFile.resolve(sslTrustStoreFileName);
        }

        String sslCaTrustStoreFileName = filename.replace(".config", ".sslca.jks");
        sslCaTrustStoreFile = getConfigLocationBase();
        if (sslCaTrustStoreFile == null) {
            sslCaTrustStoreFile = Paths.get(sslCaTrustStoreFileName).toAbsolutePath();
        } else {
            sslCaTrustStoreFile = sslCaTrustStoreFile.resolve(sslCaTrustStoreFileName);
        }

        String sslCaCertificateFileName = filename.replace(".config", ".sslca.pem");
        sslCaCertificateFile = getConfigLocationBase();
        if (sslCaCertificateFile == null) {
            sslCaCertificateFile = Paths.get(sslCaCertificateFileName).toAbsolutePath();
        } else {
            sslCaCertificateFile = sslCaCertificateFile.resolve(sslCaCertificateFileName);
        }

        if (Files.exists(configFolderFile)) {
            try {
                logInfo("Loading folder configfile "
                    + configFolderFile.toString());
                bis = new BufferedInputStream(
                    Files.newInputStream(configFolderFile));
                config.load(bis);
            } catch (FileNotFoundException e) {
                logWarning("Unable to start config, file '" + folderfilename
                    + "' not found, using defaults");
            } catch (IOException e) {
                logSevere("Unable to start config from file '" + folderfilename
                    + '\'');
                configFolderFile = null;
                return false;
            } finally {
                try {
                    if (bis != null) {
                        bis.close();
                    }
                } catch (Exception e) {
                    // Ignore.
                }
            }
        } else {
            logFine("Folder config file does not exist. "
                + configFolderFile.toString());
        }
        return true;
    }

    /**
     * PFC-2846: Config reload via command line while running
     */
    void reloadConfigFile() {
        if (Files.exists(configFile)) {
            logInfo("Reloading configfile " + configFile.toString());
        } else {
            logWarning("Config file does not exist. " + configFile.toString());
            return;
        }
        try (BufferedInputStream bis = new BufferedInputStream(Files.newInputStream(configFile))) {
            config.load(bis);
        } catch (IOException e) {
            logWarning("Unable to reload config file " + configFile
                    + ". " + e);
        }
        // Ignore.
    }

    /**
     * Schedules a task to be executed periodically repeated without initial
     * delay. Until removed. ATTENTION: Tasks may be executed concurrently if
     * long running - especially longer than the period time. Take proper action
     * if you need to avoid concurrent runs, e.g. with AtomicBoolean.
     *
     * @param task
     *            the task to schedule
     * @param period
     *            the time in ms between executions
     */
    public ScheduledFuture<?> scheduleAndRepeat(Runnable task, long period) {
        if (!shuttingDown && !threadPool.isShutdown()) {
            return threadPool.scheduleWithFixedDelay(task, 0, period,
                TimeUnit.MILLISECONDS);
        }
        return null;
    }

    /**
     * Schedules a task to be executed periodically repeated with initial
     * delay. Until removed. ATTENTION: Tasks may be executed concurrently if
     * long running - especially longer than the period time. Take proper action
     * if you need to avoid concurrent runs, e.g. with AtomicBoolean.
     *
     * @param task
     *            the task to schedule
     * @param initialDelay
     *            the initial delay in ms
     * @param period
     *            the time in ms between executions
     * @return
     */
    public ScheduledFuture<?> scheduleAndRepeat(Runnable task,
        long initialDelay, long period)
    {
        if (!shuttingDown && !threadPool.isShutdown()) {
            return threadPool.scheduleWithFixedDelay(task, initialDelay,
                period, TimeUnit.MILLISECONDS);
        }
        return null;
    }

    /**
     * Use to schedule a task to be executed ONCE after the initial delay.
     *
     * @param task
     *            the task to schedule
     * @param delay
     *            the initial delay in ms
     */
    public ScheduledFuture<?> schedule(Runnable task, long delay) {
        if (!shuttingDown && !threadPool.isShutdown()) {
            return threadPool.schedule(task, delay, TimeUnit.MILLISECONDS);
        }
        return null;
    }

    /**
     * Removes a schduled task for the threadpool
     *
     * @param task
     */
    public void removeScheduled(Runnable task) {
        if (!shuttingDown && !threadPool.isShutdown()) {
            if (threadPool instanceof ScheduledThreadPoolExecutor) {
                ((ScheduledThreadPoolExecutor) threadPool).remove(task);
                ((ScheduledThreadPoolExecutor) threadPool).purge();
            } else {
                logSevere("Unable to remove scheduled task. Wrong threadpool. "
                    + task);
            }
        }
    }

    /**
     * Removes a scheduled task for the threadpool
     *
     * @param future
     */
    public boolean removeScheduled(ScheduledFuture<?> future) {
        if (!shuttingDown && !threadPool.isShutdown()) {
            if (threadPool instanceof ScheduledThreadPoolExecutor) {
                return ((ScheduledThreadPoolExecutor) threadPool)
                    .remove((Runnable) future);
            } else {
                logSevere("Unable to remove scheduled task. Wrong threadpool. "
                    + future);
            }
        }
        return false;
    }

    /**
     * Sets up the task, which should be executes periodically.
     */
    private void setupPeriodicalTasks() {

        // ============
        // Test the connectivity after a while.
        // ============
        LimitedConnectivityChecker.install(this);

        // ============
        // Schedule a task to do housekeeping every day, just after midnight.
        // ============
        // Run housekeeping at 00:00 o'clock
        JobDetail housekeepingJob = JobBuilder.newJob(Housekeeping.class)
            .withIdentity("midnight", "housekeeping").build();

        Trigger housekeepingTrigger = TriggerBuilder.newTrigger()
            .withIdentity("trigger", "housekeeping")
            .forJob(housekeepingJob)
            .withSchedule(dailyAtHourAndMinute(0, 0))
            .build();

        try {
            Scheduler sched = new StdSchedulerFactory().getScheduler();
            sched.scheduleJob(housekeepingJob, housekeepingTrigger);
            sched.getContext().put("controller", this);
            sched.start();
        } catch (SchedulerException e) {
            logWarning("Could not initiate housekeeping: " + e.getMessage());
        }

        // Also run housekeeping one minute after start up.
        threadPool.schedule(() -> {
            performHousekeeping(false);
        } , 1, TimeUnit.MINUTES);
        
        // ============
        // Do profiling
        // ============
        if (Profiling.ENABLED) {
            threadPool.scheduleWithFixedDelay(new TimerTask() {
                @Override
                public void run() {
                    logFine(Profiling.dumpStats());
                }
            }, 0, 1, TimeUnit.MINUTES);
        }

        // ============
        // Hourly tasks
        // ============
        // @todo what's this for? comment?
        boolean alreadyDetected = ConfigurationEntry.TRANSFER_LIMIT_AUTODETECT
            .getValueBoolean(this)
            && ConfigurationEntry.UPLOAD_LIMIT_WAN.getValueInt(this) > 0;
        // If already detected wait 10 mins before next test. Otherwise start
        // instantly.
        long initialDelay = alreadyDetected ? 600 : 5;
        threadPool.scheduleWithFixedDelay(new TimerTask() {
            @Override
            public void run() {
                performHourly();
            }
        }, initialDelay, 3600, TimeUnit.SECONDS);

        // =========
        // Profiling
        // =========
        // final Collector cpu = CollectorFactory.getFactory().createCollector(
        // CollectorID.CPU_USAGE.id);
        threadPool.scheduleWithFixedDelay(new Runnable() {
            @Override
            public void run() {
                if (!verbose) {
                    return;
                }
                if (isFine()) {
                    logFine("Dataitems: "
                        + Debug.countDataitems(Controller.this));
                }
                String dump = Debug.dumpCurrentStacktraces(false);
                if (StringUtils.isNotBlank(dump)
                    && isFine()
                    && ConfigurationEntry.LOG_ACTIVE_THREADS
                        .getValueBoolean(getController()))
                {
                    logFine("Active threads:\n\n" + dump);
                } else {
                    logFine("No active threads");
                }
            }
        }, 1, 5, TimeUnit.MINUTES);
    }

    /**
     * These tasks get performed every hour.
     */
    private void performHourly() {
        if (ConfigurationEntry.TRANSFER_LIMIT_AUTODETECT.getValueBoolean(this))
        {
            FutureTask<Object> recalculateRunnable = transferManager
                .getRecalculateAutomaticRate();
            threadPool.execute(recalculateRunnable);
        }
    }

    private void openBroadcastManager() {
        if (ConfigurationEntry.NET_BROADCAST.getValueBoolean(this)) {
            try {
                broadcastManager = new BroadcastMananger(this,
                  ConfigurationEntry.D2D_ENABLED.getValueBoolean(this));
                broadcastManager.start();
            } catch (ConnectionException e) {
                logSevere("Unable to open broadcast manager, you wont automatically connect to clients on LAN: "
                    + e.getMessage());
                logSevere("ConnectionException", e);
            }
        } else {
            logInfo("Auto client discovery in LAN via broadcast disabled");
        }
    }

    /**
     * General houskeeping task. Runs one minute after start and every midnight.
     *
     * @param midnightRun
     *            true if this is the midnight invokation, false if this is at
     *            start up.
     */
    void performHousekeeping(boolean midnightRun) {
        log.fine("Performing housekeeping " + midnightRun);
        if (midnightRun) {
            Date now = new Date();
            // Reconfigure log file after midnight.
            logFine("Reconfiguring logs for new day: " + now);
            initLogger();
            LoggingManager.resetFileLogging();
            int days = ConfigurationEntry.LOG_FILE_DELETE_DAYS
                .getValueInt(getController());
            if (days >= 0) {
                LoggingManager.removeOldLogs(days);
            }
            logFine("Reconfigured logs for new day: " + now);

            backupConfigAssets();
            folderRepository.cleanupOldArchiveFiles();            
        }
        
        // Prune stats.
        transferManager.pruneStats();
    }

    /**
     * #2526
     */
    private void backupConfigAssets() {
        SimpleDateFormat dateFormat = new SimpleDateFormat("yyyy.MM.dd");
        Path backupDir = getMiscFilesLocation().resolve(
            "backups/" + dateFormat.format(new Date()));
        if (Files.notExists(backupDir)) {
            try {
                Files.createDirectories(backupDir);
            } catch (IOException ioe) {
                logInfo("Could not create directory '"
                    + backupDir.toAbsolutePath().toString() + "'");
            }
        }
        Path configBackup = backupDir.resolve(configFile.getFileName());
        try {
            PathUtils.copyFile(configFile, configBackup);
        } catch (IOException e) {
            logWarning("Unable to backup file " + configFile + ". " + e);
        }
        if (Files.exists(configFolderFile)) {
            Path configFolderBackup = backupDir.resolve(configFolderFile
                .getFileName());
            try {
                PathUtils.copyFile(configFolderFile, configFolderBackup);
            } catch (IOException e) {
                logWarning("Unable to backup file " + configFolderFile + ". "
                    + e);
            }
        }
        Path myKeyFile = getMiscFilesLocation().resolve(
            getConfigName() + ".mykey");
        Path mykeyBackup = backupDir.resolve(myKeyFile.getFileName());
        if (Files.exists(myKeyFile)) {
            try {
                PathUtils.copyFile(myKeyFile, mykeyBackup);
            } catch (IOException e) {
                logWarning("Unable to backup file " + myKeyFile + ". " + e);
            }
        }
        Path dbFile = getMiscFilesLocation().resolve("Accounts.h2.db");
        Path dbBackup = backupDir.resolve(dbFile.getFileName());
        if (Files.exists(dbFile)) {
            try {
                PathUtils.copyFile(dbFile, dbBackup);
            } catch (IOException e) {
                logWarning("Unable to backup file " + dbFile + ". " + e);
            }
        }
    }

    /**
     * Starts the rcon manager.
     */
    private void startRConManager() {
        if (RemoteCommandManager.hasRunningInstance()) {
            alreadyRunningCheck();
        }
        if (!ConfigurationEntry.NET_RCON_MANAGER.getValueBoolean(this)) {
            logWarning("Not starting RemoteCommandManager");
            return;
        }
        rconManager = new RemoteCommandManager(this);
        rconManager.start();
    }

    /**
     * Starts the WD storage authenticator.
     */
    private void startWebClientLogin() {
        if (WebClientLogin.hasRunningInstance()) {
            alreadyRunningCheck();
        }
        if (ConfigurationEntry.WEB_CLIENT_PORT.hasNonBlankValue(this)
                && ConfigurationEntry.WEB_CLIENT_PORT.getValueInt(this) > 0) {
            webClientLogin = new WebClientLogin(this);
            webClientLogin.start();
        }
    }

    /**
     * Starts a connection listener for each port found in config property
     * "port" ("," separeted), if "random-port" is set to "true" this "port"
     * entry will be ignored and a random port will be used (between 49152 and
     * 65535).
     */
    private boolean initializeListenerOnLocalPort() {
        if (ConfigurationEntry.NET_BIND_RANDOM_PORT.getValueBoolean(this)) {
            bindRandomPort();
        } else {
            String ports = ConfigurationEntry.NET_BIND_PORT.getValue(this);
            if ("0".equals(ports)) {
                logWarning("Not opening connection listener. (port=0)");
            } else {
                if (ports == null) {
                    ports = String.valueOf(ConnectionListener.DEFAULT_PORT);
                }
                StringTokenizer nizer = new StringTokenizer(ports, ",");
                while (nizer.hasMoreElements()) {
                    String portStr = nizer.nextToken();
                    try {
                        int port = Integer.parseInt(portStr);
                        boolean listenerOpened = openListener(port, false);
                        if (listenerOpened && connectionListener != null) {
                            // set reconnect on first successfull listener
                            nodeManager
                                .getMySelf()
                                .getInfo()
                                .setConnectAddress(
                                    connectionListener.getAddress());
                        }
                        if (!listenerOpened && !isUIOpen()) {
                            logSevere("Couldn't bind to port " + port);
                            // exit(1);
                            // fatalStartError(Translation
                            // .getTranslation("dialog.bind_error"));
                            // return false; // Shouldn't reach this!
                        }
                    } catch (NumberFormatException e) {
                        logFine("Unable to read listener port ('" + portStr
                            + "') from config");
                    }
                }
                // If this is the GUI version we didn't kill the program yet,
                // even though
                // there might have been multiple failed tries.
                if (connectionListener == null) {
                    portBindFailureProblem(ports);
                }
            }
        }

        /* Check whether to start D2D, too */
        boolean useD2D = ConfigurationEntry.D2D_ENABLED.getValueBoolean(this);
        int     port   = ConfigurationEntry.D2D_PORT.getValueInt(this);

        if(useD2D) {
            logInfo("D2D is enabled");

            boolean listenerOpened = openListener(port, useD2D);

            if(!listenerOpened) {
                logSevere("Couldn't bind to port " + port);
            } else logInfo("Listening on D2D port " + port);
        }

        return true;
    }

    /**
     * Call to notify the Controller of a problem while binding a required
     * listening socket.
     *
     * @param ports
     */
    private void portBindFailureProblem(String ports) {
        if (!isUIEnabled()) {
            logSevere("Unable to open incoming port from the portlist: "
                + ports);
            exit(1);
            return;
        }

        // Must use JOptionPane here because there is no Controller yet for
        // DialogFactory!
        int response = JOptionPane
            .showOptionDialog(
                null,
                Translation.get("dialog.bind_error.option.text"),
                Translation.get("dialog.bind_error.option.title"),
                JOptionPane.YES_NO_OPTION,
                JOptionPane.WARNING_MESSAGE,
                null,
                new String[]{
                    Translation
                        .get("dialog.bind_error.option.ignore"),
                    Translation.get("dialog.bind_error.option.exit")},
                0);
        switch (response) {
            case 1 :
                exit(0);
                break;
            default :
                bindRandomPort();
                break;
        }
    }

    /**
     * Tries to bind a random port
     */
    private void bindRandomPort() {
        if ((openListener(ConnectionListener.DEFAULT_PORT, false)
            || openListener(0, false))
            && connectionListener != null)
        {
            nodeManager.getMySelf().getInfo()
                .setConnectAddress(connectionListener.getAddress());
        } else {
            logSevere("failed to open random port!!!");
            fatalStartError(Translation.get("dialog.bind_error"));
        }
    }

    /**
     * Starts all configured connection listener
     */
    private void startConfiguredListener() {
        // Start the connection listener
        if (connectionListener != null) {
            try {
                connectionListener.start();
            } catch (ConnectionException e) {
                logSevere("Problems starting listener " + connectionListener, e);
            }
            for (ConnectionListener additionalConnectionListener : additionalConnectionListeners)
            {
                try {
                    additionalConnectionListener.start();
                } catch (ConnectionException e) {
                    logSevere("Problems starting listener "
                        + connectionListener, e);
                }
            }
        }
    }

    /**
     * Saves the current config to disk
     */
    public synchronized void saveConfig() {
        if (!started) {
            return;
        }
        logFine("Saving config (" + getConfigName() + ".config)");

        // PFS-2227
        config.remove("removed.folder.files");
        Path file;
        Path tempFile;
        Path folderFile;
        Path tempFolderFile;
        Path backupFile;
        if (getConfigLocationBase() == null) {
            file = Paths.get(getConfigName() + ".config").toAbsolutePath();
            tempFile = Paths.get(getConfigName() + ".writing.config")
                .toAbsolutePath();
            folderFile = Paths.get(getConfigName() + "-Folder.config")
                .toAbsolutePath();
            tempFolderFile = Paths.get(
                getConfigName() + "-Folder.writing.config").toAbsolutePath();
            backupFile = Paths.get(getConfigName() + ".config.backup")
                .toAbsolutePath();
        } else {
            file = getConfigLocationBase().resolve(getConfigName() + ".config");
            tempFile = getConfigLocationBase().resolve(
                getConfigName() + ".writing.config").toAbsolutePath();
            backupFile = getConfigLocationBase().resolve(
                getConfigName() + ".config.backup");
            folderFile = getConfigLocationBase().resolve(
                getConfigName() + "-Folder.config");
            tempFolderFile = getConfigLocationBase().resolve(
                getConfigName() + "-Folder.writing.config").toAbsolutePath();
        }

        // PF-1029
        FileStore store = null;
        try {
            store = Files.getFileStore(file);
            if (store.getUsableSpace() < 1024L * 1024L * 10) {
                logSevere("Unable to store configuration file. Disk space insufficient: "
                        + Format.formatBytesShort(store.getUsableSpace()));
                return;
            }
        } catch (IOException e) {
            logFine(e);
        }

        try {
            // Backup is done in #backupConfigAssets
            Files.deleteIfExists(backupFile);

            String distName = "PowerFolder";
            if (distribution != null
                && StringUtils.isNotBlank(distribution.getName()))
            {
                distName = distribution.getName();
            }

            Properties prev = new Properties();
            if (Files.exists(file)) {
                try (BufferedInputStream in = new BufferedInputStream(
                    Files.newInputStream(file))) {
                    prev.load(in);
                }
            }

            if (!prev.equals(config.getRegular())) {
                // Store config in misc base
                PropertiesUtil.saveConfig(tempFile, config.getRegular(),
                    distName + " config file (v" + PROGRAM_VERSION + ')');
                Files.deleteIfExists(file);
                try {
                    Files.move(tempFile, file);
                } catch (IOException e) {
                    Files.copy(tempFile, file);
                    Files.delete(tempFile);
                }
            } else {
                if (isFine()) {
                    logFine("Not storing config to " + file
                        + ". Base config remains unchanged");
                }
            }

            if (!config.getFolders().isEmpty()) {
                Properties prevFolders = new Properties();
                if (Files.exists(folderFile)) {
                    try (BufferedInputStream in = new BufferedInputStream(
                        Files.newInputStream(folderFile))) {
                        prevFolders.load(in);
                    }
                }
                if (!prevFolders.equals(config.getFolders())) {
                    PropertiesUtil
                        .saveConfig(tempFolderFile, config.getFolders(),
                            distName + " folders config file (v"
                                + PROGRAM_VERSION + ')');
                    Files.deleteIfExists(folderFile);
                    try {
                        Files.move(tempFolderFile, folderFile);
                    } catch (IOException e) {
                        Files.copy(tempFolderFile, folderFile);
                        Files.delete(tempFolderFile);
                    }
                }
            }
        } catch (IOException e) {
            // FATAL
            logSevere("Unable to save config. " + e, e);
            exit(1);
        } catch (Exception e) {
            // major problem , setting code is wrong
            e.printStackTrace();
            logSevere("major problem , setting code is wrong", e);
        }
    }

    /**
     * Answers if controller is started (by config)
     *
     * @return true if controller is started (by config)
     */
    public boolean isStarted() {
        return started;
    }

    /**
     * @return true is shutdown still in progress
     */
    public boolean isShuttingDown() {
        return shuttingDown;
    }

    /**
     * the uptime in milliseconds.
     *
     * @return The uptime time in millis, or -1 if not started yet
     */
    public long getUptime() {
        if (startTime == null) {
            return -1;
        }
        return System.currentTimeMillis() - startTime.getTime();
    }

    /**
     * @return Name of the JAR file on windows installations.
     */
    public String getJARName() {
        if (distribution != null && distribution.getBinaryName() != null) {
            return distribution.getBinaryName() + ".jar";
        }
        logSevere("Unable to get JAR name for distribution: " + distribution,
            new RuntimeException());
        return "PowerFolder.jar";
    }

    /**
     * @return Name of the L4J INI file on windows installations.
     */
    public String getL4JININame() {
        if (distribution != null && distribution.getBinaryName() != null) {
            return distribution.getBinaryName() + ".l4j.ini";
        }
        logSevere("Unable to get l4j.ini name for distribution: "
            + distribution);
        return "PowerFolder.l4j.ini";
    }

    /**
     * Sets the paused mode.
     *
     * @param newPausedValue
     */
    public void setPaused(boolean newPausedValue) {
        setPaused0(newPausedValue, false);
    }

    /**
     * Sets the paused mode.
     *
     * @param newPausedValue
     */
    private synchronized void setPaused0(boolean newPausedValue,
        boolean changedByAdaptiveLogic)
    {
        boolean oldPausedValue = paused;
        paused = newPausedValue;

        if (newPausedValue) {
            folderRepository.getFolderScanner().abortScan();
            transferManager.abortAllDownloads();
            transferManager.abortAllUploads();
        } else {
            folderRepository.triggerMaintenance();
            folderRepository.getFileRequestor().triggerFileRequesting();
            for (Folder folder : folderRepository.getFolders()) {
                folder.broadcastFileRequestCommand();
            }
        }
        if (oldPausedValue != newPausedValue) {
            transferManager.updateSpeedLimits();
        }
        PreferencesEntry.PAUSED.setValue(this, newPausedValue);
        pausedModeListenerSupport.setPausedMode(new PausedModeEvent(
            newPausedValue));

        if (pauseResumeFuture != null) {
            try {
                pauseResumeFuture.cancel(true);
                if (!removeScheduled(pauseResumeFuture)) {
                    logSevere("Unable to remove pause task: "
                        + pauseResumeFuture, new RuntimeException(
                        "Unable to remove pause task: " + pauseResumeFuture));
                }
                logFine("Cancelled resume task");
            } catch (Exception e) {
                e.printStackTrace();
                logSevere(e);
            }
        }
        int delay = ConfigurationEntry.PAUSE_RESUME_SECONDS.getValueInt(this);
        if (newPausedValue) {
            if (delay == 0) {
                // User adaptive. Check for user inactivity
                pauseResumeFuture = scheduleAndRepeat(
                    new PauseResumeTask(true), 1000);
            } else if (delay < Integer.MAX_VALUE) {
                pauseResumeFuture = schedule(new PauseResumeTask(false),
                    delay * 1000);
                logFine("Scheduled resume task in " + delay + " seconds.");
            }
        } else {
            if (delay == 0 && changedByAdaptiveLogic) {
                // Turn on pause again when user gets active
                pauseResumeFuture = scheduleAndRepeat(
                    new PauseResumeTask(true), 1000);
            } else {
                pauseResumeFuture = null;
            }
        }
    }

    /**
     * @return true if the controller is paused.
     */
    public boolean isPaused() {
        return paused;
    }

    /**
     * Answers if node is running in LAN only networking mode
     *
     * @return true if in LAN only mode else false
     */
    public boolean isLanOnly() {
        return getNetworkingMode() == NetworkingMode.LANONLYMODE;
    }

    /**
     * If this client is running in backup only mode.
     * <p>
     * Backup only client feature. Controls:
     * <p>
     * 1) If the client can send invitations
     * <p>
     * 2) If the client can add friends
     * <p>
     * 3) The client can connect to others except the server.
     *
     * @return true if running as backup only client.
     */
    public boolean isBackupOnly() {
        return false;
    }

    /**
     * returns the enum with the current networkin mode.
     *
     * @return The Networking mode either NetworkingMode.PUBLICMODE,
     *         NetworkingMode.PRIVATEMODE or NetworkingMode.LANONLYMODE
     */
    public NetworkingMode getNetworkingMode() {
        if (networkingMode == null) {
            if (isBackupOnly()) {
                // ALWAYS server only mode.
                networkingMode = NetworkingMode.SERVERONLYMODE;
                return networkingMode;
            }
            // default = private
            String value = ConfigurationEntry.NETWORKING_MODE.getValue(this);
            try {
                networkingMode = NetworkingMode.valueOf(value);
            } catch (Exception e) {
                logSevere(
                    "Unable to read networking mode, reverting to PRIVATE_ONLY_MODE: "
                        + e.toString(), e);
                networkingMode = NetworkingMode.PRIVATEMODE;
            }
        }
        return networkingMode;
    }

    public void addPausedModeListener(PausedModeListener listener) {
        ListenerSupportFactory.addListener(pausedModeListenerSupport, listener);
    }

    public void removePausedModeListener(PausedModeListener listener) {
        ListenerSupportFactory.removeListener(pausedModeListenerSupport,
            listener);
    }

    public void addNetworkingModeListener(NetworkingModeListener listener) {
        ListenerSupportFactory.addListener(networkingModeListenerSupport,
            listener);
    }

    public void removeNetworkingModeListener(NetworkingModeListener listener) {
        ListenerSupportFactory.removeListener(networkingModeListenerSupport,
            listener);
    }

    public void addLimitedConnectivityListener(
        LimitedConnectivityListener listener)
    {
        ListenerSupportFactory.addListener(limitedConnectivityListenerSupport,
            listener);
    }

    public void removeLimitedConnectivityListener(
        LimitedConnectivityListener listener)
    {
        ListenerSupportFactory.removeListener(
            limitedConnectivityListenerSupport, listener);
    }

    public void setNetworkingMode(NetworkingMode newMode) {
        setNetworkingMode(newMode, true);
    }
    
    public void setNetworkingMode(NetworkingMode newMode, boolean restartNodeManager) {
        if (isBackupOnly() && newMode != NetworkingMode.SERVERONLYMODE) {
            // ALWAYS server only mode if backup-only.
            newMode = NetworkingMode.SERVERONLYMODE;
            logWarning("Backup only client. Only supports server only networking mode");
        }
        logFine("setNetworkingMode: " + newMode);
        NetworkingMode oldMode = getNetworkingMode();
        if (newMode != oldMode) {
            ConfigurationEntry.NETWORKING_MODE.setValue(this, newMode.name());

            networkingMode = newMode;
            networkingModeListenerSupport
                .setNetworkingMode(new NetworkingModeEvent(oldMode, newMode));

            // Restart nodeManager
            // PFS-1922:
            if (restartNodeManager) {
                nodeManager.shutdown();
                nodeManager.start();
            }
            reconnectManager.buildReconnectionQueue();
        }
    }

    /**
     * Answers if this controller has restricted connection to the network
     *
     * @return true if no incoming connections, else false.
     */
    public boolean isLimitedConnectivity() {
        return limitedConnectivity;
    }

    public void setLimitedConnectivity(boolean limitedConnectivity) {
        boolean oldValue = this.limitedConnectivity;
        this.limitedConnectivity = limitedConnectivity;
        LimitedConnectivityEvent e = new LimitedConnectivityEvent(oldValue,
            limitedConnectivity);
        limitedConnectivityListenerSupport.setLimitedConnectivity(e);
    }

    /**
     * Shuts down controller and exits to system with the given status
     *
     * @param status
     *            the status to exit with.
     */
    public void exit(int status) {
        if (Feature.EXIT_ON_SHUTDOWN.isDisabled()) {
            System.err
                .println("Running in JUnit testmode, no system.exit() called");
            return;
        }
        shutdown();
        System.exit(status);
    }

    /**
     * Shuts down the controller and requests and moves into restart requested
     * state
     */
    public void shutdownAndRequestRestart() {
        restartRequested = true;
        shutdown();
    }

    /**
     * @return true if the controller was shut down, with the request to restart
     */
    public boolean isRestartRequested() {
        return restartRequested;
    }

    /**
     * Shuts down all activities of this controller
     */
    public synchronized void shutdown() {
        if (shuttingDown || !started) {
            return;
        }
        PathUtils.setIOExceptionListener(null);
        shuttingDown = true;
        logInfo("Shutting down...");
        setFirstStart(false);
        // if (started && !OSUtil.isSystemService()) {
        // // Save config need a started in that method so do that first
        // saveConfig();
        // }

        if (Profiling.isEnabled()) {
            logFine(Profiling.dumpStats());
        }

        // Save anything important that has not been handled.
        savePersistentObjects();

        // stop
        boolean wasStarted = started;
        started = false;
        startTime = null;

        PreferencesEntry.LAST_NODE_ID.setValue(this,
            LoginUtil.hashAndSalt(getMySelf().getId()));

        if (taskManager != null) {
            logFine("Shutting down task manager");
            taskManager.shutdown();
        }

        if (threadPool != null) {
            logFine("Shutting down global threadpool");
            threadPool.shutdownNow();
        }

        if (fbIntegration != null) {
            fbIntegration.shutdown();
        }

        if (isUIOpen()) {
            logFine("Shutting down UI");
            uiController.shutdown();
        }

        if (rconManager != null) {
            logFine("Shutting down RConManager");
            rconManager.shutdown();
        }

        logFine("Shutting down connection listener(s)");
        if (connectionListener != null) {
            connectionListener.shutdown();
        }
        for (ConnectionListener addListener : additionalConnectionListeners) {
            addListener.shutdown();
        }
        additionalConnectionListeners.clear();
        if (broadcastManager != null) {
            logFine("Shutting down broadcast manager");
            broadcastManager.shutdown();
        }

        if (transferManager != null) {
            logFine("Shutting down transfer manager");
            transferManager.shutdown();
        }

        if (nodeManager != null) {
            logFine("Shutting down node manager");
            nodeManager.shutdown();
        }

        if (ioProvider != null) {
            logFine("Shutting down io provider");
            ioProvider.shutdown();
        }

        // shut down folder repository
        if (folderRepository != null) {
            logFine("Shutting down folder repository");
            folderRepository.shutdown();
        }

        if (reconnectManager != null) {
            logFine("Shutting down reconnect manager");
            reconnectManager.shutdown();
        }

        if (pluginManager != null) {
            logFine("Shutting down plugin manager");
            pluginManager.shutdown();
        }

        if (MacUtils.isSupported()) {
            MacUtils.getInstance().removeAppReOpenedListener();
        }

        if (webClientLogin != null){
            webClientLogin.stop();
        }

        if (wasStarted) {
            System.out.println("------------ " + PowerFolder.NAME + " "
                + PROGRAM_VERSION + " Controller Shutdown ------------");
        }

        // remove current config
        // config = null;
        shuttingDown = false;
        logInfo("Shutting down done");

        LoggingManager.closeFileLogging();
        backupConfigAssets();
    }

    public ScheduledExecutorService getThreadPool() {
        return threadPool;
    }

    /**
     * Returns a debug report
     *
     * @return the Debug report.
     */
    public String getDebugReport() {
        return Debug.buildDebugReport(this);
    }

    /**
     * Writes the debug report to diks
     */
    public void writeDebugReport() {
        try {
            FileOutputStream fOut = new FileOutputStream(getConfigName()
                + ".report.txt");
            String report = getDebugReport();
            fOut.write(report.getBytes());
            fOut.close();
        } catch (FileNotFoundException e) {
            logSevere("FileNotFoundException", e);
        } catch (IOException e) {
            logSevere("IOException", e);
        }
    }

    /**
     * Answers the current config name loaded <configname>.properties
     *
     * @return The name of the current config
     */
    public String getConfigName() {
        if (configFilename == null) {
            return null;
        }
        String configName = configFilename;
        int dot = configName.indexOf('.');
        if (dot > 0) {
            configName = configName.substring(0, dot);
        }
        return configName;
    }

    public Path getConfigFile() {
        return configFile;
    }

    public Path getConfigFolderFile() {
        return configFolderFile;
    }

    public Path getSslTrustStoreFile() {
        return sslTrustStoreFile;
    }

    public Path getSslCaTrustStoreFile() {
        return sslCaTrustStoreFile;
    }

    public Path getSslCaCertificateFile() {
        return sslCaCertificateFile;
    }

    /**
     * Returns the config, read from the configfile.
     *
     * @return the config as properties object
     */
    public Properties getConfig() {
        return config;
    }

    /**
     * Returns the command line of the start
     *
     * @return The command line
     */
    public CommandLine getCommandLine() {
        return commandLine;
    }

    public String getCLIUsername() {
        return commandLine != null ? commandLine.getOptionValue("u") : null;
    }

    public String getCLIPassword() {
        return commandLine != null ? commandLine.getOptionValue("p") : null;
    }

    /**
     * Returns local preferences, Preferences are stored till the next start. On
     * windows they are stored in the registry.
     *
     * @return The preferences
     */
    public Preferences getPreferences() {
        return preferences;
    }

    /**
     * @return true if this is the first start of PowerFolder of this config.
     */
    public boolean isFirstStart() {
        return preferences.getBoolean("openwizard2", true);
    }

    public void setFirstStart(boolean bool) {
        preferences.putBoolean("openwizard2", bool);
    }


    /**
     * @return the distribution of this client.
     */
    public Distribution getDistribution() {
        return distribution;
    }

    /**
     * @return the configured update settings for the current distribution
     */
    public UpdateSetting getUpdateSettings() {
        return UpdateSetting.create(this);
    }

    /**
     * Answers the own identity, of course with no connection
     *
     * @return a referens to the member object representing myself.
     */
    @Override
    public Member getMySelf() {
        return nodeManager != null ? nodeManager.getMySelf() : null;
    }

    /**
     * Changes the nick and tells other nodes
     *
     * @param newNick
     *            the new nick
     * @param saveConfig
     *            true if the config should be save directly otherwise you have
     *            to do it by hand
     */
    public void changeNick(String newNick, boolean saveConfig) {
        getMySelf().setNick(newNick);
        ConfigurationEntry.NICK.setValue(this, getMySelf().getNick());
        if (saveConfig) {
            saveConfig();
        }
        // broadcast nickchange
        nodeManager.broadcastMessage(new SettingsChange(getMySelf()));
        if (isUIOpen()) {
            // Update title
            uiController.getMainFrame().updateTitle();
        }
    }

    /**
     * @return the io provider.
     */
    public IOProvider getIOProvider() {
        return ioProvider;
    }

    /**
     * @return the Online Storage client.
     */
    public ServerClient getOSClient() {
        return osClient;
    }

    /**
     * Retruns the plugin manager
     *
     * @return the plugin manager
     */
    public PluginManager getPluginManager() {
        return pluginManager;
    }

    /**
     * Returns the dyndns manager
     *
     * @return the dyndns manager
     */
    public DynDnsManager getDynDnsManager() {
        return dyndnsManager;
    }

    /**
     * Returns the broadcast manager
     *
     * @return broadcast manager
     */
    public BroadcastMananger getBroadcastManager() {
        return broadcastManager;
    }

    /**
     * Returns the NodeManager
     *
     * @return the NodeManager
     */
    public NodeManager getNodeManager() {
        return nodeManager;
    }

    public ReconnectManager getReconnectManager() {
        return reconnectManager;
    }

    public PersistentTaskManager getTaskManager() {
        return taskManager;
    }

    /**
     * Returns the folder repository
     *
     * @return the folder repository
     */
    public FolderRepository getFolderRepository() {
        return folderRepository;
    }

    /**
     * Returns the transfer manager of the controller
     *
     * @return transfer manager
     */
    public TransferManager getTransferManager() {
        return transferManager;
    }

    /**
     * ONLY USE THIS METHOD FOR TESTING PURPOSES!
     *
     * @param factory
     */
    public void setTransferManagerFactory(Callable<TransferManager> factory) {
        Reject.ifNull(factory, "TransferManager factory is null");
        if (transferManager != null) {
            throw new IllegalStateException("TransferManager was already set!");
        }
        transferManagerFactory = factory;
    }

    public SecurityManager getSecurityManager() {
        return securityManager;
    }

    /**
     * Injects a security manager.
     *
     * @param securityManager
     *            the security manager to set.
     */
    public void setSecurityManager(SecurityManager securityManager) {
        logFiner("Security manager set: " + securityManager);
        this.securityManager = securityManager;
    }

    /**
     * Connects to a remote peer, with ip and port
     * @author Christoph Kappel <kappel@powerfolder.com>
     * @param  address  Address to connect to
     * @throw {@link ConnectionException} Raised when something is wrong
     * @return The connected {@link Node}
     */
    public Member connect(InetSocketAddress address) throws ConnectionException
    {
      return connect(address, false);
    }

    /** connect
     * Connects to a remote peer, with ip and port
     * @author Christoph Kappel <kappel@powerfolder.com>
     * @param  address  Address to connect to
     * @param  useD2D   Whether to use D2D proto
     * @throw {@link ConnectionException} Raised when something is wrong
     * @return The connected {@link Node}
     **/

    public Member
    connect(InetSocketAddress address,
      boolean useD2D) throws ConnectionException
    {
      if(!started)
        {
          logInfo("NOT Connecting to " + address + ". Controller not started");

          throw new ConnectionException("NOT Connecting to " + address
             + ". Controller not started");
        }

      if(0 >= address.getPort())
        {
          // connect to defaul port
          logWarning("Unable to connect, port illegal " + address.getPort());
        }

      logFine("Connecting to " + address + (useD2D ? "via D2D" : "") + "...");

      ConnectionHandler conHan = ioProvider.getConnectionHandlerFactory()
        .tryToConnect(address, useD2D);

      // Accept new node
      return nodeManager.acceptConnection(conHan);
    }

    /**
     * Connect to a remote node Interprets a string as connection string Format
     * is expeced as ' <connect host>' or ' <connect host>: <port>'
     *
     * @param connectStr
     * @return the member that connected under the given addresse
     * @throws ConnectionException
     * @returns the connected node
     */
    public Member connect(String connectStr) throws ConnectionException {
        return connect(Util.parseConnectionString(connectStr));
    }

    /**
     * Answers if controller is started in console mode
     *
     * @return true if in console mode
     */
    public boolean isConsoleMode() {
        if (commandLine != null) {
            if (commandLine.hasOption('s')) {
                return true;
            }
        }
        if (config != null) {
            if (ConfigurationEntry.DISABLE_GUI.getValueBoolean(this)) {
                return true;
            }
        }
        if (Feature.UI_ENABLED.isDisabled()) {
            return true;
        }
        return GraphicsEnvironment.isHeadless();
    }

    /**
     * Whether to display notifications bottom-left instead of the normal
     * bottom-right. Primarily a development switch for running two PFs on one
     * PC.
     *
     * @return true if notifications should be displayed on the left.
     */
    public boolean isNotifyLeft() {
        return commandLine != null && commandLine.hasOption('y');
    }

    /**
     * Opens the graphical user interface
     */
    private void openUI() {
        uiController.start();
    }

    /**
     * Answers if the user interface (ui) is enabled
     *
     * @return true if the user interface is enabled, else false
     */
    public boolean isUIEnabled() {
        return !isConsoleMode();
    }

    /**
     * Answers if we have the ui open
     *
     * @return true if the uiserinterface is actualy started
     */
    public boolean isUIOpen() {
        return uiController != null && uiController.isStarted();
    }

    /**
     * Exposing UIController, acces to all UserInterface elements
     *
     * @return the UIController
     */
    public UIController getUIController() {
        return uiController;
    }

    /**
     * Waits for the ui to open, afterwards it is guranteed that uicontroller is
     * started
     */
    public void waitForUIOpen() {
        if (!isUIEnabled()) {
            throw new IllegalStateException(
                "Unable to ui to open, ui is not enabled");
        }
        while (!isUIOpen()) {
            try {
                // Wait....
                Thread.sleep(1000);
            } catch (InterruptedException e) {
                logFiner("InterruptedException", e);
                break;
            }
        }
    }

    /**
     * Opens the listener on local port. The first listener is set to
     * "connectionListener". All others are added the the list of
     * additionalConnectionListeners.
     *
     * @param  port    Port to open listener to
     * @param  useD2D  Whether to use D2D proto (FIXME: Might be a bit
     *                 pointless this way but allows to use this proto
     *                 on any port later <kappel@powerfolder.com>)
     *
     * @return if succeeded
     */
    private boolean openListener(int port, boolean useD2D) {
        String bind = ConfigurationEntry.NET_BIND_ADDRESS.getValue(this);
        logFine("Opening incoming connection listener on port " + port
            + " on interface " + (bind != null ? bind : "(all)"));
        while (true) {
            try {
                ConnectionListener newListener = new ConnectionListener(this,
                    port, bind, useD2D);
                if (connectionListener == null || !connectionListener.isServerSocketOpen()) {
                    // its our primary listener
                    connectionListener = newListener;
                } else {
                    additionalConnectionListeners.add(newListener);
                }
                return true;
            } catch (ConnectionException e) {
                logWarning("Unable to bind to port " + port);
                logFiner("ConnectionException", e);
                if (bind != null) {
                    logSevere("This could've been caused by a binding error on the interface... Retrying without binding");
                    bind = null;
                } else { // Already tried binding once or not at all so get
                    // out
                    return false;
                }
            }
        }
    }

    /**
     * Do we have a connection listener?
     *
     * @return true if we have a connection listener, otherwise false
     */
    public boolean hasConnectionListener() {
        return connectionListener != null;
    }

    /**
     * Gets the connection listener
     *
     * @return the connection listener
     */
    public ConnectionListener getConnectionListener() {
        return connectionListener;
    }

    /** getAdditionalConnectionListeners
     * Gets a list of registered connection listeners
     * @author Christoph Kappel <kappel@powerfolder.com>
     * @return List of {@link ConnectionListener}
     **/

    public List<ConnectionListener> getAdditionalConnectionListeners() {
        return this.additionalConnectionListeners;
    }

    /**
     * Answers if this controller is runing in verbose mode. Set verbose=true on
     * config file to enable this, this gives access to all kinds of debugging
     * stuff.
     *
     * @return true if we are in verbose mode
     */
    public boolean isVerbose() {
        return verbose;
    }

    /**
     * Answers if debug reports should be requested. Set debugReports=true on
     * config file to enable this, this request node information. Only enabled
     * if in verbose mode.
     *
     * @see RequestNodeInformation
     * @return true if we are in verbose mode
     */
    public boolean isDebugReports() {
        return debugReports && verbose;
    }

    /**
     * Returns the buildtime of this jar
     *
     * @return the Date the application jar was build.
     */
    public Date getBuildTime() {
        Path jar = Paths.get(getJARName());
        if (Files.exists(jar)) {
            try {
                return new Date(Files.getLastModifiedTime(jar).toMillis());
            } catch (IOException ioe) {
                return null;
            }
        }
        return null;
    }

    /**
     * Sets the loading completion of this controller. Used in the splash
     * screen.
     *
     * @param percentage
     *            the percentage complete
     */
    private void setLoadingCompletion(int percentage, int nextPerc) {
        if (uiController != null) {
            uiController.setLoadingCompletion(percentage, nextPerc);
        }
    }

    /**
     * Answers if minimized start is wanted. Use startup option -m to enable
     * this.
     *
     * @return if a minimized startup should be performed.
     */
    public boolean isStartMinimized() {
        return commandLine != null && commandLine.hasOption('m');
    }

    /**
     * The base directory where to store/load config files. or null if on
     * working path
     *
     * @return The File object representing the absolute location of where the
     *         config files are/should be stored.
     */
    private Path getConfigLocationBase() {
        // First check if we have a config file in local path
        Path aConfigFile = Paths.get(getConfigName() + ".config")
            .toAbsolutePath();

        // Load configuration in misc file if config file if in
        if (OSUtil.isWebStart() || Files.notExists(aConfigFile)) {
            if (isFiner()) {
                logFiner("Config location base: "
                    + getMiscFilesLocation().toString());
            }
            return getMiscFilesLocation();
        }

        // Otherwise use local path as configuration base
        return null;
    }

    public static Path getMiscFilesLocation() {
        return getMiscFilesLocation(true);
    }

    /**
     * Answers the path, where to load/store miscellaneous files created by
     * PowerFolder. e.g. .nodes files
     *
     * @param create Should the directory be created?
     * @return the file base, a directory
     */
    public static Path getMiscFilesLocation(boolean create) {
        Path unixConfigDir = Paths.get(System.getProperty("user.home"),
            "." + miscFilesLocationDirName).toAbsolutePath();
        Path base = unixConfigDir;
        if (OSUtil.isWindowsSystem()
            && Feature.WINDOWS_MISC_DIR_USE_APP_DATA.isEnabled())
        {
            String appData = WinUtils.getAppDataCurrentUser();
            if (Feature.CONFIGURATION_ALL_USERS.isEnabled()) {
                appData = WinUtils.getAppDataAllUsers();
            }

            if (StringUtils.isBlank(appData)) {
                // Appdata not found. Fallback.
                return unixConfigDir;
            }

            Path windowsConfigDir = Paths.get(appData, miscFilesLocationDirName)
                .toAbsolutePath();
            base = windowsConfigDir;

            // Check if migration is necessary
            if (Files.exists(unixConfigDir)) {
                boolean migrateConfig;
                if (Files.exists(windowsConfigDir)) {
                    // APPDATA/PowerFolder does not yet contain a config file OR
                    try (DirectoryStream<Path> stream = Files
                        .newDirectoryStream(windowsConfigDir, "*.config")) {
                        migrateConfig = !stream.iterator().hasNext();
                    } catch (IOException ioe) {
                        log.info(ioe.getMessage());
                        migrateConfig = true;
                    }
                } else {
                    // Migrate if APPDATA/PowerFolder not existing yet.
                    migrateConfig = true;
                }

                if (migrateConfig) {
                    boolean migrationOk = migrateWindowsMiscLocation(
                        unixConfigDir, windowsConfigDir);
                    if (!migrationOk) {
                        // Fallback, migration failed.
                        base = unixConfigDir;
                    }
                }
            }
        }
        if (create && Files.notExists(base)) {
            try {
                Files.createDirectories(base);
            } catch (IOException ioe) {
                log.severe("Failed to create "
                    + base.toAbsolutePath().toString() + ". " + ioe);
            }
        }
        return base;
    }

    /**
     * Migrate config dir (if necessary) in Windows from user.home to APPDATA.
     * Pre Version 4, the config was in 'user.home'/.PowerFolder.
     * 'APPDATA'/PowerFolder is a more normal Windows location for application
     * data.
     *
     * @param unixBaseDir
     *            the old user.home based config directory.
     * @param windowsBaseDir
     *            the preferred APPDATA based config directory.
     */
    private static boolean migrateWindowsMiscLocation(Path unixBaseDir,
        Path windowsBaseDir)
    {
        if (Files.notExists(windowsBaseDir)) {
            try {
                Files.createDirectories(windowsBaseDir);
            } catch (IOException ioe) {
                log.severe("Failed to create "
                    + windowsBaseDir.toAbsolutePath().toString() + ". " + ioe);
            }
        }
        try {
            PathUtils.recursiveMove(unixBaseDir, windowsBaseDir);
            log.warning("Migrated config from " + unixBaseDir + " to "
                + windowsBaseDir);
            return true;
        } catch (IOException e) {
            log.warning("Failed to migrate config from " + unixBaseDir + " to "
                + windowsBaseDir + ". " + e);
            return false;
        }
    }

    /**
     * Answers the path, where to load/store temp files created by PowerFolder.
     *
     * @return the file base, a directory
     */
    public static Path getTempFilesLocation() {
        Path base = Paths.get(System.getProperty("java.io.tmpdir"));
        if (Files.notExists(base)) {
            try {
                Files.createDirectories(base);
            } catch (IOException ioe) {
                log.warning("Could not create temp files location '"
                    + base.toAbsolutePath().toString() + "'. " + ioe);
            }
        }
        return base;
    }

    private void killRunningInstance() {
        if (RemoteCommandManager.hasRunningInstance()) {
            logWarning("Found a running instance. Trying to shut it down...");
            RemoteCommandManager.sendCommand(RemoteCommandManager.QUIT);
            Waiter w = new Waiter(10000L);
            while (RemoteCommandManager.hasRunningInstance() && !w.isTimeout())
            {
                w.waitABit();
            }
            if (!RemoteCommandManager.hasRunningInstance()) {
                logInfo("Was able to shut down running instance. Continue normal");
                return;
            }
            logWarning("Was NOT able to shut down running instance.");
        }
    }

    /**
     * Called if controller has detected a already running instance
     */
    private void alreadyRunningCheck() {
        Component parent = null;
        if (isUIOpen()) {
            parent = uiController.getMainFrame().getUIComponent();
        }
        if (!isStartMinimized() && isUIEnabled() && !commandLine.hasOption('z'))
        {
            Object[] options = {Translation
                .get("dialog.already_running.show_button")};
            int exitOption = 0;
            if (verbose) {
                options = new Object[]{
                    Translation
                        .get("dialog.already_running.start_button"),
                    Translation
                        .get("dialog.already_running.exit_button")};
                exitOption = 1;
            }
            if (JOptionPane.showOptionDialog(parent,
                Translation.get("dialog.already_running.warning"),
                Translation.get("dialog.already_running.title"),
                JOptionPane.DEFAULT_OPTION, JOptionPane.INFORMATION_MESSAGE,
                null, options, options[0]) == exitOption)
            { // exit pressed
              // Try to bring existing instance to the foreground.
                RemoteCommandManager.sendCommand(RemoteCommandManager.SHOW_UI);
                exit(1);
            } else {
                exit(1);
            }
        } else {
            // If no gui show error but start anyways
            logWarning("PowerFolder already running");
        }
    }

    private void fatalStartError(String message) {
        Component parent = null;
        if (isUIOpen()) {
            parent = uiController.getMainFrame().getUIComponent();
        }
        if (isUIEnabled()) {
            Object[] options = {Translation
                .get("dialog.already_running.exit_button")};
            JOptionPane.showOptionDialog(parent, message,
                Translation.get("dialog.fatal_error.title"),
                JOptionPane.DEFAULT_OPTION, JOptionPane.ERROR_MESSAGE, null,
                options, options[0]);
        } else {
            logSevere(message);
        }
        exit(1);
    }

    private void initDistribution() {
        try {
            if (ConfigurationEntry.DIST_CLASSNAME.hasNonBlankValue(getController())) {
                Class<?> distClass = Class
                    .forName(ConfigurationEntry.DIST_CLASSNAME
                        .getValue(getController()));
                distribution = (Distribution) distClass.newInstance();
            }

            if (distribution == null) {
                ServiceLoader<Distribution> brandingLoader = ServiceLoader
                    .load(Distribution.class);
                for (Distribution br : brandingLoader) {
                    if (distribution != null) {
                        logWarning("Found multiple distribution classes: "
                            + br.getName() + ", already using "
                            + distribution.getName());
                        break;
                    }
                    distribution = br;
                }
            }

            if (distribution == null) {
                if (ProUtil.isRunningProVersion()) {
                    distribution = new PowerFolderPro();
                } else {
                    distribution = new PowerFolderBasic();
                }
                logFine("Distributon not found. Falling back to "
                    + distribution.getName());
            }
            distribution.init(this);
            logInfo("Running distribution: " + distribution.getName());
        } catch (Exception e) {
            logSevere("Failed to initialize distribution "
                + (distribution == null ? "null" : distribution.getName()), e);

            // Fallback
            try {
                if (distribution == null) {
                    if (ProUtil.isRunningProVersion()) {
                        distribution = new PowerFolderPro();
                    } else {
                        distribution = new PowerFolderBasic();
                    }
                }
                logInfo("Running distribution: " + distribution.getName());
                distribution.init(this);
            } catch (Exception e2) {
                logSevere("Failed to initialize fallback distribution", e2);
            }
        }
    }

    @Override
    public String toString() {
        return "Controller '" + getMySelf() + '\'';
    }

    /**
     * Distribute ask for friendship events.
     *
     * @param event
     */
    public void makeFriendship(MemberInfo memberInfo) {
        if (networkingMode == NetworkingMode.SERVERONLYMODE) {
            logFine("Ignoring ask for friendship from client " + memberInfo
                + ". Running in server only mode");
            return;
        }

        // Is this a friend already?
        Member member = memberInfo.getNode(this, false);
        if (member != null) {
            if (member.isFriend()) {
                log.fine("Ignoring ask for friendship from "
                    + memberInfo.getNick() + ". Already friend.");
                return;
            }
            if (member.isServer()) {
                log.fine("Ignoring ask for friendship from "
                    + memberInfo.getNick() + ". is a server.");
                return;
            }
            // Hack alert(tm):
            String lnick = member.getNick().toLowerCase();
            boolean isPowerFolderCloud = lnick.contains("powerfolder")
                && lnick.contains("cloud");
            if (isPowerFolderCloud) {
                log.fine("Ignoring ask for friendship from "
                    + memberInfo.getNick() + ". is a pf server.");
                return;
            }
        }

        // A new friend!
        member.setFriend(true, null);
    }

    /**
     * Distribute invitations.
     *
     * @param invitation
     */
    public void invitationReceived(Invitation invitation) {
        for (InvitationHandler handler : invitationHandlers) {
            handler.gotInvitation(invitation);
        }
    }

    /**
     * Save anything important that was not handled.
     */
    private void savePersistentObjects() {

        if (started && isUIEnabled()) {

            // Save unhandled notices.
            List<Notice> notices = new ArrayList<Notice>();
            for (Notice notice : uiController.getApplicationModel()
                .getNoticesModel().getAllNotices())
            {
                if (notice.isPersistable()) {
                    notices.add(notice);
                }
            }
            Path file = getMiscFilesLocation().resolve(
                getConfigName() + ".notices");
            try (ObjectOutputStream outputStream = new ObjectOutputStream(
                Files.newOutputStream(file))) {
                logInfo("There are " + notices.size() + " notices to persist.");
                outputStream.writeUnshared(notices);
            } catch (FileNotFoundException e) {
                logSevere("FileNotFoundException", e);
            } catch (IOException e) {
                logSevere("IOException", e);
            }
        }
    }

    /**
     * Load anything that was not handled last time.
     */
    @SuppressWarnings("unchecked")
    private void loadPersistentObjects() {

        if (isUIEnabled()) {
            // Load notices.
            Path file = getMiscFilesLocation().resolve(
                getConfigName() + ".notices");
            if (Files.exists(file)) {
                logInfo("Loading notices");
                try (ObjectInputStream inputStream = new ObjectInputStream(
                    Files.newInputStream(file))) {
                    List<Notice> notices = (List<Notice>) inputStream
                        .readObject();
                    inputStream.close();
                    for (Notice notice : notices) {
                        uiController.getApplicationModel().getNoticesModel()
                            .handleSystemNotice(notice, true);
                    }
                    logFine("Loaded " + notices.size() + " notices.");
                } catch (FileNotFoundException e) {
                    logSevere("FileNotFoundException", e);
                } catch (IOException e) {
                    logSevere("IOException", e);
                } catch (ClassNotFoundException e) {
                    logSevere("ClassNotFoundException", e);
                } catch (ClassCastException e) {
                    logSevere("ClassCastException", e);
                }
            } else {
                logInfo("No notices found - probably first start of PF.");
            }
        }
    }

    /**
     * Wait for the repo to finish syncing. Then request system shutdown and
     * exit PF.
     *
     * @param password
     *            required only for Linux shutdowns.
     */
    public void shutdownAfterSync(final String password) {
        final AtomicBoolean oneShot = new AtomicBoolean(true);
        scheduleAndRepeat(new Runnable() {
            @Override
            public void run() {
                // ALPS Problem: Change to check for all in sync.

                if (oneShot.get() && folderRepository.isInSync()) {
                    // Make sure we only try to shutdown once,
                    // in case the user aborts the shutdown.
                    oneShot.set(false);
                    log.info("Sync and shutdown in sync.");
                    if (SystemUtil.shutdown(password)) {
                        log.info("Shutdown command issued.");
                        exit(0);
                    } else {
                        log.warning("Shutdown command failed.");
                    }
                }
            }
        }, 10000, 10000);
    }

    /**
     * Waits for the repo to finish syncing. Then request system shutdown and
     * exit PF.
     *
     * @param secWait
     *            number of seconds to wait.
     */
    public void exitAfterSync(int secWait) {
        logInfo("Sync and exit initiated. Begin check in " + secWait + 's');
        final AtomicBoolean oneShot = new AtomicBoolean(true);
        scheduleAndRepeat(new Runnable() {
            @Override
            public void run() {
                // ALPS Problem: Change to check for all in sync.
                if (oneShot.get() && folderRepository.isInSync()) {
                    // Make sure we only try to shutdown once,
                    // in case the user aborts the shutdown.
                    oneShot.set(false);
                    log.info("I'm in sync - exit now. Sync and exit was triggered.");
                    exit(0);
                }
            }
        }, 1000L * secWait, 10000);
    }

    /**
     * #2485
     */
    private class PauseResumeTask extends TimerTask {
        private final boolean userAdaptive;

        public PauseResumeTask(boolean whenUserIsInactive) {
            this.userAdaptive = whenUserIsInactive;
        }

        @Override
        public void run() {
            if (userAdaptive && isUIOpen()) {
                ApplicationModel appModel = uiController.getApplicationModel();
                if (appModel.isUserActive()) {
                    if (!isPaused()) {
                        getController().schedule(new Runnable() {
                            @Override
                            public void run() {
                                setPaused0(true, true);
                                log.info("User active. Executed pause task.");
                            }
                        }, 50);
                    }
                } else {
                    // Resume if user is not active
                    if (isPaused()) {
                        getController().schedule(new Resumer(), 50);
                    }
                }
            } else {
                // Simply unpause after X seconds
                setPaused0(false, true);
                log.info("Executed resume task.");
            }
        }
    }

    private class Resumer implements Runnable {
        @Override
        public void run() {
            setPaused0(false, true);
            log.info("User inactive. Executed resume task.");
        }
    }
}<|MERGE_RESOLUTION|>--- conflicted
+++ resolved
@@ -90,12 +90,9 @@
 
     private static final int MAJOR_VERSION = 11;
     private static final int MINOR_VERSION = 7;
-<<<<<<< HEAD
     private static final int REVISION_VERSION = 766;
-=======
     private static final int REVISION_VERSION = 765;
     private static final int SPRINT_NUMBER = 2;
->>>>>>> a5984d9a
 
     /**
      * Program version.
