/*
 * Copyright 2004 - 2015 Christian Sprajc. All rights reserved.
 *
 * This file is part of PowerFolder.
 *
 * PowerFolder is free software: you can redistribute it and/or modify
 * it under the terms of the GNU General Public License as published by
 * the Free Software Foundation.
 *
 * PowerFolder is distributed in the hope that it will be useful,
 * but WITHOUT ANY WARRANTY; without even the implied warranty of
 * MERCHANTABILITY or FITNESS FOR A PARTICULAR PURPOSE.  See the
 * GNU General Public License for more details.
 *
 * You should have received a copy of the GNU General Public License
 * along with PowerFolder. If not, see <http://www.gnu.org/licenses/>.
 *
 * $Id: Controller.java 21251 2013-03-19 01:46:23Z sprajc $
 */
package de.dal33t.powerfolder;

import de.dal33t.powerfolder.clientserver.ServerClient;
import de.dal33t.powerfolder.disk.Folder;
import de.dal33t.powerfolder.disk.FolderRepository;
import de.dal33t.powerfolder.disk.SyncProfile;
import de.dal33t.powerfolder.distribution.Distribution;
import de.dal33t.powerfolder.distribution.PowerFolderBasic;
import de.dal33t.powerfolder.distribution.PowerFolderPro;
import de.dal33t.powerfolder.event.*;
import de.dal33t.powerfolder.light.MemberInfo;
import de.dal33t.powerfolder.message.FolderList;
import de.dal33t.powerfolder.message.Invitation;
import de.dal33t.powerfolder.message.RequestNodeInformation;
import de.dal33t.powerfolder.message.SettingsChange;
import de.dal33t.powerfolder.net.*;
import de.dal33t.powerfolder.plugin.PluginManager;
import de.dal33t.powerfolder.security.SecurityManager;
import de.dal33t.powerfolder.security.SecurityManagerClient;
import de.dal33t.powerfolder.task.PersistentTaskManager;
import de.dal33t.powerfolder.transfer.TransferManager;
import de.dal33t.powerfolder.ui.FileBrowserIntegration;
import de.dal33t.powerfolder.ui.UIController;
import de.dal33t.powerfolder.ui.dialog.SyncFolderDialog;
import de.dal33t.powerfolder.ui.dialog.UIUnLockDialog;
import de.dal33t.powerfolder.ui.model.ApplicationModel;
import de.dal33t.powerfolder.ui.notices.Notice;
import de.dal33t.powerfolder.ui.preferences.HTTPProxySettingsDialog;
import de.dal33t.powerfolder.ui.util.LimitedConnectivityChecker;
import de.dal33t.powerfolder.util.*;
import de.dal33t.powerfolder.util.logging.LoggingManager;
import de.dal33t.powerfolder.util.net.NetworkUtil;
import de.dal33t.powerfolder.util.os.OSUtil;
import de.dal33t.powerfolder.util.os.SystemUtil;
import de.dal33t.powerfolder.util.os.Win32.WinUtils;
import de.dal33t.powerfolder.util.os.mac.MacUtils;
import de.dal33t.powerfolder.util.update.UpdateSetting;
import org.apache.commons.cli.CommandLine;

import javax.swing.*;
import java.awt.*;
import java.beans.ExceptionListener;
import java.io.*;
import java.net.InetSocketAddress;
import java.nio.file.*;
import java.nio.file.DirectoryStream.Filter;
import java.security.Security;
import java.text.SimpleDateFormat;
import java.util.*;
import java.util.List;
import java.util.concurrent.*;
import java.util.concurrent.atomic.AtomicBoolean;
import java.util.logging.Level;
import java.util.logging.Logger;
import java.util.prefs.BackingStoreException;
import java.util.prefs.Preferences;

/**
 * Central class gives access to all core components in PowerFolder. Make sure
 * to extend PFComponent so you always have a reference to the main
 * {@link Controller}.
 * @
 * @author Christian Sprajc
 * @version $Revision: 1.107 $
 */
public class Controller extends PFComponent {
    private static final Logger log = Logger.getLogger(Controller.class
        .getName());

<<<<<<< HEAD
    private static final int MAJOR_VERSION = 14;
    private static final int MINOR_VERSION = 0;
    private static final int REVISION_VERSION = 4;
=======
    private static final int MAJOR_VERSION = 11;
    private static final int MINOR_VERSION = 4;
    private static final int REVISION_VERSION = 574;
>>>>>>> 65d4ac97

    /**
     * Program version.
     */
    public static final String PROGRAM_VERSION = MAJOR_VERSION + "."
        + MINOR_VERSION + "." + REVISION_VERSION;

    /** general wait time for all threads (5000 is a balanced value) */
    private static final long WAIT_TIME = 5000;

    /** The command line entered by the user when starting the program */
    private CommandLine commandLine;

    /** filename of the current configFile */
    private String configFilename;
    /**
     * The actual config file.
     */
    private Path configFile;
    private Path configFolderFile;
    private Path sslTrustStoreFile;
    private Path sslCaTrustStoreFile;
    private Path sslCaCertificateFile;

    /** The config properties */
    private SplitConfig config;

    /**
     * The preferences
     */
    private Preferences preferences;

    /**
     * The distribution running.
     */
    private Distribution distribution;

    /** Program start time */
    private Date startTime;

    /** Are we in started state? */
    private volatile boolean started;

    /** Are we trying to shutdown? */
    private volatile boolean shuttingDown;

    /** Is a restart requested */
    private boolean restartRequested;

    /** Are we in verbose mode? */
    private boolean verbose;

    /** Should we request debug reports? */
    private boolean debugReports;

    /**
     * If running is paused mode
     */
    private volatile boolean paused;

    /**
     * cache the networking mode in a field so we dont heve to do all this
     * comparing
     */
    private NetworkingMode networkingMode;

    /** The nodemanager that holds all members */
    private NodeManager nodeManager;

    /**
     * Responsible for (re-)connecting to other nodes.
     */
    private ReconnectManager reconnectManager;

    /** The FolderRepository that holds all "joined" folders */
    private FolderRepository folderRepository;

    /** The Listener to incomming connections of other PowerFolder clients */
    private ConnectionListener connectionListener;

    /** The basic io provider */
    private IOProvider ioProvider;

    /** Icon overlays and context menus */
    private FileBrowserIntegration fbIntegration;

    /**
     * besides the default listener we may have a list of connection listeners
     * that listen on other ports
     */
    private List<ConnectionListener> additionalConnectionListeners;

    private final List<InvitationHandler> invitationHandlers;
    private final List<MassDeletionHandler> massDeletionHandlers;

    /** The BroadcastManager send "broadcasts" on the LAN so we can */
    private BroadcastMananger broadcastManager;

    /**
     * The DynDNS manager that handles the working arwound for user with a
     * dynnamip IP address.
     */
    private DynDnsManager dyndnsManager;

    private PersistentTaskManager taskManager;

    private Callable<TransferManager> transferManagerFactory = new Callable<TransferManager>()
    {
        @Override
        public TransferManager call() throws Exception {
            return new TransferManager(Controller.this);
        }
    };

    /** Handels the up and downloads */
    private TransferManager transferManager;

    /**
     * Remote Commands listener, a protocol handler for powerfolder links:
     * powerfolder://
     */
    private RemoteCommandManager rconManager;

    /**
     * Listener for authentication requests on WD NAS storages.
     */

    private WebClientLogin webClientLogin;

    /** Holds the User interface */
    private UIController uiController;

    /** holds all installed plugins */
    private PluginManager pluginManager;
    /**
     * The security manager, handles access etc.
     */
    private SecurityManager securityManager;

    /**
     * The Online Storage client
     */
    private ServerClient osClient;

    /** global Threadpool */
    private ScheduledExecutorService threadPool;

    /** Remembers if a port on the local firewall was opened */
    private final boolean portWasOpened = false;

    /**
     * If we have limited connectivity
     */
    private boolean limitedConnectivity;

    private final PausedModeListener pausedModeListenerSupport;

    private final NetworkingModeListener networkingModeListenerSupport;

    private final LimitedConnectivityListener limitedConnectivityListenerSupport;

    private ScheduledFuture<?> pauseResumeFuture;

    public Controller() {
        // Do some TTL fixing for dyndns resolving
        Security.setProperty("networkaddress.cache.ttl", "0");
        Security.setProperty("networkaddress.cache.negative.ttl", "0");
        System.setProperty("sun.net.inetaddr.ttl", "0");
        System.setProperty("com.apple.mrj.application.apple.menu.about.name",
            "PowerFolder");
        invitationHandlers = new CopyOnWriteArrayList<InvitationHandler>();
        massDeletionHandlers = new CopyOnWriteArrayList<MassDeletionHandler>();
        pausedModeListenerSupport = ListenerSupportFactory
            .createListenerSupport(PausedModeListener.class);
        networkingModeListenerSupport = ListenerSupportFactory
            .createListenerSupport(NetworkingModeListener.class);
        limitedConnectivityListenerSupport = ListenerSupportFactory
            .createListenerSupport(LimitedConnectivityListener.class);
        AntiSerializationVulnerability.checkClasspath();
    }

    /**
     * Overwite the PFComponent.getController() otherwise that one returns null
     * for this Controller itself.
     *
     * @return a reference to this
     */
    @Override
    public Controller getController() {
        return this;
    }

    /**
     * Creates a fresh Controller.
     *
     * @return the controller
     */
    public static Controller createController() {
        return new Controller();
    }

    /**
     * Starts this controller loading the config from the default config file
     */
    public void startDefaultConfig() {
        startConfig(Constants.DEFAULT_CONFIG_FILE);
    }

    /**
     * Starts a config with the given command line arguments
     *
     * @param aCommandLine
     *            the command line as specified by the user
     */
    public void startConfig(CommandLine aCommandLine) {
        commandLine = aCommandLine;
        String[] configNames = aCommandLine.getOptionValues("c");
        String configName = configNames != null && configNames.length > 0
            && StringUtils.isNotBlank(configNames[0]) ? configNames[0] : null;
        if (StringUtils.isNotBlank(configName)
            && (configName.startsWith("http:") || configName
                .startsWith("https:")))
        {
            if (configNames.length > 1) {
                configName = configNames[1];
            } else {
                configName = Constants.DEFAULT_CONFIG_FILE;
            }
        }
        startConfig(configName);
    }

    /** initTranslation
     * Init translation bundles
     * @author Christoph Kappel <kappel@powerfolder.com>
     **/

    public void initTranslation() {
        // Initialize resource bundle eager
        // check forced language file from commandline
        if (commandLine != null && commandLine.hasOption("f")) {
            String langfilename = commandLine.getOptionValue("f");
            try {
                ResourceBundle resourceBundle = new ForcedLanguageFileResourceBundle(
                    langfilename);
                Translation.setResourceBundle(resourceBundle);
                logInfo("Loading language bundle from file " + langfilename);
            } catch (FileNotFoundException fnfe) {
                logSevere("forced language file (" + langfilename
                    + ") not found: " + fnfe.getMessage());
                logSevere("using setup language");
                Translation.resetResourceBundle();
            } catch (IOException ioe) {
                logSevere("forced language file io error: " + ioe.getMessage());
                logSevere("using setup language");
                Translation.resetResourceBundle();
            }
        } else {
            Translation.resetResourceBundle();
        }
        Translation.getResourceBundle();
    }

    /**
     * Starts controller with a special config file, and creates and starts all
     * components of PowerFolder.
     *
     * @param filename
     *            The filename to uses as config file (located in the
     *            "getConfigLocationBase()")
     */
    public void startConfig(String filename) {
        if (started) {
            throw new IllegalStateException(
                "Configuration already started, shutdown controller first");
        }

        initTranslation();

        // loadConfigFile
        if (!loadConfigFile(filename)) {
            return;
        }

        start();
    }

    /** start
     * Starts controller and all other components of PowerFolder
     * @author Christoph <kappel@powerfolder.com>
     **/

    public void start() {
        boolean isDefaultConfig = Constants.DEFAULT_CONFIG_FILE
            .startsWith(getConfigName());
        if (isDefaultConfig) {
            // To keep compatible with previous versions
            preferences = Preferences.userNodeForPackage(PowerFolder.class);
        } else {
            preferences = Preferences.userNodeForPackage(PowerFolder.class)
                .node(getConfigName());

        }

        // initialize logger
        // Enabled verbose mode if in config.
        // This logs to file for analysis.
        verbose = ConfigurationEntry.VERBOSE.getValueBoolean(this);
        initLogger();

        if (verbose) {
            ByteSerializer.BENCHMARK = true;
            scheduleAndRepeat(new Runnable() {
                @Override
                public void run() {
                    ByteSerializer.printStats();
                }
            }, 600000L, 600000L);
            Profiling.setEnabled(false);
            Profiling.reset();
        }

        String arch = OSUtil.is64BitPlatform() ? "64bit" : "32bit";
        logFine("OS: " + System.getProperty("os.name") + " " + System.getProperty("os.version") + " (" + arch + ")");
        logFine("Java: " + JavaVersion.systemVersion().toString() + " ("
            + System.getProperty("java.vendor") + ')');
        logFine("Current time: " + new Date());
        Runtime runtime = Runtime.getRuntime();
        long maxMemory = runtime.maxMemory();
        long totalMemory = runtime.totalMemory();
        logFine("Max Memory: " + Format.formatBytesShort(maxMemory)
            + ", Total Memory: " + Format.formatBytesShort(totalMemory));
        if (!Desktop.isDesktopSupported() && isUIEnabled()) {
            logWarning("Desktop utility not supported");
        }

        // If we have a new config. clear the preferences.
        clearPreferencesOnConfigSwitch();

        // Load and set http proxy settings
        HTTPProxySettings.loadFromConfig(this);

        // PFC-2670: Start
        boolean localAllTrustCert = false;
        if (ConfigurationEntry.SECURITY_SSL_TRUST_ANY
            .getValueBoolean(getController()))
        {
        	localAllTrustCert = true;
            NetworkUtil.installAllTrustingSSLManager();
        }
        // PFC-2670: End

        // #2179: Load from server. How to handle timeouts?
        // Command line option -c http://are.de
        ConfigurationLoader.loadAndMergeCLI(this);
        // Config entry in file
        ConfigurationLoader.loadAndMergeConfigURL(this);
        // Read from installer temp file
        ConfigurationLoader.loadAndMergeFromInstaller(this);

        if (verbose != ConfigurationEntry.VERBOSE.getValueBoolean(this)) {
            verbose = ConfigurationEntry.VERBOSE.getValueBoolean(this);
            initLogger();
        }

        // PFC-2670: Start
        // Setting might have changed.
        if (ConfigurationEntry.SECURITY_SSL_TRUST_ANY
            .getValueBoolean(getController()))
        {
            NetworkUtil.installAllTrustingSSLManager();
        } else if (localAllTrustCert) {
            // Locally was set to trust, but remote profile forbids this.
            // Exit->Restart
            logWarning("Security break protection: Trust any SSL certificate was turned on, but is disallowed by server profile. Please restart the client");
            exit(66);
        }
        // PFC-2670: End

        // Init paused only if user expects pause to be permanent or
        // "while I work"
        int pauseSecs = ConfigurationEntry.PAUSE_RESUME_SECONDS
            .getValueInt(getController());
        paused = PreferencesEntry.PAUSED.getValueBoolean(this)
            && (pauseSecs == Integer.MAX_VALUE || pauseSecs == 0);

        // Now set it, just in case it was paused in permanent mode.
        PreferencesEntry.PAUSED.setValue(this, paused);

        // Load and set http proxy settings again.
        HTTPProxySettings.loadFromConfig(this);

        // Initialize branding/preconfiguration of the client
        initDistribution();
        logFine("Build time: " + getBuildTime());
        logInfo("Program version " + PROGRAM_VERSION);

        Debug.writeSystemProperties();

        if (ConfigurationEntry.KILL_RUNNING_INSTANCE.getValueBoolean(this)) {
            killRunningInstance();
        }
        FolderList.removeMemberFiles(this);

        // Initialize plugins
        setupProPlugins();
        pluginManager = new PluginManager(this);
        pluginManager.init();

        // create node manager
        nodeManager = new NodeManager(this);

        // Only one task brother left...
        taskManager = new PersistentTaskManager(this);
        // Folder repository
        folderRepository = new FolderRepository(this);
        setLoadingCompletion(0, 10);

        // Create transfer manager
        // If this is a unit test it might have been set before.
        try {
            transferManager = transferManagerFactory.call();
        } catch (Exception e) {
            logSevere("Exception", e);
        }

        reconnectManager = new ReconnectManager(this);
        // Create os client
        osClient = new ServerClient(this);

        if (isUIEnabled()) {
            uiController = new UIController(this);
            if (ConfigurationEntry.USER_INTERFACE_LOCKED.getValueBoolean(this)
                && !ConfigurationEntry.SERVER_IDP_DISCO_FEED_URL.hasValue(this))
            {
                // Don't let the user pass this step.
                new UIUnLockDialog(this).openAndWait();
            }
        }

        setLoadingCompletion(10, 20);

        // The io provider.
        ioProvider = new IOProvider(this);
        ioProvider.start();

        // Set hostname by CLI
        if (commandLine != null && commandLine.hasOption('d')) {
            String host = commandLine.getOptionValue("d");
            if (StringUtils.isNotBlank(host)) {
                InetSocketAddress addr = Util.parseConnectionString(host);
                if (addr != null) {
                    ConfigurationEntry.HOSTNAME.setValue(this,
                        addr.getHostName());
                    ConfigurationEntry.NET_BIND_PORT.setValue(this,
                        addr.getPort());
                }
            }
        }

        // initialize dyndns manager
        dyndnsManager = new DynDnsManager(this);

        setLoadingCompletion(20, 30);

        // initialize listener on local port
        if (!initializeListenerOnLocalPort()) {
            return;
        }
        if (!isUIEnabled()) {
            // Disable paused function
            paused = false;
        }

        setLoadingCompletion(30, 35);

        // Start the nodemanager
        nodeManager.init();
        if (!ProUtil.isRunningProVersion()) {
            // Nodemanager gets later (re) started by ProLoader.
            nodeManager.start();
        }

        setLoadingCompletion(35, 60);
        securityManager = new SecurityManagerClient(this, osClient);

        // init repo (read folders)
        folderRepository.init();
        logInfo("Dataitems: " + Debug.countDataitems(Controller.this));
        // init of folders takes rather long so a big difference with
        // last number to get smooth bar... ;-)
        setLoadingCompletion(60, 65);

        // start repo maintainance Thread
        folderRepository.start();
        setLoadingCompletion(65, 70);

        // Start the transfer manager thread
        transferManager.start();
        setLoadingCompletion(70, 75);

        // Initialize rcon manager
        startRConManager();

        // Initialize WD storage authenticator.
        startWebClientLogin();

        setLoadingCompletion(75, 80);

        // Start all configured listener if not in paused mode
        startConfiguredListener();
        setLoadingCompletion(80, 85);

        // open broadcast listener
        openBroadcastManager();
        setLoadingCompletion(85, 90);

        // Controller now started
        started = true;
        startTime = new Date();

        // Now taskmanager
        taskManager.start();

        logInfo("Controller started");

        // dyndns updater
        /*
         * boolean onStartUpdate = ConfigurationEntry.DYNDNS_AUTO_UPDATE
         * .getValueBoolean(this).booleanValue(); if (onStartUpdate) {
         * getDynDnsManager().onStartUpdate(); }
         */
        dyndnsManager.updateIfNessesary();

        setLoadingCompletion(90, 100);

        // Login to OS
        if (Feature.OS_CLIENT.isEnabled()) {
            try {
                osClient.loginWithLastKnown();
            } catch (Exception e) {
                logWarning("Unable to login with last known username. " + e);
                logFiner(e);
            }
        }

        // Start Plugins
        pluginManager.start();

        // open UI
        if (isConsoleMode()) {
            logFine("Running in console");
        } else {
            logFine("Opening UI");
            openUI();
        }

        if (!this.getMySelf().isServer()) {
            enableFileBrowserIntegration(this);
        }

        // Load anything that was not handled last time.
        loadPersistentObjects();

        // PFC-2990
        if (HTTPProxySettings.requiresProxyAuthorization(this)) {
            if (isUIEnabled()) {
                new HTTPProxySettingsDialog(this).open();
            } else {
                logWarning("Proxy authorization required. Please setup credentials in config.");
            }
        }

        setLoadingCompletion(100, 100);
        if (!isConsoleMode()) {
            uiController.hideSplash();
        }

        if (ConfigurationEntry.AUTO_CONNECT.getValueBoolean(this)) {
            // Now start the connecting process
            reconnectManager.start();
        } else {
            logFine("Not starting reconnection process. "
                + "Config auto.connect set to false");
        }
        // Start connecting to OS client.
        if (Feature.OS_CLIENT.isEnabled()
            && ConfigurationEntry.SERVER_CONNECT.getValueBoolean(this))
        {
            osClient.start();
        } else {
            logInfo("Not connecting to server (" + osClient.getServerString()
                + "): Disabled");
        }

        // Setup our background working tasks
        setupPeriodicalTasks();

        if (MacUtils.isSupported()) {
            if (isFirstStart()) {
                MacUtils.getInstance().setPFStartup(true, this);
            }
            MacUtils.getInstance().setAppReOpenedListener(this);
        }

        if (pauseSecs == 0) {
            // Activate adaptive logic
            setPaused(paused);
        }
    }

    private void enableFileBrowserIntegration(Controller controller) {
        try {
            // PFC-2395: Start
            fbIntegration = new FileBrowserIntegration(getController());
            fbIntegration.start();
            // PFC-2395: End
        } catch (Throwable t) {
            logWarning("Unable to initialize file browser integration: " + t.getMessage(), t);
        }
    }

    private void clearPreferencesOnConfigSwitch() {
        String lastNodeIdObf = PreferencesEntry.LAST_NODE_ID
            .getValueString(this);
        String thisNodeId = ConfigurationEntry.NODE_ID.getValue(this);
        try {
            if (StringUtils.isNotBlank(lastNodeIdObf)
                && !LoginUtil.matches(Util.toCharArray(thisNodeId),
                    lastNodeIdObf))
            {
                int i = 0;
                for (String key : preferences.keys()) {
                    preferences.remove(key);
                    i++;
                }
                logWarning("Cleared " + i
                    + " preferences, new config/nodeid found");
            }
        } catch (BackingStoreException e1) {
            logWarning("Unable to clear preferences. " + e1);
        }
    }

    /**
     * For each folder, kick off scan.
     */
    public void performFullSync() {
        // Let other nodes scan now!
        folderRepository.broadcastScanCommandOnAllFolders();

        // Force scan on all folders, of repository was selected
        Collection<Folder> folders = folderRepository.getFolders();
        for (Folder folder : folders) {
            // Ask for more sync options on that folder if on project sync
            if (Util.isAwtAvailable()
                    && folder.getSyncProfile().equals(
                    SyncProfile.MANUAL_SYNCHRONIZATION)) {
                new SyncFolderDialog(this, folder).open();
            } else {
                // Recommend scan on this folder
                folder.recommendScanOnNextMaintenance();
            }
        }

        setPaused(false);

        // Now trigger the scan
        folderRepository.triggerMaintenance();

        // Trigger file requesting
        folderRepository.getFileRequestor().triggerFileRequesting();

        // Fresh reconnection try!
        reconnectManager.buildReconnectionQueue();

    }

    /**
     * Add invitation listener.
     *
     * @param l
     */
    public void addInvitationHandler(InvitationHandler l) {
        invitationHandlers.add(l);
    }

    /**
     * Remove invitation listener.
     *
     * @param l
     */
    public void removeInvitationHandler(InvitationHandler l) {
        invitationHandlers.remove(l);
    }

    /**
     * Add mass delete listener.
     *
     * @param l
     */
    public void addMassDeletionHandler(MassDeletionHandler l) {
        massDeletionHandlers.add(l);
    }

    /**
     * Remove mass delete listener.
     *
     * @param l
     */
    public void removeMassDeletionHandler(MassDeletionHandler l) {
        massDeletionHandlers.remove(l);
    }

    private void setupProPlugins() {
        String pluginConfig = ConfigurationEntry.PLUGINS.getValue(this);
        boolean autoSetupPlugins = StringUtils.isEmpty(pluginConfig)
            || !pluginConfig.contains(Constants.PRO_LOADER_PLUGIN_CLASS);
        if (ProUtil.isRunningProVersion() && autoSetupPlugins) {
            logFine("Setting up pro loader");
            String newPluginConfig = Constants.PRO_LOADER_PLUGIN_CLASS;
            if (!StringUtils.isBlank(pluginConfig)) {
                newPluginConfig += ',' + pluginConfig;
            }
            ConfigurationEntry.PLUGINS.setValue(this, newPluginConfig);
        }
    }

    private void initLogger() {

        // Set a nice prefix for file looging file names.
        String configName = getConfigName();
        if (configName != null) {
            LoggingManager.setPrefix(configName);
        }

        if (verbose) {
            String str = ConfigurationEntry.LOG_LEVEL_CONSOLE.getValue(this);
            Level consoleLevel = LoggingManager.levelForName(str);
            LoggingManager.setConsoleLogging(consoleLevel != null
                ? consoleLevel
                : Level.WARNING);

            // Enable file logging
            str = ConfigurationEntry.LOG_LEVEL_FILE.getValue(this);
            boolean rotate = ConfigurationEntry.LOG_FILE_ROTATE
                .getValueBoolean(this);
            Level fileLevel = LoggingManager.levelForName(str);
            LoggingManager.setFileLogging(fileLevel != null
                ? fileLevel
                : Level.FINE, rotate);

            // Switch on the document handler.
            if (isUIEnabled()) {
                str = PreferencesEntry.DOCUMENT_LOGGING.getValueString(this);
                Level uiLogLevel = LoggingManager.levelForName(str);
                LoggingManager.setDocumentLogging(uiLogLevel != null
                    ? uiLogLevel
                    : Level.WARNING, this);
            }

            if (LoggingManager.isLogToFile()) {
                logFine("Logging to file '"
                    + LoggingManager.getLoggingFileName() + '\'');
            } else {
                logInfo("No logging to file");
            }

            if (ConfigurationEntry.LOG_SYSLOG_HOST.hasNonBlankValue(this)) {
                str = ConfigurationEntry.LOG_SYSLOG_LEVEL.getValue(this);
                Level syslogLevel = LoggingManager.levelForName(str);
                LoggingManager.setSyslogLogging(syslogLevel != null
                    ? syslogLevel
                    : Level.WARNING, this);
            }
        }

        if (commandLine != null && commandLine.hasOption('l')) {
            String str = commandLine.getOptionValue('l');
            Level consoleLevel = LoggingManager.levelForName(str);
            if (consoleLevel != null) {
                LoggingManager.setConsoleLogging(consoleLevel);
            }
        }

        // Enable debug reports.
        debugReports = ConfigurationEntry.DEBUG_REPORTS.getValueBoolean(this);

        LoggingManager.clearBuffer();
        int maxDays = ConfigurationEntry.LOG_FILE_DELETE_DAYS
            .getValueInt(getController());
        if (maxDays >= 0) {
            LoggingManager.removeOldLogs(maxDays);
        }
    }

    /**
     * Loads a config file (located in "getConfigLocationBase()")
     *
     * @param theFilename
     * @return false if unsuccessful, true if file found and reading succeeded.
     */
    public boolean loadConfigFile(String theFilename) {

        /* Init stuff (moved here from {@link startConfig} */
        additionalConnectionListeners = Collections
            .synchronizedList(new ArrayList<ConnectionListener>());
        started = false;
        shuttingDown = false;
        threadPool = new WrappedScheduledThreadPoolExecutor(
            Constants.CONTROLLER_MIN_THREADS_IN_THREADPOOL, new NamedThreadFactory(
                "Controller-Thread-"));

        // PFI-312
        PathUtils.setIOExceptionListener(new ExceptionListener() {
            @Override
            public void exceptionThrown(Exception e) {
                if (e instanceof FileSystemException
                    && e.toString().toLowerCase()
                        .contains("too many open files"))
                {
                    logSevere("Detected I/O Exception: " + e.getMessage());
                    logSevere("Please adjust limits for open file handles on this server");
                    exit(1);
                }
            }
        });

        String filename = theFilename;
        if (filename == null) {
            filename = Constants.DEFAULT_CONFIG_FILE;
        }

        if (filename.indexOf('.') < 0) {
            // append .config extension
            filename += ".config";
        }

        configFilename = null;
        config = new SplitConfig();
        configFilename = filename;
        configFile = getConfigLocationBase();

        if (configFile == null) {
            configFile = Paths.get(filename).toAbsolutePath();
        } else {
            configFile = configFile.resolve(filename);
        }

        BufferedInputStream bis = null;
        try {
            if (Files.exists(configFile)) {
                logFine("Loading configfile " + configFile.toString());
            } else {
                logFine("Config file does not exist. " + configFile.toString());
                throw new FileNotFoundException();
            }
            if (OSUtil.isWebStart()) {
                logFine("WebStart, config file location: "
                    + configFile.toString());
            }

            bis = new BufferedInputStream(Files.newInputStream(configFile));
            config.load(bis);
        } catch (FileNotFoundException e) {
            logWarning("Unable to start config, file '" + filename
                + "' not found, using defaults");
        } catch (IOException e) {
            logSevere("Unable to start config from file '" + filename + '\'');
            config = null;
            return false;
        } finally {
            try {
                if (bis != null) {
                    bis.close();
                }
            } catch (Exception e) {
                // Ignore.
            }
        }

        String folderfilename = filename.replace(".config", "-Folder.config");
        configFolderFile = getConfigLocationBase();
        if (configFolderFile == null) {
            configFolderFile = Paths.get(folderfilename).toAbsolutePath();
        } else {
            configFolderFile = configFolderFile.resolve(folderfilename);
        }

        String sslTrustStoreFileName = filename.replace(".config", ".ssl.jks");
        sslTrustStoreFile = getConfigLocationBase();
        if (sslTrustStoreFile == null) {
            sslTrustStoreFile = Paths.get(sslTrustStoreFileName).toAbsolutePath();
        } else {
            sslTrustStoreFile = sslTrustStoreFile.resolve(sslTrustStoreFileName);
        }

        String sslCaTrustStoreFileName = filename.replace(".config", ".sslca.jks");
        sslCaTrustStoreFile = getConfigLocationBase();
        if (sslCaTrustStoreFile == null) {
            sslCaTrustStoreFile = Paths.get(sslCaTrustStoreFileName).toAbsolutePath();
        } else {
            sslCaTrustStoreFile = sslCaTrustStoreFile.resolve(sslCaTrustStoreFileName);
        }

        String sslCaCertificateFileName = filename.replace(".config", ".sslca.pem");
        sslCaCertificateFile = getConfigLocationBase();
        if (sslCaCertificateFile == null) {
            sslCaCertificateFile = Paths.get(sslCaCertificateFileName).toAbsolutePath();
        } else {
            sslCaCertificateFile = sslCaCertificateFile.resolve(sslCaCertificateFileName);
        }

        if (Files.exists(configFolderFile)) {
            try {
                logInfo("Loading folder configfile "
                    + configFolderFile.toString());
                bis = new BufferedInputStream(
                    Files.newInputStream(configFolderFile));
                config.load(bis);
            } catch (FileNotFoundException e) {
                logWarning("Unable to start config, file '" + folderfilename
                    + "' not found, using defaults");
            } catch (IOException e) {
                logSevere("Unable to start config from file '" + folderfilename
                    + '\'');
                configFolderFile = null;
                return false;
            } finally {
                try {
                    if (bis != null) {
                        bis.close();
                    }
                } catch (Exception e) {
                    // Ignore.
                }
            }
        } else {
            logFine("Folder config file does not exist. "
                + configFolderFile.toString());
        }
        return true;
    }

    /**
     * PFC-2846: Config reload via command line while running
     */
    public void reloadConfigFile() {
        BufferedInputStream bis = null;
        try {
            if (Files.exists(configFile)) {
                logInfo("Reloading configfile " + configFile.toString());
            } else {
                logWarning("Config file does not exist. " + configFile.toString());
                return;
            }
            bis = new BufferedInputStream(Files.newInputStream(configFile));
            config.load(bis);
        } catch (IOException e) {
            logWarning("Unable to reload config file " + configFile
                    + ". " + e);
        } finally {
            try {
                if (bis != null) {
                    bis.close();
                }
            } catch (Exception e) {
                // Ignore.
            }
        }
    }

    /**
     * Schedules a task to be executed periodically repeated without initial
     * delay. Until removed. ATTENTION: Tasks may be executed concurrently if
     * long running - especially longer than the period time. Take proper action
     * if you need to avoid concurrent runs, e.g. with AtomicBoolean.
     *
     * @param task
     *            the task to schedule
     * @param period
     *            the time in ms between executions
     */
    public ScheduledFuture<?> scheduleAndRepeat(Runnable task, long period) {
        if (!shuttingDown && !threadPool.isShutdown()) {
            return threadPool.scheduleWithFixedDelay(task, 0, period,
                TimeUnit.MILLISECONDS);
        }
        return null;
    }

    /**
     * Schedules a task to be executed periodically repeated with initial
     * delay. Until removed. ATTENTION: Tasks may be executed concurrently if
     * long running - especially longer than the period time. Take proper action
     * if you need to avoid concurrent runs, e.g. with AtomicBoolean.
     *
     * @param task
     *            the task to schedule
     * @param initialDelay
     *            the initial delay in ms
     * @param period
     *            the time in ms between executions
     * @return
     */
    public ScheduledFuture<?> scheduleAndRepeat(Runnable task,
        long initialDelay, long period)
    {
        if (!shuttingDown && !threadPool.isShutdown()) {
            return threadPool.scheduleWithFixedDelay(task, initialDelay,
                period, TimeUnit.MILLISECONDS);
        }
        return null;
    }

    /**
     * Use to schedule a task to be executed ONCE after the initial delay.
     *
     * @param task
     *            the task to schedule
     * @param delay
     *            the initial delay in ms
     */
    public ScheduledFuture<?> schedule(Runnable task, long delay) {
        if (!shuttingDown && !threadPool.isShutdown()) {
            return threadPool.schedule(task, delay, TimeUnit.MILLISECONDS);
        }
        return null;
    }

    /**
     * Removes a schduled task for the threadpool
     *
     * @param task
     */
    public void removeScheduled(Runnable task) {
        if (!shuttingDown && !threadPool.isShutdown()) {
            if (threadPool instanceof ScheduledThreadPoolExecutor) {
                ((ScheduledThreadPoolExecutor) threadPool).remove(task);
                ((ScheduledThreadPoolExecutor) threadPool).purge();
            } else {
                logSevere("Unable to remove scheduled task. Wrong threadpool. "
                    + task);
            }
        }
    }

    /**
     * Removes a scheduled task for the threadpool
     *
     * @param future
     */
    public boolean removeScheduled(ScheduledFuture<?> future) {
        if (!shuttingDown && !threadPool.isShutdown()) {
            if (threadPool instanceof ScheduledThreadPoolExecutor) {
                return ((ScheduledThreadPoolExecutor) threadPool)
                    .remove((Runnable) future);
            } else {
                logSevere("Unable to remove scheduled task. Wrong threadpool. "
                    + future);
            }
        }
        return false;
    }

    /**
     * Sets up the task, which should be executes periodically.
     */
    private void setupPeriodicalTasks() {

        // ============
        // Test the connectivity after a while.
        // ============
        LimitedConnectivityChecker.install(this);

        // ============
        // Schedule a task to do housekeeping every day, just after midnight.
        // ============
        Calendar cal = new GregorianCalendar();
        long now = cal.getTime().getTime();

        // Midnight tomorrow morning.
        cal.set(Calendar.MILLISECOND, 0);
        cal.set(Calendar.SECOND, 0);
        cal.set(Calendar.MINUTE, 0);
        cal.set(Calendar.HOUR_OF_DAY, 0);
        cal.add(Calendar.DATE, 1);

        // Add a few seconds to be sure the file name definately is for
        // tomorrow.
        cal.add(Calendar.SECOND, 2);

        long midnight = cal.getTime().getTime();
        // How long to wait initially?
        long secondsToMidnight = (midnight - now) / 1000;
        logFine("Initial log reconfigure in " + secondsToMidnight + " seconds");
        threadPool.scheduleAtFixedRate(new TimerTask() {
            @Override
            public void run() {
                performHousekeeping(true);
            }
        }, secondsToMidnight, 60 * 60 * 24, TimeUnit.SECONDS);

        // Also run housekeeping one minute after start up.
        threadPool.schedule(() -> {
            performHousekeeping(false);
        } , 1, TimeUnit.MINUTES);
        
        // ============
        // Do profiling
        // ============
        if (Profiling.ENABLED) {
            threadPool.scheduleWithFixedDelay(new TimerTask() {
                @Override
                public void run() {
                    logFine(Profiling.dumpStats());
                }
            }, 0, 1, TimeUnit.MINUTES);
        }

        // ============
        // Hourly tasks
        // ============
        // @todo what's this for? comment?
        boolean alreadyDetected = ConfigurationEntry.TRANSFER_LIMIT_AUTODETECT
            .getValueBoolean(this)
            && ConfigurationEntry.UPLOAD_LIMIT_WAN.getValueInt(this) > 0;
        // If already detected wait 10 mins before next test. Otherwise start
        // instantly.
        long initialDelay = alreadyDetected ? 600 : 5;
        threadPool.scheduleWithFixedDelay(new TimerTask() {
            @Override
            public void run() {
                performHourly();
            }
        }, initialDelay, 3600, TimeUnit.SECONDS);

        // =========
        // Profiling
        // =========
        // final Collector cpu = CollectorFactory.getFactory().createCollector(
        // CollectorID.CPU_USAGE.id);
        threadPool.scheduleWithFixedDelay(new Runnable() {
            @Override
            public void run() {
                if (!verbose) {
                    return;
                }
                if (isFine()) {
                    logFine("Dataitems: "
                        + Debug.countDataitems(Controller.this));
                }
                String dump = Debug.dumpCurrentStacktraces(false);
                if (StringUtils.isNotBlank(dump)
                    && isFine()
                    && ConfigurationEntry.LOG_ACTIVE_THREADS
                        .getValueBoolean(getController()))
                {
                    logFine("Active threads:\n\n" + dump);
                } else {
                    logFine("No active threads");
                }
            }
        }, 1, 5, TimeUnit.MINUTES);
    }

    /**
     * These tasks get performed every hour.
     */
    private void performHourly() {
        if (ConfigurationEntry.TRANSFER_LIMIT_AUTODETECT.getValueBoolean(this))
        {
            FutureTask<Object> recalculateRunnable = transferManager
                .getRecalculateAutomaticRate();
            threadPool.execute(recalculateRunnable);
        }
    }

    private void openBroadcastManager() {
        if (ConfigurationEntry.NET_BROADCAST.getValueBoolean(this)) {
            try {
                broadcastManager = new BroadcastMananger(this,
                  ConfigurationEntry.D2D_ENABLED.getValueBoolean(this));
                broadcastManager.start();
            } catch (ConnectionException e) {
                logSevere("Unable to open broadcast manager, you wont automatically connect to clients on LAN: "
                    + e.getMessage());
                logSevere("ConnectionException", e);
            }
        } else {
            logInfo("Auto client discovery in LAN via broadcast disabled");
        }
    }

    /**
     * General houskeeping task. Runs one minute after start and every midnight.
     *
     * @param midnightRun
     *            true if this is the midnight invokation, false if this is at
     *            start up.
     */
    private void performHousekeeping(boolean midnightRun) {
        log.fine("Performing housekeeping " + midnightRun);
        Date now = new Date();
        if (midnightRun) {
            // Reconfigure log file after midnight.
            logFine("Reconfiguring logs for new day: " + now);
            initLogger();
            LoggingManager.resetFileLogging();
            int days = ConfigurationEntry.LOG_FILE_DELETE_DAYS
                .getValueInt(getController());
            if (days >= 0) {
                LoggingManager.removeOldLogs(days);
            }
            logFine("Reconfigured logs for new day: " + now);

            backupConfigAssets();
            folderRepository.cleanupOldArchiveFiles();            
        }
        
        // Prune stats.
        transferManager.pruneStats();
    }

    /**
     * #2526
     */
    private void backupConfigAssets() {
        SimpleDateFormat dateFormat = new SimpleDateFormat("yyyy.MM.dd");
        Path backupDir = getMiscFilesLocation().resolve(
            "backups/" + dateFormat.format(new Date()));
        if (Files.notExists(backupDir)) {
            try {
                Files.createDirectories(backupDir);
            } catch (IOException ioe) {
                logInfo("Could not create directory '"
                    + backupDir.toAbsolutePath().toString() + "'");
            }
        }
        Path configBackup = backupDir.resolve(configFile.getFileName());
        try {
            PathUtils.copyFile(configFile, configBackup);
        } catch (IOException e) {
            logWarning("Unable to backup file " + configFile + ". " + e);
        }
        if (Files.exists(configFolderFile)) {
            Path configFolderBackup = backupDir.resolve(configFolderFile
                .getFileName());
            try {
                PathUtils.copyFile(configFolderFile, configFolderBackup);
            } catch (IOException e) {
                logWarning("Unable to backup file " + configFolderFile + ". "
                    + e);
            }
        }
        Path myKeyFile = getMiscFilesLocation().resolve(
            getConfigName() + ".mykey");
        Path mykeyBackup = backupDir.resolve(myKeyFile.getFileName());
        if (Files.exists(myKeyFile)) {
            try {
                PathUtils.copyFile(myKeyFile, mykeyBackup);
            } catch (IOException e) {
                logWarning("Unable to backup file " + myKeyFile + ". " + e);
            }
        }
        Path dbFile = getMiscFilesLocation().resolve("Accounts.h2.db");
        Path dbBackup = backupDir.resolve(dbFile.getFileName());
        if (Files.exists(dbFile)) {
            try {
                PathUtils.copyFile(dbFile, dbBackup);
            } catch (IOException e) {
                logWarning("Unable to backup file " + dbFile + ". " + e);
            }
        }
    }

    /**
     * Starts the rcon manager.
     */
    private void startRConManager() {
        if (RemoteCommandManager.hasRunningInstance()) {
            alreadyRunningCheck();
        }
        if (!ConfigurationEntry.NET_RCON_MANAGER.getValueBoolean(this)) {
            logWarning("Not starting RemoteCommandManager");
            return;
        }
        rconManager = new RemoteCommandManager(this);
        rconManager.start();
    }

    /**
     * Starts the WD storage authenticator.
     */
    private void startWebClientLogin() {
        if (WebClientLogin.hasRunningInstance()) {
            alreadyRunningCheck();
        }
        if (ConfigurationEntry.WEB_CLIENT_PORT.hasNonBlankValue(this)
                && ConfigurationEntry.WEB_CLIENT_PORT.getValueInt(this) > 0) {
            webClientLogin = new WebClientLogin(this);
            webClientLogin.start();
        }
    }

    /**
     * Starts a connection listener for each port found in config property
     * "port" ("," separeted), if "random-port" is set to "true" this "port"
     * entry will be ignored and a random port will be used (between 49152 and
     * 65535).
     */
    private boolean initializeListenerOnLocalPort() {
        if (ConfigurationEntry.NET_BIND_RANDOM_PORT.getValueBoolean(this)) {
            bindRandomPort();
        } else {
            String ports = ConfigurationEntry.NET_BIND_PORT.getValue(this);
            if ("0".equals(ports)) {
                logWarning("Not opening connection listener. (port=0)");
            } else {
                if (ports == null) {
                    ports = String.valueOf(ConnectionListener.DEFAULT_PORT);
                }
                StringTokenizer nizer = new StringTokenizer(ports, ",");
                while (nizer.hasMoreElements()) {
                    String portStr = nizer.nextToken();
                    try {
                        int port = Integer.parseInt(portStr);
                        boolean listenerOpened = openListener(port, false);
                        if (listenerOpened && connectionListener != null) {
                            // set reconnect on first successfull listener
                            nodeManager
                                .getMySelf()
                                .getInfo()
                                .setConnectAddress(
                                    connectionListener.getAddress());
                        }
                        if (!listenerOpened && !isUIOpen()) {
                            logSevere("Couldn't bind to port " + port);
                            // exit(1);
                            // fatalStartError(Translation
                            // .getTranslation("dialog.bind_error"));
                            // return false; // Shouldn't reach this!
                        }
                    } catch (NumberFormatException e) {
                        logFine("Unable to read listener port ('" + portStr
                            + "') from config");
                    }
                }
                // If this is the GUI version we didn't kill the program yet,
                // even though
                // there might have been multiple failed tries.
                if (connectionListener == null) {
                    portBindFailureProblem(ports);
                }
            }
        }

        /* Check whether to start D2D, too */
        boolean useD2D = ConfigurationEntry.D2D_ENABLED.getValueBoolean(this);
        int     port   = ConfigurationEntry.D2D_PORT.getValueInt(this);

        if(useD2D) {
            logInfo("D2D is enabled");

            boolean listenerOpened = openListener(port, useD2D);

            if(!listenerOpened) {
                logSevere("Couldn't bind to port " + port);
            } else logInfo("Listening on D2D port " + port);
        }

        return true;
    }

    /**
     * Call to notify the Controller of a problem while binding a required
     * listening socket.
     *
     * @param ports
     */
    private void portBindFailureProblem(String ports) {
        if (!isUIEnabled()) {
            logSevere("Unable to open incoming port from the portlist: "
                + ports);
            exit(1);
            return;
        }

        // Must use JOptionPane here because there is no Controller yet for
        // DialogFactory!
        int response = JOptionPane
            .showOptionDialog(
                null,
                Translation.get("dialog.bind_error.option.text"),
                Translation.get("dialog.bind_error.option.title"),
                JOptionPane.YES_NO_OPTION,
                JOptionPane.WARNING_MESSAGE,
                null,
                new String[]{
                    Translation
                        .get("dialog.bind_error.option.ignore"),
                    Translation.get("dialog.bind_error.option.exit")},
                0);
        switch (response) {
            case 1 :
                exit(0);
                break;
            default :
                bindRandomPort();
                break;
        }
    }

    /**
     * Tries to bind a random port
     */
    private void bindRandomPort() {
        if ((openListener(ConnectionListener.DEFAULT_PORT, false)
            || openListener(0, false))
            && connectionListener != null)
        {
            nodeManager.getMySelf().getInfo()
                .setConnectAddress(connectionListener.getAddress());
        } else {
            logSevere("failed to open random port!!!");
            fatalStartError(Translation.get("dialog.bind_error"));
        }
    }

    /**
     * Starts all configured connection listener
     */
    private void startConfiguredListener() {
        // Start the connection listener
        if (connectionListener != null) {
            try {
                connectionListener.start();
            } catch (ConnectionException e) {
                logSevere("Problems starting listener " + connectionListener, e);
            }
            for (ConnectionListener additionalConnectionListener : additionalConnectionListeners)
            {
                try {
                    additionalConnectionListener.start();
                } catch (ConnectionException e) {
                    logSevere("Problems starting listener "
                        + connectionListener, e);
                }
            }
        }
    }

    /**
     * Saves the current config to disk
     */
    public synchronized void saveConfig() {
        if (!started) {
            return;
        }
        logFine("Saving config (" + getConfigName() + ".config)");

        // PFS-2227
        config.remove("removed.folder.files");
        Path file;
        Path tempFile;
        Path folderFile;
        Path tempFolderFile;
        Path backupFile;
        if (getConfigLocationBase() == null) {
            file = Paths.get(getConfigName() + ".config").toAbsolutePath();
            tempFile = Paths.get(getConfigName() + ".writing.config")
                .toAbsolutePath();
            folderFile = Paths.get(getConfigName() + "-Folder.config")
                .toAbsolutePath();
            tempFolderFile = Paths.get(
                getConfigName() + "-Folder.writing.config").toAbsolutePath();
            backupFile = Paths.get(getConfigName() + ".config.backup")
                .toAbsolutePath();
        } else {
            file = getConfigLocationBase().resolve(getConfigName() + ".config");
            tempFile = getConfigLocationBase().resolve(
                getConfigName() + ".writing.config").toAbsolutePath();
            backupFile = getConfigLocationBase().resolve(
                getConfigName() + ".config.backup");
            folderFile = getConfigLocationBase().resolve(
                getConfigName() + "-Folder.config");
            tempFolderFile = getConfigLocationBase().resolve(
                getConfigName() + "-Folder.writing.config").toAbsolutePath();
        }

        try {
            // Backup is done in #backupConfigAssets
            Files.deleteIfExists(backupFile);

            String distName = "PowerFolder";
            if (distribution != null
                && StringUtils.isNotBlank(distribution.getName()))
            {
                distName = distribution.getName();
            }

            Properties prev = new Properties();
            if (Files.exists(file)) {
                try (BufferedInputStream in = new BufferedInputStream(
                    Files.newInputStream(file))) {
                    prev.load(in);
                }
            }

            if (!prev.equals(config.getRegular())) {
                // Store config in misc base
                PropertiesUtil.saveConfig(tempFile, config.getRegular(),
                    distName + " config file (v" + PROGRAM_VERSION + ')');
                Files.deleteIfExists(file);
                try {
                    Files.move(tempFile, file);
                } catch (IOException e) {
                    Files.copy(tempFile, file);
                    Files.delete(tempFile);
                }
            } else {
                if (isFine()) {
                    logFine("Not storing config to " + file
                        + ". Base config remains unchanged");
                }
            }

            Properties prevFolders = new Properties();
            if (Files.exists(folderFile)) {
                try (BufferedInputStream in = new BufferedInputStream(Files.newInputStream(folderFile))) {
                    prevFolders.load(in);
                }
            }
            if (!prevFolders.equals(config.getFolders())) {
                PropertiesUtil.saveConfig(tempFolderFile, config.getFolders(), distName + " folders config file (v" + PROGRAM_VERSION + ')');
                Files.deleteIfExists(folderFile);
                try {
                    Files.move(tempFolderFile, folderFile);
                } catch (IOException e) {
                    Files.copy(tempFolderFile, folderFile);
                    Files.delete(tempFolderFile);
                }
            }
        } catch (IOException e) {
            // FATAL
            logSevere("Unable to save config. " + e, e);
            exit(1);
        } catch (Exception e) {
            // major problem , setting code is wrong
            e.printStackTrace();
            logSevere("major problem , setting code is wrong", e);
        }
    }

    /**
     * Answers if controller is started (by config)
     *
     * @return true if controller is started (by config)
     */
    public boolean isStarted() {
        return started;
    }

    /**
     * @return true is shutdown still in progress
     */
    public boolean isShuttingDown() {
        return shuttingDown;
    }

    /**
     * the uptime in milliseconds.
     *
     * @return The uptime time in millis, or -1 if not started yet
     */
    public long getUptime() {
        if (startTime == null) {
            return -1;
        }
        return System.currentTimeMillis() - startTime.getTime();
    }

    /**
     * @return Name of the JAR file on windows installations.
     */
    public String getJARName() {
        if (distribution != null && distribution.getBinaryName() != null) {
            return distribution.getBinaryName() + ".jar";
        }
        logSevere("Unable to get JAR name for distribution: " + distribution,
            new RuntimeException());
        return "PowerFolder.jar";
    }

    /**
     * @return Name of the L4J INI file on windows installations.
     */
    public String getL4JININame() {
        if (distribution != null && distribution.getBinaryName() != null) {
            return distribution.getBinaryName() + ".l4j.ini";
        }
        logSevere("Unable to get l4j.ini name for distribution: "
            + distribution);
        return "PowerFolder.l4j.ini";
    }

    /**
     * Sets the paused mode.
     *
     * @param newPausedValue
     */
    public void setPaused(boolean newPausedValue) {
        setPaused0(newPausedValue, false);
    }

    /**
     * Sets the paused mode.
     *
     * @param newPausedValue
     */
    private synchronized void setPaused0(boolean newPausedValue,
        boolean changedByAdaptiveLogic)
    {
        boolean oldPausedValue = paused;
        paused = newPausedValue;

        if (newPausedValue) {
            folderRepository.getFolderScanner().abortScan();
            transferManager.abortAllDownloads();
            transferManager.abortAllUploads();
        } else {
            folderRepository.triggerMaintenance();
            folderRepository.getFileRequestor().triggerFileRequesting();
            for (Folder folder : folderRepository.getFolders()) {
                folder.broadcastFileRequestCommand();
            }
        }
        if (oldPausedValue != newPausedValue) {
            transferManager.updateSpeedLimits();
        }
        PreferencesEntry.PAUSED.setValue(this, newPausedValue);
        pausedModeListenerSupport.setPausedMode(new PausedModeEvent(
            newPausedValue));

        if (pauseResumeFuture != null) {
            try {
                pauseResumeFuture.cancel(true);
                if (!removeScheduled(pauseResumeFuture)) {
                    logSevere("Unable to remove pause task: "
                        + pauseResumeFuture, new RuntimeException(
                        "Unable to remove pause task: " + pauseResumeFuture));
                }
                logFine("Cancelled resume task");
            } catch (Exception e) {
                e.printStackTrace();
                logSevere(e);
            }
        }
        int delay = ConfigurationEntry.PAUSE_RESUME_SECONDS.getValueInt(this);
        if (newPausedValue) {
            if (delay == 0) {
                // User adaptive. Check for user inactivity
                pauseResumeFuture = scheduleAndRepeat(
                    new PauseResumeTask(true), 1000);
            } else if (delay < Integer.MAX_VALUE) {
                pauseResumeFuture = schedule(new PauseResumeTask(false),
                    delay * 1000);
                logFine("Scheduled resume task in " + delay + " seconds.");
            }
        } else {
            if (delay == 0 && changedByAdaptiveLogic) {
                // Turn on pause again when user gets active
                pauseResumeFuture = scheduleAndRepeat(
                    new PauseResumeTask(true), 1000);
            } else {
                pauseResumeFuture = null;
            }
        }
    }

    /**
     * @return true if the controller is paused.
     */
    public boolean isPaused() {
        return paused;
    }

    /**
     * Answers if node is running in LAN only networking mode
     *
     * @return true if in LAN only mode else false
     */
    public boolean isLanOnly() {
        return getNetworkingMode() == NetworkingMode.LANONLYMODE;
    }

    /**
     * If this client is running in backup only mode.
     * <p>
     * Backup only client feature. Controls:
     * <p>
     * 1) If the client can send invitations
     * <p>
     * 2) If the client can add friends
     * <p>
     * 3) The client can connect to others except the server.
     *
     * @return true if running as backup only client.
     */
    public boolean isBackupOnly() {
        return false;
    }

    /**
     * returns the enum with the current networkin mode.
     *
     * @return The Networking mode either NetworkingMode.PUBLICMODE,
     *         NetworkingMode.PRIVATEMODE or NetworkingMode.LANONLYMODE
     */
    public NetworkingMode getNetworkingMode() {
        if (networkingMode == null) {
            if (isBackupOnly()) {
                // ALWAYS server only mode.
                networkingMode = NetworkingMode.SERVERONLYMODE;
                return networkingMode;
            }
            // default = private
            String value = ConfigurationEntry.NETWORKING_MODE.getValue(this);
            try {
                networkingMode = NetworkingMode.valueOf(value);
            } catch (Exception e) {
                logSevere(
                    "Unable to read networking mode, reverting to PRIVATE_ONLY_MODE: "
                        + e.toString(), e);
                networkingMode = NetworkingMode.PRIVATEMODE;
            }
        }
        return networkingMode;
    }

    public void addPausedModeListener(PausedModeListener listener) {
        ListenerSupportFactory.addListener(pausedModeListenerSupport, listener);
    }

    public void removePausedModeListener(PausedModeListener listener) {
        ListenerSupportFactory.removeListener(pausedModeListenerSupport,
            listener);
    }

    public void addNetworkingModeListener(NetworkingModeListener listener) {
        ListenerSupportFactory.addListener(networkingModeListenerSupport,
            listener);
    }

    public void removeNetworkingModeListener(NetworkingModeListener listener) {
        ListenerSupportFactory.removeListener(networkingModeListenerSupport,
            listener);
    }

    public void addLimitedConnectivityListener(
        LimitedConnectivityListener listener)
    {
        ListenerSupportFactory.addListener(limitedConnectivityListenerSupport,
            listener);
    }

    public void removeLimitedConnectivityListener(
        LimitedConnectivityListener listener)
    {
        ListenerSupportFactory.removeListener(
            limitedConnectivityListenerSupport, listener);
    }

    public void setNetworkingMode(NetworkingMode newMode) {
        setNetworkingMode(newMode, true);
    }
    
    public void setNetworkingMode(NetworkingMode newMode, boolean restartNodeManager) {
        if (isBackupOnly() && newMode != NetworkingMode.SERVERONLYMODE) {
            // ALWAYS server only mode if backup-only.
            newMode = NetworkingMode.SERVERONLYMODE;
            logWarning("Backup only client. Only supports server only networking mode");
        }
        logFine("setNetworkingMode: " + newMode);
        NetworkingMode oldMode = getNetworkingMode();
        if (newMode != oldMode) {
            ConfigurationEntry.NETWORKING_MODE.setValue(this, newMode.name());

            networkingMode = newMode;
            networkingModeListenerSupport
                .setNetworkingMode(new NetworkingModeEvent(oldMode, newMode));

            // Restart nodeManager
            // PFS-1922:
            if (restartNodeManager) {
                nodeManager.shutdown();
                nodeManager.start();
            }
            reconnectManager.buildReconnectionQueue();
        }
    }

    /**
     * Answers if this controller has restricted connection to the network
     *
     * @return true if no incoming connections, else false.
     */
    public boolean isLimitedConnectivity() {
        return limitedConnectivity;
    }

    public void setLimitedConnectivity(boolean limitedConnectivity) {
        boolean oldValue = this.limitedConnectivity;
        this.limitedConnectivity = limitedConnectivity;
        LimitedConnectivityEvent e = new LimitedConnectivityEvent(oldValue,
            limitedConnectivity);
        limitedConnectivityListenerSupport.setLimitedConnectivity(e);
    }

    /**
     * Shuts down controller and exits to system with the given status
     *
     * @param status
     *            the status to exit with.
     */
    public void exit(int status) {
        if (Feature.EXIT_ON_SHUTDOWN.isDisabled()) {
            System.err
                .println("Running in JUnit testmode, no system.exit() called");
            return;
        }
        shutdown();
        System.exit(status);
    }

    /**
     * Shuts down the controller and requests and moves into restart requested
     * state
     */
    public void shutdownAndRequestRestart() {
        restartRequested = true;
        shutdown();
    }

    /**
     * @return true if the controller was shut down, with the request to restart
     */
    public boolean isRestartRequested() {
        return restartRequested;
    }

    /**
     * Shuts down all activities of this controller
     */
    public synchronized void shutdown() {
        if (shuttingDown || !started) {
            return;
        }
        PathUtils.setIOExceptionListener(null);
        shuttingDown = true;
        logInfo("Shutting down...");
        setFirstStart(false);
        // if (started && !OSUtil.isSystemService()) {
        // // Save config need a started in that method so do that first
        // saveConfig();
        // }

        if (Profiling.isEnabled()) {
            logFine(Profiling.dumpStats());
        }

        // Save anything important that has not been handled.
        savePersistentObjects();

        // stop
        boolean wasStarted = started;
        started = false;
        startTime = null;

        PreferencesEntry.LAST_NODE_ID.setValue(this,
            LoginUtil.hashAndSalt(getMySelf().getId()));

        if (taskManager != null) {
            logFine("Shutting down task manager");
            taskManager.shutdown();
        }

        if (threadPool != null) {
            logFine("Shutting down global threadpool");
            threadPool.shutdownNow();
        }

        if (fbIntegration != null) {
            fbIntegration.shutdown();
        }

        if (isUIOpen()) {
            logFine("Shutting down UI");
            uiController.shutdown();
        }

        if (rconManager != null) {
            logFine("Shutting down RConManager");
            rconManager.shutdown();
        }

        logFine("Shutting down connection listener(s)");
        if (connectionListener != null) {
            connectionListener.shutdown();
        }
        for (ConnectionListener addListener : additionalConnectionListeners) {
            addListener.shutdown();
        }
        additionalConnectionListeners.clear();
        if (broadcastManager != null) {
            logFine("Shutting down broadcast manager");
            broadcastManager.shutdown();
        }

        if (transferManager != null) {
            logFine("Shutting down transfer manager");
            transferManager.shutdown();
        }

        if (nodeManager != null) {
            logFine("Shutting down node manager");
            nodeManager.shutdown();
        }

        if (ioProvider != null) {
            logFine("Shutting down io provider");
            ioProvider.shutdown();
        }

        // shut down folder repository
        if (folderRepository != null) {
            logFine("Shutting down folder repository");
            folderRepository.shutdown();
        }

        if (reconnectManager != null) {
            logFine("Shutting down reconnect manager");
            reconnectManager.shutdown();
        }

        if (pluginManager != null) {
            logFine("Shutting down plugin manager");
            pluginManager.shutdown();
        }

        if (MacUtils.isSupported()) {
            MacUtils.getInstance().removeAppReOpenedListener(this);
        }

        if (webClientLogin != null){
            webClientLogin.stop();
        }

        if (wasStarted) {
            System.out.println("------------ " + PowerFolder.NAME + " "
                + PROGRAM_VERSION + " Controller Shutdown ------------");
        }

        // remove current config
        // config = null;
        shuttingDown = false;
        logInfo("Shutting down done");

        LoggingManager.closeFileLogging();
        backupConfigAssets();
    }

    public ScheduledExecutorService getThreadPool() {
        return threadPool;
    }

    /**
     * Returns a debug report
     *
     * @return the Debug report.
     */
    public String getDebugReport() {
        return Debug.buildDebugReport(this);
    }

    /**
     * Writes the debug report to diks
     */
    public void writeDebugReport() {
        try {
            FileOutputStream fOut = new FileOutputStream(getConfigName()
                + ".report.txt");
            String report = getDebugReport();
            fOut.write(report.getBytes());
            fOut.close();
        } catch (FileNotFoundException e) {
            logSevere("FileNotFoundException", e);
        } catch (IOException e) {
            logSevere("IOException", e);
        }
    }

    /**
     * Answers the current config name loaded <configname>.properties
     *
     * @return The name of the current config
     */
    public String getConfigName() {
        if (configFilename == null) {
            return null;
        }
        String configName = configFilename;
        int dot = configName.indexOf('.');
        if (dot > 0) {
            configName = configName.substring(0, dot);
        }
        return configName;
    }

    public Path getConfigFile() {
        return configFile;
    }

    public Path getConfigFolderFile() {
        return configFolderFile;
    }

    public Path getSslTrustStoreFile() {
        return sslTrustStoreFile;
    }

    public Path getSslCaTrustStoreFile() {
        return sslCaTrustStoreFile;
    }

    public Path getSslCaCertificateFile() {
        return sslCaCertificateFile;
    }

    /**
     * Returns the config, read from the configfile.
     *
     * @return the config as properties object
     */
    public Properties getConfig() {
        return config;
    }

    /**
     * Returns the command line of the start
     *
     * @return The command line
     */
    public CommandLine getCommandLine() {
        return commandLine;
    }

    public String getCLIUsername() {
        return commandLine != null ? commandLine.getOptionValue("u") : null;
    }

    public String getCLIPassword() {
        return commandLine != null ? commandLine.getOptionValue("p") : null;
    }

    /**
     * Returns local preferences, Preferences are stored till the next start. On
     * windows they are stored in the registry.
     *
     * @return The preferences
     */
    public Preferences getPreferences() {
        return preferences;
    }

    /**
     * @return true if this is the first start of PowerFolder of this config.
     */
    public boolean isFirstStart() {
        return preferences.getBoolean("openwizard2", true);
    }

    public void setFirstStart(boolean bool) {
        preferences.putBoolean("openwizard2", bool);
    }


    /**
     * @return the distribution of this client.
     */
    public Distribution getDistribution() {
        return distribution;
    }

    /**
     * @return the configured update settings for the current distribution
     */
    public UpdateSetting getUpdateSettings() {
        return UpdateSetting.create(this);
    }

    /**
     * Answers the own identity, of course with no connection
     *
     * @return a referens to the member object representing myself.
     */
    @Override
    public Member getMySelf() {
        return nodeManager != null ? nodeManager.getMySelf() : null;
    }

    /**
     * Changes the nick and tells other nodes
     *
     * @param newNick
     *            the new nick
     * @param saveConfig
     *            true if the config should be save directly otherwise you have
     *            to do it by hand
     */
    public void changeNick(String newNick, boolean saveConfig) {
        getMySelf().setNick(newNick);
        ConfigurationEntry.NICK.setValue(this, getMySelf().getNick());
        if (saveConfig) {
            saveConfig();
        }
        // broadcast nickchange
        nodeManager.broadcastMessage(new SettingsChange(getMySelf()));
        if (isUIOpen()) {
            // Update title
            uiController.getMainFrame().updateTitle();
        }
    }

    /**
     * @return the io provider.
     */
    public IOProvider getIOProvider() {
        return ioProvider;
    }

    /**
     * @return the Online Storage client.
     */
    public ServerClient getOSClient() {
        return osClient;
    }

    /**
     * Retruns the plugin manager
     *
     * @return the plugin manager
     */
    public PluginManager getPluginManager() {
        return pluginManager;
    }

    /**
     * Returns the dyndns manager
     *
     * @return the dyndns manager
     */
    public DynDnsManager getDynDnsManager() {
        return dyndnsManager;
    }

    /**
     * Returns the broadcast manager
     *
     * @return broadcast manager
     */
    public BroadcastMananger getBroadcastManager() {
        return broadcastManager;
    }

    /**
     * Returns the NodeManager
     *
     * @return the NodeManager
     */
    public NodeManager getNodeManager() {
        return nodeManager;
    }

    public ReconnectManager getReconnectManager() {
        return reconnectManager;
    }

    public PersistentTaskManager getTaskManager() {
        return taskManager;
    }

    /**
     * Returns the folder repository
     *
     * @return the folder repository
     */
    public FolderRepository getFolderRepository() {
        return folderRepository;
    }

    /**
     * Returns the transfer manager of the controller
     *
     * @return transfer manager
     */
    public TransferManager getTransferManager() {
        return transferManager;
    }

    /**
     * ONLY USE THIS METHOD FOR TESTING PURPOSES!
     *
     * @param factory
     */
    public void setTransferManagerFactory(Callable<TransferManager> factory) {
        Reject.ifNull(factory, "TransferManager factory is null");
        if (transferManager != null) {
            throw new IllegalStateException("TransferManager was already set!");
        }
        transferManagerFactory = factory;
    }

    public SecurityManager getSecurityManager() {
        return securityManager;
    }

    /**
     * Injects a security manager.
     *
     * @param securityManager
     *            the security manager to set.
     */
    public void setSecurityManager(SecurityManager securityManager) {
        logFiner("Security manager set: " + securityManager);
        this.securityManager = securityManager;
    }

    /**
     * Connects to a remote peer, with ip and port
     * @author Christoph Kappel <kappel@powerfolder.com>
     * @param  address  Address to connect to
     * @throw {@link ConnectionException} Raised when something is wrong
     * @return The connected {@link Node}
     */
    public Member connect(InetSocketAddress address) throws ConnectionException
    {
      return connect(address, false);
    }

    /** connect
     * Connects to a remote peer, with ip and port
     * @author Christoph Kappel <kappel@powerfolder.com>
     * @param  address  Address to connect to
     * @param  useD2D   Whether to use D2D proto
     * @throw {@link ConnectionException} Raised when something is wrong
     * @return The connected {@link Node}
     **/

    public Member
    connect(InetSocketAddress address,
      boolean useD2D) throws ConnectionException
    {
      if(!started)
        {
          logInfo("NOT Connecting to " + address + ". Controller not started");

          throw new ConnectionException("NOT Connecting to " + address
             + ". Controller not started");
        }

      if(0 >= address.getPort())
        {
          // connect to defaul port
          logWarning("Unable to connect, port illegal " + address.getPort());
        }

      logFine("Connecting to " + address + (useD2D ? "via D2D" : "") + "...");

      ConnectionHandler conHan = ioProvider.getConnectionHandlerFactory()
        .tryToConnect(address, useD2D);

      // Accept new node
      return nodeManager.acceptConnection(conHan);
    }

    /**
     * Connect to a remote node Interprets a string as connection string Format
     * is expeced as ' <connect host>' or ' <connect host>: <port>'
     *
     * @param connectStr
     * @return the member that connected under the given addresse
     * @throws ConnectionException
     * @returns the connected node
     */
    public Member connect(String connectStr) throws ConnectionException {
        return connect(Util.parseConnectionString(connectStr));
    }

    /**
     * Answers if controller is started in console mode
     *
     * @return true if in console mode
     */
    public boolean isConsoleMode() {
        if (commandLine != null) {
            if (commandLine.hasOption('s')) {
                return true;
            }
        }
        if (config != null) {
            if (ConfigurationEntry.DISABLE_GUI.getValueBoolean(this)) {
                return true;
            }
        }
        if (Feature.UI_ENABLED.isDisabled()) {
            return true;
        }
        return GraphicsEnvironment.isHeadless();
    }

    /**
     * Whether to display notifications bottom-left instead of the normal
     * bottom-right. Primarily a development switch for running two PFs on one
     * PC.
     *
     * @return true if notifications should be displayed on the left.
     */
    public boolean isNotifyLeft() {
        return commandLine != null && commandLine.hasOption('y');
    }

    /**
     * Opens the graphical user interface
     */
    private void openUI() {
        uiController.start();
    }

    /**
     * Answers if the user interface (ui) is enabled
     *
     * @return true if the user interface is enabled, else false
     */
    public boolean isUIEnabled() {
        return !isConsoleMode();
    }

    /**
     * Answers if we have the ui open
     *
     * @return true if the uiserinterface is actualy started
     */
    public boolean isUIOpen() {
        return uiController != null && uiController.isStarted();
    }

    /**
     * Exposing UIController, acces to all UserInterface elements
     *
     * @return the UIController
     */
    public UIController getUIController() {
        return uiController;
    }

    /**
     * Waits for the ui to open, afterwards it is guranteed that uicontroller is
     * started
     */
    public void waitForUIOpen() {
        if (!isUIEnabled()) {
            throw new IllegalStateException(
                "Unable to ui to open, ui is not enabled");
        }
        while (!isUIOpen()) {
            try {
                // Wait....
                Thread.sleep(1000);
            } catch (InterruptedException e) {
                logFiner("InterruptedException", e);
                break;
            }
        }
    }

    /**
     * Opens the listener on local port. The first listener is set to
     * "connectionListener". All others are added the the list of
     * additionalConnectionListeners.
     *
     * @param  port    Port to open listener to
     * @param  useD2D  Whether to use D2D proto (FIXME: Might be a bit
     *                 pointless this way but allows to use this proto
     *                 on any port later <kappel@powerfolder.com>)
     *
     * @return if succeeded
     */
    private boolean openListener(int port, boolean useD2D) {
        String bind = ConfigurationEntry.NET_BIND_ADDRESS.getValue(this);
        logFine("Opening incoming connection listener on port " + port
            + " on interface " + (bind != null ? bind : "(all)"));
        while (true) {
            try {
                ConnectionListener newListener = new ConnectionListener(this,
                    port, bind, useD2D);
                if (connectionListener == null || !connectionListener.isServerSocketOpen()) {
                    // its our primary listener
                    connectionListener = newListener;
                } else {
                    additionalConnectionListeners.add(newListener);
                }
                return true;
            } catch (ConnectionException e) {
                logWarning("Unable to bind to port " + port);
                logFiner("ConnectionException", e);
                if (bind != null) {
                    logSevere("This could've been caused by a binding error on the interface... Retrying without binding");
                    bind = null;
                } else { // Already tried binding once or not at all so get
                    // out
                    return false;
                }
            }
        }
    }

    /**
     * Do we have a connection listener?
     *
     * @return true if we have a connection listener, otherwise false
     */
    public boolean hasConnectionListener() {
        return connectionListener != null;
    }

    /**
     * Gets the connection listener
     *
     * @return the connection listener
     */
    public ConnectionListener getConnectionListener() {
        return connectionListener;
    }

    /** getAdditionalConnectionListeners
     * Gets a list of registered connection listeners
     * @author Christoph Kappel <kappel@powerfolder.com>
     * @return List of {@link ConnectionListener}
     **/

    public List<ConnectionListener> getAdditionalConnectionListeners() {
        return this.additionalConnectionListeners;
    }

    /**
     * Answers if this controller is runing in verbose mode. Set verbose=true on
     * config file to enable this, this gives access to all kinds of debugging
     * stuff.
     *
     * @return true if we are in verbose mode
     */
    public boolean isVerbose() {
        return verbose;
    }

    /**
     * Answers if debug reports should be requested. Set debugReports=true on
     * config file to enable this, this request node information. Only enabled
     * if in verbose mode.
     *
     * @see RequestNodeInformation
     * @return true if we are in verbose mode
     */
    public boolean isDebugReports() {
        return debugReports && verbose;
    }

    /**
     * Returns the buildtime of this jar
     *
     * @return the Date the application jar was build.
     */
    public Date getBuildTime() {
        Path jar = Paths.get(getJARName());
        if (Files.exists(jar)) {
            try {
                return new Date(Files.getLastModifiedTime(jar).toMillis());
            } catch (IOException ioe) {
                return null;
            }
        }
        return null;
    }

    /**
     * Sets the loading completion of this controller. Used in the splash
     * screen.
     *
     * @param percentage
     *            the percentage complete
     */
    private void setLoadingCompletion(int percentage, int nextPerc) {
        if (uiController != null) {
            uiController.setLoadingCompletion(percentage, nextPerc);
        }
    }

    /**
     * Answers if minimized start is wanted. Use startup option -m to enable
     * this.
     *
     * @return if a minimized startup should be performed.
     */
    public boolean isStartMinimized() {
        return commandLine != null && commandLine.hasOption('m');
    }

    /**
     * The base directory where to store/load config files. or null if on
     * working path
     *
     * @return The File object representing the absolute location of where the
     *         config files are/should be stored.
     */
    private Path getConfigLocationBase() {
        // First check if we have a config file in local path
        Path aConfigFile = Paths.get(getConfigName() + ".config")
            .toAbsolutePath();

        // Load configuration in misc file if config file if in
        if (OSUtil.isWebStart() || Files.notExists(aConfigFile)) {
            if (isFiner()) {
                logFiner("Config location base: "
                    + getMiscFilesLocation().toString());
            }
            return getMiscFilesLocation();
        }

        // Otherwise use local path as configuration base
        return null;
    }

    /**
     * Answers the path, where to load/store miscellanouse files created by
     * PowerFolder. e.g. .nodes files
     *
     * @return the file base, a directory
     */
    public static Path getMiscFilesLocation() {
        Path base;
        Path unixConfigDir = Paths.get(System.getProperty("user.home"),
            "." + Constants.MISC_DIR_NAME).toAbsolutePath();
        if (OSUtil.isWindowsSystem()
            && Feature.WINDOWS_MISC_DIR_USE_APP_DATA.isEnabled())
        {
            String appData;
            if (Feature.CONFIGURATION_ALL_USERS.isEnabled()) {
                appData = WinUtils.getAppDataAllUsers();
            } else {
                appData = WinUtils.getAppDataCurrentUser();
            }

            if (StringUtils.isBlank(appData)) {
                // Appdata not found. Fallback.
                return unixConfigDir;
            }

            Path windowsConfigDir = Paths.get(appData, Constants.MISC_DIR_NAME)
                .toAbsolutePath();
            base = windowsConfigDir;

            // Check if migration is necessary
            if (Files.exists(unixConfigDir)) {
                boolean migrateConfig;
                if (Files.exists(windowsConfigDir)) {
                    // APPDATA/PowerFolder does not yet contain a config file OR
                    Filter<Path> filter = new Filter<Path>() {
                        @Override
                        public boolean accept(Path entry) {
                            return entry.getFileName().toString()
                                .endsWith("config");
                        }
                    };
                    try (DirectoryStream<Path> stream = Files
                        .newDirectoryStream(windowsConfigDir, filter)) {
                        migrateConfig = !stream.iterator().hasNext();
                    } catch (IOException ioe) {
                        log.info(ioe.getMessage());
                        migrateConfig = true;
                    }
                } else {
                    // Migrate if APPDATA/PowerFolder not existing yet.
                    migrateConfig = true;
                }

                if (migrateConfig) {
                    boolean migrationOk = migrateWindowsMiscLocation(
                        unixConfigDir, windowsConfigDir);
                    if (!migrationOk) {
                        // Fallback, migration failed.
                        base = unixConfigDir;
                    }
                }
            }
        } else {
            base = unixConfigDir;
        }
        if (Files.notExists(base)) {
            try {
                Files.createDirectories(base);
            } catch (IOException ioe) {
                log.severe("Failed to create "
                    + base.toAbsolutePath().toString() + ". " + ioe);
            }
        }
        return base;
    }

    /**
     * Migrate config dir (if necessary) in Windows from user.home to APPDATA.
     * Pre Version 4, the config was in 'user.home'/.PowerFolder.
     * 'APPDATA'/PowerFolder is a more normal Windows location for application
     * data.
     *
     * @param unixBaseDir
     *            the old user.home based config directory.
     * @param windowsBaseDir
     *            the preferred APPDATA based config directory.
     */
    private static boolean migrateWindowsMiscLocation(Path unixBaseDir,
        Path windowsBaseDir)
    {
        if (Files.notExists(windowsBaseDir)) {
            try {
                Files.createDirectories(windowsBaseDir);
            } catch (IOException ioe) {
                log.severe("Failed to create "
                    + windowsBaseDir.toAbsolutePath().toString() + ". " + ioe);
            }
        }
        try {
            PathUtils.recursiveMove(unixBaseDir, windowsBaseDir);
            log.warning("Migrated config from " + unixBaseDir + " to "
                + windowsBaseDir);
            return true;
        } catch (IOException e) {
            log.warning("Failed to migrate config from " + unixBaseDir + " to "
                + windowsBaseDir + ". " + e);
            return false;
        }
    }

    /**
     * Answers the path, where to load/store temp files created by PowerFolder.
     *
     * @return the file base, a directory
     */
    public static Path getTempFilesLocation() {
        Path base = Paths.get(System.getProperty("java.io.tmpdir"));
        if (Files.notExists(base)) {
            try {
                Files.createDirectories(base);
            } catch (IOException ioe) {
                log.warning("Could not create temp files location '"
                    + base.toAbsolutePath().toString() + "'. " + ioe);
            }
        }
        return base;
    }

    private void killRunningInstance() {
        if (RemoteCommandManager.hasRunningInstance()) {
            logWarning("Found a running instance. Trying to shut it down...");
            RemoteCommandManager.sendCommand(RemoteCommandManager.QUIT);
            Waiter w = new Waiter(10000L);
            while (RemoteCommandManager.hasRunningInstance() && !w.isTimeout())
            {
                w.waitABit();
            }
            if (!RemoteCommandManager.hasRunningInstance()) {
                logInfo("Was able to shut down running instance. Continue normal");
                return;
            }
            logWarning("Was NOT able to shut down running instance.");
        }
    }

    /**
     * Called if controller has detected a already running instance
     */
    private void alreadyRunningCheck() {
        Component parent = null;
        if (isUIOpen()) {
            parent = uiController.getMainFrame().getUIComponent();
        }
        if (!isStartMinimized() && isUIEnabled() && !commandLine.hasOption('z'))
        {
            Object[] options = {Translation
                .get("dialog.already_running.show_button")};
            int exitOption = 0;
            if (verbose) {
                options = new Object[]{
                    Translation
                        .get("dialog.already_running.start_button"),
                    Translation
                        .get("dialog.already_running.exit_button")};
                exitOption = 1;
            }
            if (JOptionPane.showOptionDialog(parent,
                Translation.get("dialog.already_running.warning"),
                Translation.get("dialog.already_running.title"),
                JOptionPane.DEFAULT_OPTION, JOptionPane.INFORMATION_MESSAGE,
                null, options, options[0]) == exitOption)
            { // exit pressed
              // Try to bring existing instance to the foreground.
                RemoteCommandManager.sendCommand(RemoteCommandManager.SHOW_UI);
                exit(1);
            } else {
                exit(1);
            }
        } else {
            // If no gui show error but start anyways
            logWarning("PowerFolder already running");
        }
    }

    private void fatalStartError(String message) {
        Component parent = null;
        if (isUIOpen()) {
            parent = uiController.getMainFrame().getUIComponent();
        }
        if (isUIEnabled()) {
            Object[] options = {Translation
                .get("dialog.already_running.exit_button")};
            JOptionPane.showOptionDialog(parent, message,
                Translation.get("dialog.fatal_error.title"),
                JOptionPane.DEFAULT_OPTION, JOptionPane.ERROR_MESSAGE, null,
                options, options[0]);
        } else {
            logSevere(message);
        }
        exit(1);
    }

    private void initDistribution() {
        try {
            if (ConfigurationEntry.DIST_CLASSNAME.hasNonBlankValue(getController())) {
                Class<?> distClass = Class
                    .forName(ConfigurationEntry.DIST_CLASSNAME
                        .getValue(getController()));
                distribution = (Distribution) distClass.newInstance();
            }

            if (distribution == null) {
                ServiceLoader<Distribution> brandingLoader = ServiceLoader
                    .load(Distribution.class);
                for (Distribution br : brandingLoader) {
                    if (distribution != null) {
                        logWarning("Found multiple distribution classes: "
                            + br.getName() + ", already using "
                            + distribution.getName());
                        break;
                    }
                    distribution = br;
                }
            }

            if (distribution == null) {
                if (ProUtil.isRunningProVersion()) {
                    distribution = new PowerFolderPro();
                } else {
                    distribution = new PowerFolderBasic();
                }
                logFine("Distributon not found. Falling back to "
                    + distribution.getName());
            }
            distribution.init(this);
            logInfo("Running distribution: " + distribution.getName());
        } catch (Exception e) {
            logSevere("Failed to initialize distribution "
                + (distribution == null ? "null" : distribution.getName()), e);

            // Fallback
            try {
                if (distribution == null) {
                    if (ProUtil.isRunningProVersion()) {
                        distribution = new PowerFolderPro();
                    } else {
                        distribution = new PowerFolderBasic();
                    }
                }
                logInfo("Running distribution: " + distribution.getName());
                distribution.init(this);
            } catch (Exception e2) {
                logSevere("Failed to initialize fallback distribution", e2);
            }
        }
    }

    @Override
    public String toString() {
        return "Controller '" + getMySelf() + '\'';
    }

    /**
     * Distribute ask for friendship events.
     *
     * @param event
     */
    public void makeFriendship(MemberInfo memberInfo) {
        if (networkingMode == NetworkingMode.SERVERONLYMODE) {
            logFine("Ignoring ask for friendship from client " + memberInfo
                + ". Running in server only mode");
            return;
        }

        // Is this a friend already?
        Member member = memberInfo.getNode(this, false);
        if (member != null) {
            if (member.isFriend()) {
                log.fine("Ignoring ask for friendship from "
                    + memberInfo.getNick() + ". Already friend.");
                return;
            }
            if (member.isServer()) {
                log.fine("Ignoring ask for friendship from "
                    + memberInfo.getNick() + ". is a server.");
                return;
            }
            // Hack alert(tm):
            String lnick = member.getNick().toLowerCase();
            boolean isPowerFolderCloud = lnick.contains("powerfolder")
                && lnick.contains("cloud");
            if (isPowerFolderCloud) {
                log.fine("Ignoring ask for friendship from "
                    + memberInfo.getNick() + ". is a pf server.");
                return;
            }
        }

        // A new friend!
        member.setFriend(true, null);
    }

    /**
     * Distribute invitations.
     *
     * @param invitation
     */
    public void invitationReceived(Invitation invitation) {
        for (InvitationHandler handler : invitationHandlers) {
            handler.gotInvitation(invitation);
        }
    }

    /**
     * Distribute local mass deletion notifications.
     *
     * @param event
     */
    public void localMassDeletionDetected(LocalMassDeletionEvent event) {
        for (MassDeletionHandler massDeletionHandler : massDeletionHandlers) {
            massDeletionHandler.localMassDeletion(event);
        }
    }

    /**
     * Distribute remote mass deletion notifications.
     *
     * @param event
     */
    public void remoteMassDeletionDetected(RemoteMassDeletionEvent event) {
        for (MassDeletionHandler massDeletionHandler : massDeletionHandlers) {
            massDeletionHandler.remoteMassDeletion(event);
        }
    }

    /**
     * Save anything important that was not handled.
     */
    private void savePersistentObjects() {

        if (started && isUIEnabled()) {

            // Save unhandled notices.
            List<Notice> notices = new ArrayList<Notice>();
            for (Notice notice : uiController.getApplicationModel()
                .getNoticesModel().getAllNotices())
            {
                if (notice.isPersistable()) {
                    notices.add(notice);
                }
            }
            Path file = getMiscFilesLocation().resolve(
                getConfigName() + ".notices");
            try (ObjectOutputStream outputStream = new ObjectOutputStream(
                Files.newOutputStream(file))) {
                logInfo("There are " + notices.size() + " notices to persist.");
                outputStream.writeUnshared(notices);
            } catch (FileNotFoundException e) {
                logSevere("FileNotFoundException", e);
            } catch (IOException e) {
                logSevere("IOException", e);
            }
        }
    }

    /**
     * Load anything that was not handled last time.
     */
    @SuppressWarnings("unchecked")
    private void loadPersistentObjects() {

        if (isUIEnabled()) {
            // Load notices.
            Path file = getMiscFilesLocation().resolve(
                getConfigName() + ".notices");
            if (Files.exists(file)) {
                logInfo("Loading notices");
                try (ObjectInputStream inputStream = new ObjectInputStream(
                    Files.newInputStream(file))) {
                    List<Notice> notices = (List<Notice>) inputStream
                        .readObject();
                    inputStream.close();
                    for (Notice notice : notices) {
                        uiController.getApplicationModel().getNoticesModel()
                            .handleSystemNotice(notice, true);
                    }
                    logFine("Loaded " + notices.size() + " notices.");
                } catch (FileNotFoundException e) {
                    logSevere("FileNotFoundException", e);
                } catch (IOException e) {
                    logSevere("IOException", e);
                } catch (ClassNotFoundException e) {
                    logSevere("ClassNotFoundException", e);
                } catch (ClassCastException e) {
                    logSevere("ClassCastException", e);
                }
            } else {
                logInfo("No notices found - probably first start of PF.");
            }
        }
    }

    /**
     * Wait for the repo to finish syncing. Then request system shutdown and
     * exit PF.
     *
     * @param password
     *            required only for Linux shutdowns.
     */
    public void shutdownAfterSync(final String password) {
        final AtomicBoolean oneShot = new AtomicBoolean(true);
        scheduleAndRepeat(new Runnable() {
            @Override
            public void run() {
                // ALPS Problem: Change to check for all in sync.

                if (oneShot.get() && folderRepository.isInSync()) {
                    // Make sure we only try to shutdown once,
                    // in case the user aborts the shutdown.
                    oneShot.set(false);
                    log.info("Sync and shutdown in sync.");
                    if (SystemUtil.shutdown(password)) {
                        log.info("Shutdown command issued.");
                        exit(0);
                    } else {
                        log.warning("Shutdown command failed.");
                    }
                }
            }
        }, 10000, 10000);
    }

    /**
     * Waits for the repo to finish syncing. Then request system shutdown and
     * exit PF.
     *
     * @param secWait
     *            number of seconds to wait.
     */
    public void exitAfterSync(int secWait) {
        logInfo("Sync and exit initiated. Begin check in " + secWait + 's');
        final AtomicBoolean oneShot = new AtomicBoolean(true);
        scheduleAndRepeat(new Runnable() {
            @Override
            public void run() {
                // ALPS Problem: Change to check for all in sync.
                if (oneShot.get() && folderRepository.isInSync()) {
                    // Make sure we only try to shutdown once,
                    // in case the user aborts the shutdown.
                    oneShot.set(false);
                    log.info("I'm in sync - exit now. Sync and exit was triggered.");
                    exit(0);
                }
            }
        }, 1000L * secWait, 10000);
    }

    /**
     * #2485
     */
    private class PauseResumeTask extends TimerTask {
        private final boolean userAdaptive;

        public PauseResumeTask(boolean whenUserIsInactive) {
            this.userAdaptive = whenUserIsInactive;
        }

        @Override
        public void run() {
            if (userAdaptive && isUIOpen()) {
                ApplicationModel appModel = uiController.getApplicationModel();
                if (appModel.isUserActive()) {
                    if (!isPaused()) {
                        getController().schedule(new Runnable() {
                            @Override
                            public void run() {
                                setPaused0(true, true);
                                log.info("User active. Executed pause task.");
                            }
                        }, 50);
                    }
                } else {
                    // Resume if user is not active
                    if (isPaused()) {
                        getController().schedule(new Resumer(), 50);
                    }
                }
            } else {
                // Simply unpause after X seconds
                setPaused0(false, true);
                log.info("Executed resume task.");
            }
        }
    }

    private class Resumer implements Runnable {
        @Override
        public void run() {
            setPaused0(false, true);
            log.info("User inactive. Executed resume task.");
        }
    }

}<|MERGE_RESOLUTION|>--- conflicted
+++ resolved
@@ -86,15 +86,9 @@
     private static final Logger log = Logger.getLogger(Controller.class
         .getName());
 
-<<<<<<< HEAD
-    private static final int MAJOR_VERSION = 14;
-    private static final int MINOR_VERSION = 0;
-    private static final int REVISION_VERSION = 4;
-=======
     private static final int MAJOR_VERSION = 11;
     private static final int MINOR_VERSION = 4;
     private static final int REVISION_VERSION = 574;
->>>>>>> 65d4ac97
 
     /**
      * Program version.
