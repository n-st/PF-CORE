--- conflicted
+++ resolved
@@ -91,11 +91,7 @@
 
     private static final int MAJOR_VERSION = 14;
     private static final int MINOR_VERSION = 0;
-<<<<<<< HEAD
-    private static final int REVISION_VERSION = 60;
-=======
-    private static final int REVISION_VERSION = 62;
->>>>>>> dc1f9a4e
+    private static final int REVISION_VERSION = 63;
 
     /**
      * Program version.
@@ -117,8 +113,6 @@
     private Path configFile;
     private Path configFolderFile;
     private Path sslTrustStoreFile;
-    private Path sslCaTrustStoreFile;
-    private Path sslCaCertificateFile;
 
     /** The config properties */
     private SplitConfig config;
@@ -552,7 +546,7 @@
                 if (addr != null) {
                     ConfigurationEntry.HOSTNAME.setValue(this,
                         addr.getHostName());
-                    ConfigurationEntry.NET_BIND_PORT.setValue(this,
+                    ConfigurationEntry.NET_PORT.setValue(this,
                         addr.getPort());
                 }
             }
@@ -962,22 +956,6 @@
             sslTrustStoreFile = Paths.get(sslTrustStoreFileName).toAbsolutePath();
         } else {
             sslTrustStoreFile = sslTrustStoreFile.resolve(sslTrustStoreFileName);
-        }
-
-        String sslCaTrustStoreFileName = filename.replace(".config", ".sslca.jks");
-        sslCaTrustStoreFile = getConfigLocationBase();
-        if (sslCaTrustStoreFile == null) {
-            sslCaTrustStoreFile = Paths.get(sslCaTrustStoreFileName).toAbsolutePath();
-        } else {
-            sslCaTrustStoreFile = sslCaTrustStoreFile.resolve(sslCaTrustStoreFileName);
-        }
-
-        String sslCaCertificateFileName = filename.replace(".config", ".sslca.pem");
-        sslCaCertificateFile = getConfigLocationBase();
-        if (sslCaCertificateFile == null) {
-            sslCaCertificateFile = Paths.get(sslCaCertificateFileName).toAbsolutePath();
-        } else {
-            sslCaCertificateFile = sslCaCertificateFile.resolve(sslCaCertificateFileName);
         }
 
         if (Files.exists(configFolderFile)) {
@@ -1243,7 +1221,7 @@
         if (ConfigurationEntry.NET_BROADCAST.getValueBoolean(this)) {
             try {
                 broadcastManager = new BroadcastMananger(this,
-                  ConfigurationEntry.D2D_ENABLED.getValueBoolean(this));
+                  ConfigurationEntry.NET_PORT_D2D.getValueInt(this) > 0);
                 broadcastManager.start();
             } catch (ConnectionException e) {
                 logSevere("Unable to open broadcast manager, you wont automatically connect to clients on LAN: "
@@ -1376,7 +1354,7 @@
         if (ConfigurationEntry.NET_BIND_RANDOM_PORT.getValueBoolean(this)) {
             bindRandomPort();
         } else {
-            String ports = ConfigurationEntry.NET_BIND_PORT.getValue(this);
+            String ports = ConfigurationEntry.NET_PORT.getValue(this);
             if ("0".equals(ports)) {
                 logWarning("Not opening connection listener. (port=0)");
             } else {
@@ -1388,21 +1366,23 @@
                     String portStr = nizer.nextToken();
                     try {
                         int port = Integer.parseInt(portStr);
-                        boolean listenerOpened = openListener(port, false);
-                        if (listenerOpened && connectionListener != null) {
-                            // set reconnect on first successfull listener
-                            nodeManager
-                                .getMySelf()
-                                .getInfo()
-                                .setConnectAddress(
-                                    connectionListener.getAddress());
-                        }
-                        if (!listenerOpened && !isUIOpen()) {
-                            logSevere("Couldn't bind to port " + port);
-                            // exit(1);
-                            // fatalStartError(Translation
-                            // .getTranslation("dialog.bind_error"));
-                            // return false; // Shouldn't reach this!
+                        for (String bindAddress : ConfigurationEntry.NET_BIND_ADDRESS.getValueArray(this)) {
+                            boolean listenerOpened = openListener(bindAddress, port, false);
+                            if (listenerOpened && connectionListener != null) {
+                                // set reconnect on first successfull listener
+                                nodeManager
+                                        .getMySelf()
+                                        .getInfo()
+                                        .setConnectAddress(
+                                                connectionListener.getAddress());
+                            }
+                            if (!listenerOpened && !isUIOpen()) {
+                                logSevere("Couldn't bind to port " + port);
+                                // exit(1);
+                                // fatalStartError(Translation
+                                // .getTranslation("dialog.bind_error"));
+                                // return false; // Shouldn't reach this!
+                            }
                         }
                     } catch (NumberFormatException e) {
                         logFine("Unable to read listener port ('" + portStr
@@ -1419,17 +1399,19 @@
         }
 
         /* Check whether to start D2D, too */
-        boolean useD2D = ConfigurationEntry.D2D_ENABLED.getValueBoolean(this);
-        int     port   = ConfigurationEntry.D2D_PORT.getValueInt(this);
-
-        if(useD2D) {
+        int port = ConfigurationEntry.NET_PORT_D2D.getValueInt(this);
+        if (port > 0) {
             logInfo("D2D is enabled");
-
-            boolean listenerOpened = openListener(port, useD2D);
-
-            if(!listenerOpened) {
-                logSevere("Couldn't bind to port " + port);
-            } else logInfo("Listening on D2D port " + port);
+            boolean listenerOpened = false;
+            for (String bindAddress : ConfigurationEntry.NET_BIND_ADDRESS.getValueArray(this)) {
+                listenerOpened = openListener(bindAddress, port, true);
+                nodeManager.getMySelf().getInfo().setD2dPort(port);
+                if (!listenerOpened) {
+                    logSevere("Couldn't bind to D2D port " + port);
+                } else {
+                    logInfo("Listening on D2D port " + port);
+                }
+            }
         }
 
         return true;
@@ -1478,15 +1460,16 @@
      * Tries to bind a random port
      */
     private void bindRandomPort() {
-        if ((openListener(ConnectionListener.DEFAULT_PORT, false)
-            || openListener(0, false))
-            && connectionListener != null)
-        {
-            nodeManager.getMySelf().getInfo()
-                .setConnectAddress(connectionListener.getAddress());
-        } else {
-            logSevere("failed to open random port!!!");
-            fatalStartError(Translation.get("dialog.bind_error"));
+        for (String bindAddress : ConfigurationEntry.NET_BIND_ADDRESS.getValueArray(this)) {
+            if ((openListener(bindAddress, ConnectionListener.DEFAULT_PORT, false)
+                    || openListener(bindAddress, 0, false))
+                    && connectionListener != null) {
+                nodeManager.getMySelf().getInfo()
+                        .setConnectAddress(connectionListener.getAddress());
+            } else {
+                logSevere("failed to open random port!!!");
+                fatalStartError(Translation.get("dialog.bind_error"));
+            }
         }
     }
 
@@ -1600,26 +1583,20 @@
                 }
             }
 
-            if (!config.getFolders().isEmpty()) {
-                Properties prevFolders = new Properties();
-                if (Files.exists(folderFile)) {
-                    try (BufferedInputStream in = new BufferedInputStream(
-                        Files.newInputStream(folderFile))) {
-                        prevFolders.load(in);
-                    }
-                }
-                if (!prevFolders.equals(config.getFolders())) {
-                    PropertiesUtil
-                        .saveConfig(tempFolderFile, config.getFolders(),
-                            distName + " folders config file (v"
-                                + PROGRAM_VERSION + ')');
-                    Files.deleteIfExists(folderFile);
-                    try {
-                        Files.move(tempFolderFile, folderFile);
-                    } catch (IOException e) {
-                        Files.copy(tempFolderFile, folderFile);
-                        Files.delete(tempFolderFile);
-                    }
+            Properties prevFolders = new Properties();
+            if (Files.exists(folderFile)) {
+                try (BufferedInputStream in = new BufferedInputStream(Files.newInputStream(folderFile))) {
+                    prevFolders.load(in);
+                }
+            }
+            if (!prevFolders.equals(config.getFolders())) {
+                PropertiesUtil.saveConfig(tempFolderFile, config.getFolders(), distName + " folders config file (v" + PROGRAM_VERSION + ')');
+                Files.deleteIfExists(folderFile);
+                try {
+                    Files.move(tempFolderFile, folderFile);
+                } catch (IOException e) {
+                    Files.copy(tempFolderFile, folderFile);
+                    Files.delete(tempFolderFile);
                 }
             }
         } catch (IOException e) {
@@ -2110,14 +2087,6 @@
         return sslTrustStoreFile;
     }
 
-    public Path getSslCaTrustStoreFile() {
-        return sslCaTrustStoreFile;
-    }
-
-    public Path getSslCaCertificateFile() {
-        return sslCaCertificateFile;
-    }
-
     /**
      * Returns the config, read from the configfile.
      *
@@ -2470,21 +2439,21 @@
      * "connectionListener". All others are added the the list of
      * additionalConnectionListeners.
      *
-     * @param  port    Port to open listener to
-     * @param  useD2D  Whether to use D2D proto (FIXME: Might be a bit
-     *                 pointless this way but allows to use this proto
-     *                 on any port later <kappel@powerfolder.com>)
+     * @param  port             Port to open listener to
+     * @param  bindAddress      Address to bind listener to
+     * @param  useD2D           Whether to use D2D proto (FIXME: Might be a bit
+     *                          pointless this way but allows to use this proto
+     *                          on any port later <kappel@powerfolder.com>)
      *
      * @return if succeeded
      */
-    private boolean openListener(int port, boolean useD2D) {
-        String bind = ConfigurationEntry.NET_BIND_ADDRESS.getValue(this);
+    private boolean openListener(String bindAddress, int port, boolean useD2D) {
         logFine("Opening incoming connection listener on port " + port
-            + " on interface " + (bind != null ? bind : "(all)"));
+            + " on interface " + (bindAddress != null ? bindAddress : "(all)"));
         while (true) {
             try {
                 ConnectionListener newListener = new ConnectionListener(this,
-                    port, bind, useD2D);
+                    port, bindAddress, useD2D);
                 if (connectionListener == null || !connectionListener.isServerSocketOpen()) {
                     // its our primary listener
                     connectionListener = newListener;
@@ -2495,9 +2464,9 @@
             } catch (ConnectionException e) {
                 logWarning("Unable to bind to port " + port);
                 logFiner("ConnectionException", e);
-                if (bind != null) {
+                if (bindAddress != null) {
                     logSevere("This could've been caused by a binding error on the interface... Retrying without binding");
-                    bind = null;
+                    bindAddress = null;
                 } else { // Already tried binding once or not at all so get
                     // out
                     return false;
