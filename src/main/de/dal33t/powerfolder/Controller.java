/*
 * Copyright 2004 - 2015 Christian Sprajc. All rights reserved.
 *
 * This file is part of PowerFolder.
 *
 * PowerFolder is free software: you can redistribute it and/or modify
 * it under the terms of the GNU General Public License as published by
 * the Free Software Foundation.
 *
 * PowerFolder is distributed in the hope that it will be useful,
 * but WITHOUT ANY WARRANTY; without even the implied warranty of
 * MERCHANTABILITY or FITNESS FOR A PARTICULAR PURPOSE.  See the
 * GNU General Public License for more details.
 *
 * You should have received a copy of the GNU General Public License
 * along with PowerFolder. If not, see <http://www.gnu.org/licenses/>.
 *
 * $Id: Controller.java 21251 2013-03-19 01:46:23Z sprajc $
 */
package de.dal33t.powerfolder;

import de.dal33t.powerfolder.clientserver.ServerClient;
import de.dal33t.powerfolder.disk.Folder;
import de.dal33t.powerfolder.disk.FolderRepository;
import de.dal33t.powerfolder.disk.SyncProfile;
import de.dal33t.powerfolder.distribution.Distribution;
import de.dal33t.powerfolder.distribution.PowerFolderBasic;
import de.dal33t.powerfolder.distribution.PowerFolderPro;
import de.dal33t.powerfolder.event.*;
import de.dal33t.powerfolder.light.MemberInfo;
import de.dal33t.powerfolder.message.FolderList;
import de.dal33t.powerfolder.message.Invitation;
import de.dal33t.powerfolder.message.RequestNodeInformation;
import de.dal33t.powerfolder.message.SettingsChange;
import de.dal33t.powerfolder.net.*;
import de.dal33t.powerfolder.plugin.PluginManager;
import de.dal33t.powerfolder.security.SecurityManager;
import de.dal33t.powerfolder.security.SecurityManagerClient;
import de.dal33t.powerfolder.task.PersistentTaskManager;
import de.dal33t.powerfolder.transfer.TransferManager;
import de.dal33t.powerfolder.ui.FileBrowserIntegration;
import de.dal33t.powerfolder.ui.UIController;
import de.dal33t.powerfolder.ui.dialog.SyncFolderDialog;
import de.dal33t.powerfolder.ui.dialog.UIUnLockDialog;
import de.dal33t.powerfolder.ui.model.ApplicationModel;
import de.dal33t.powerfolder.ui.notices.Notice;
import de.dal33t.powerfolder.ui.util.LimitedConnectivityChecker;
import de.dal33t.powerfolder.util.*;
import de.dal33t.powerfolder.util.logging.LoggingManager;
import de.dal33t.powerfolder.util.net.NetworkUtil;
import de.dal33t.powerfolder.util.os.OSUtil;
import de.dal33t.powerfolder.util.os.SystemUtil;
import de.dal33t.powerfolder.util.os.Win32.WinUtils;
import de.dal33t.powerfolder.util.os.mac.MacUtils;
import de.dal33t.powerfolder.util.update.UpdateSetting;
import org.apache.commons.cli.CommandLine;
import org.quartz.*;
import org.quartz.impl.StdSchedulerFactory;

import javax.swing.*;
import java.awt.*;
import java.io.*;
import java.net.InetSocketAddress;
import java.nio.file.*;
import java.security.Security;
import java.text.SimpleDateFormat;
import java.util.*;
import java.util.List;
import java.util.concurrent.*;
import java.util.concurrent.atomic.AtomicBoolean;
import java.util.logging.Level;
import java.util.logging.Logger;
import java.util.prefs.BackingStoreException;
import java.util.prefs.Preferences;

import static de.dal33t.powerfolder.util.ConfigurationLoader.DEFAULT_CONFIG_FILENAME;
import static org.quartz.CronScheduleBuilder.dailyAtHourAndMinute;

/**
 * Central class gives access to all core components in PowerFolder. Make sure
 * to extend PFComponent so you always have a reference to the main
 * {@link Controller}.
 * @
 * @author Christian Sprajc
 * @version $Revision: 1.107 $
 */
public class Controller extends PFComponent {
    private static final Logger log = Logger.getLogger(Controller.class
        .getName());

    private static final int MAJOR_VERSION = 11;
    private static final int MINOR_VERSION = 7;
<<<<<<< HEAD
    private static final int REVISION_VERSION = 757;
=======
    private static final int REVISION_VERSION = 760;
>>>>>>> 18b2080c

    /**
     * Program version.
     */
    public static final String PROGRAM_VERSION = MAJOR_VERSION + "."
        + MINOR_VERSION + "." + REVISION_VERSION;

    /**
     * Federation version.
     */
    public static final String FEDERATION_VERSION = MAJOR_VERSION + "." + MINOR_VERSION;

    /** general wait time for all threads (5000 is a balanced value) */
    private static final long WAIT_TIME = 5000;

    /** Subdir of misc files */
    private static String miscFilesLocationDirName = Constants.MISC_DIR_NAME;

    /** The command line entered by the user when starting the program */
    private CommandLine commandLine;

    /** filename of the current configFile */
    private String configFilename;
    /**
     * The actual config file.
     */
    private Path configFile;
    private Path configFolderFile;
    private Path sslTrustStoreFile;
    private Path sslCaTrustStoreFile;
    private Path sslCaCertificateFile;

    /** The config properties */
    private SplitConfig config;

    /**
     * The preferences
     */
    private Preferences preferences;

    /**
     * The distribution running.
     */
    private Distribution distribution;

    /** Program start time */
    private Date startTime;

    /** Are we in started state? */
    private volatile boolean started;

    /** Are we trying to shutdown? */
    private volatile boolean shuttingDown;

    /** Is a restart requested */
    private boolean restartRequested;

    /** Are we in verbose mode? */
    private boolean verbose;

    /** Should we request debug reports? */
    private boolean debugReports;

    /**
     * If running is paused mode
     */
    private volatile boolean paused;

    /**
     * cache the networking mode in a field so we dont heve to do all this
     * comparing
     */
    private NetworkingMode networkingMode;

    /** The nodemanager that holds all members */
    private NodeManager nodeManager;

    /**
     * Responsible for (re-)connecting to other nodes.
     */
    private ReconnectManager reconnectManager;

    /** The FolderRepository that holds all "joined" folders */
    private FolderRepository folderRepository;

    /** The Listener to incomming connections of other PowerFolder clients */
    private ConnectionListener connectionListener;

    /** The basic io provider */
    private IOProvider ioProvider;

    /** Icon overlays and context menus */
    private FileBrowserIntegration fbIntegration;

    /**
     * besides the default listener we may have a list of connection listeners
     * that listen on other ports
     */
    private List<ConnectionListener> additionalConnectionListeners;

    private final List<InvitationHandler> invitationHandlers;

    /** The BroadcastManager send "broadcasts" on the LAN so we can */
    private BroadcastMananger broadcastManager;

    /**
     * The DynDNS manager that handles the working arwound for user with a
     * dynnamip IP address.
     */
    private DynDnsManager dyndnsManager;

    private PersistentTaskManager taskManager;

    private Callable<TransferManager> transferManagerFactory = new Callable<TransferManager>()
    {
        @Override
        public TransferManager call() {
            return new TransferManager(Controller.this);
        }
    };

    /** Handels the up and downloads */
    private TransferManager transferManager;

    /**
     * Remote Commands listener, a protocol handler for powerfolder links:
     * powerfolder://
     */
    private RemoteCommandManager rconManager;

    /**
     * Listener for authentication requests on WD NAS storages.
     */

    private WebClientLogin webClientLogin;

    /** Holds the User interface */
    private UIController uiController;

    /** holds all installed plugins */
    private PluginManager pluginManager;
    /**
     * The security manager, handles access etc.
     */
    private SecurityManager securityManager;

    /**
     * The Online Storage client
     */
    private ServerClient osClient;

    /** global Threadpool */
    private ScheduledExecutorService threadPool;

    /** Remembers if a port on the local firewall was opened */
    private final boolean portWasOpened = false;

    /**
     * If we have limited connectivity
     */
    private boolean limitedConnectivity;

    private final PausedModeListener pausedModeListenerSupport;

    private final NetworkingModeListener networkingModeListenerSupport;

    private final LimitedConnectivityListener limitedConnectivityListenerSupport;

    private ScheduledFuture<?> pauseResumeFuture;

    public Controller() {
        // Do some TTL fixing for dyndns resolving
        Security.setProperty("networkaddress.cache.ttl", "0");
        Security.setProperty("networkaddress.cache.negative.ttl", "0");
        System.setProperty("sun.net.inetaddr.ttl", "0");
        System.setProperty("com.apple.mrj.application.apple.menu.about.name",
            "PowerFolder");
        invitationHandlers = new CopyOnWriteArrayList<InvitationHandler>();
        pausedModeListenerSupport = ListenerSupportFactory
            .createListenerSupport(PausedModeListener.class);
        networkingModeListenerSupport = ListenerSupportFactory
            .createListenerSupport(NetworkingModeListener.class);
        limitedConnectivityListenerSupport = ListenerSupportFactory
            .createListenerSupport(LimitedConnectivityListener.class);
        AntiSerializationVulnerability.checkClasspath();
    }

    /**
     * Overwite the PFComponent.getController() otherwise that one returns null
     * for this Controller itself.
     *
     * @return a reference to this
     */
    @Override
    public Controller getController() {
        return this;
    }

    /**
     * Creates a fresh Controller.
     *
     * @return the controller
     */
    public static Controller createController() {
        return new Controller();
    }

    /**
     * Starts this controller loading the config from the default config file
     */
    public void startDefaultConfig() {
        startConfig(Constants.DEFAULT_CONFIG_FILE);
    }

    /**
     * Starts a config with the given command line arguments
     *
     * @param aCommandLine the command line as specified by the user
     */
    void startConfig(CommandLine aCommandLine) {

        commandLine = aCommandLine;
        String[] configNames = aCommandLine.getOptionValues("c");
        String configName = configNames != null && configNames.length > 0
                && StringUtils.isNotBlank(configNames[0]) ? configNames[0] : null;

        if (StringUtils.isNotBlank(configName) &&
                (configName.startsWith("http:") || configName.startsWith("https:"))) {
            if (configNames.length > 1) {
                configName = configNames[1];
            } else {
                configName = Constants.DEFAULT_CONFIG_FILE;
            }
        } else if (StringUtils.isBlank(configName)) {
            Properties preConfig = null;
            try {
                preConfig = ConfigurationLoader
                        .loadPreConfigFromClasspath(DEFAULT_CONFIG_FILENAME);
            } catch (IOException e) {
                // Ignore
            }
            String distributionName = preConfig != null ? preConfig.getProperty("dist.name") : "";

            if (StringUtils.isNotBlank(distributionName)) {
                miscFilesLocationDirName = distributionName.trim();

                migrateConfigFileIfNecessary(distributionName);
            }
            configName = Constants.DEFAULT_CONFIG_FILE;
        }

        startConfig(configName);
    }

    /**
     * Migrate ~/.PowerFolder to ~/.<dist-name> if the previous Config has the
     * same {@code dist.name}
     *
     * @param distributionName The name of the distribution
     */
    private void migrateConfigFileIfNecessary(String distributionName) {
        Path brandedMiscFilesLocation = getMiscFilesLocation(false);
        if (Files.exists(brandedMiscFilesLocation)) {
            log.fine("Using my branded directory at " + brandedMiscFilesLocation.toString());
            return;
        }

        // brandedMiscFilesLocation does NOT EXIST
        log.fine("No branded config dir found");

        String dirName = "";
        if (OSUtil.isWindowsSystem()) {
            dirName = Constants.MISC_DIR_NAME;
        } else {
            dirName = "." + Constants.MISC_DIR_NAME;
        }
        Path defaultMiscFilesLocation = brandedMiscFilesLocation
            .getParent().resolve(dirName);
        if (Files.notExists(defaultMiscFilesLocation)) {
            log.fine("Also no default config dir found -> create new branded config dir");
            return;
        }

        // defaultMiscFilesLocation DOES exist
        log.fine("Found default config dir at " + defaultMiscFilesLocation.toString());

        Path prevConifgFile = defaultMiscFilesLocation.resolve(Constants.DEFAULT_CONFIG_FILE);
        Properties prefConfig = new Properties();
        try (InputStream in = Files.newInputStream(prevConifgFile)) {
            prefConfig.load(in);
        } catch (IOException ioe) {
            log.warning("Could not read " + prevConifgFile.toString()
                + ". Using new branded config at " + brandedMiscFilesLocation.toString()
                + ". " + ioe.getMessage());
            return;
        }

        String prevDistName = prefConfig.getProperty("dist.name");

        if (StringUtils.isBlank(prevDistName) || !prevDistName.equalsIgnoreCase(distributionName)) {
            log.fine("Not migrating an empty or different branding "
                + prevDistName + " then mine " + distributionName);
            return;
        }

        // prevDistName is my own
        log.info("Trying to move " + defaultMiscFilesLocation.toString()
            + " to " + brandedMiscFilesLocation.toString());

        try {
            Files.move(defaultMiscFilesLocation, brandedMiscFilesLocation);
        } catch (IOException ioe) {
            log.warning("Could not move " + defaultMiscFilesLocation.toString()
                + " to " + brandedMiscFilesLocation.toString() + ". " + ioe.getMessage());
        }
    }

    /** initTranslation
     * Init translation bundles
     * @author Christoph Kappel <kappel@powerfolder.com>
     **/

    public void initTranslation() {
        // Initialize resource bundle eager
        // check forced language file from commandline
        if (commandLine != null && commandLine.hasOption("f")) {
            String langfilename = commandLine.getOptionValue("f");
            try {
                ResourceBundle resourceBundle = new ForcedLanguageFileResourceBundle(
                    langfilename);
                Translation.setResourceBundle(resourceBundle);
                logInfo("Loading language bundle from file " + langfilename);
            } catch (FileNotFoundException fnfe) {
                logSevere("forced language file (" + langfilename
                    + ") not found: " + fnfe.getMessage());
                logSevere("using setup language");
                Translation.resetResourceBundle();
            } catch (IOException ioe) {
                logSevere("forced language file io error: " + ioe.getMessage());
                logSevere("using setup language");
                Translation.resetResourceBundle();
            }
        } else {
            Translation.resetResourceBundle();
        }
        Translation.getResourceBundle();
    }

    /**
     * Starts controller with a special config file, and creates and starts all
     * components of PowerFolder.
     *
     * @param filename
     *            The filename to uses as config file (located in the
     *            "getConfigLocationBase()")
     */
    public void startConfig(String filename) {
        if (started) {
            throw new IllegalStateException(
                "Configuration already started, shutdown controller first");
        }

        initTranslation();

        // loadConfigFile
        if (!loadConfigFile(filename)) {
            return;
        }

        start();
    }

    /** start
     * Starts controller and all other components of PowerFolder
     * @author Christoph <kappel@powerfolder.com>
     **/

    public void start() {
        boolean isDefaultConfig = Constants.DEFAULT_CONFIG_FILE
            .startsWith(getConfigName());
        if (isDefaultConfig) {
            // To keep compatible with previous versions
            preferences = Preferences.userNodeForPackage(PowerFolder.class);
        } else {
            preferences = Preferences.userNodeForPackage(PowerFolder.class)
                .node(getConfigName());

        }

        // initialize logger
        // Enabled verbose mode if in config.
        // This logs to file for analysis.
        verbose = ConfigurationEntry.VERBOSE.getValueBoolean(this);
        initLogger();

        if (verbose) {
            ByteSerializer.BENCHMARK = true;
            scheduleAndRepeat(() -> ByteSerializer.printStats(), 600000L, 600000L);
            Profiling.setEnabled(false);
            Profiling.reset();
        }

        String arch = OSUtil.is64BitPlatform() ? "64bit" : "32bit";
        logFine("OS: " + System.getProperty("os.name") + " " + System.getProperty("os.version") + " (" + arch + ")");
        logFine("Java: " + JavaVersion.systemVersion().toString() + " ("
            + System.getProperty("java.vendor") + ')');
        logFine("Current time: " + new Date());
        Runtime runtime = Runtime.getRuntime();
        long maxMemory = runtime.maxMemory();
        long totalMemory = runtime.totalMemory();
        logFine("Max Memory: " + Format.formatBytesShort(maxMemory)
            + ", Total Memory: " + Format.formatBytesShort(totalMemory));
        if (!Desktop.isDesktopSupported() && isUIEnabled()) {
            logWarning("Desktop utility not supported");
        }

        // If we have a new config. clear the preferences.
        clearPreferencesOnConfigSwitch();

        // Load and set http proxy settings
        HTTPProxySettings.loadFromConfig(this);

        // PFC-2670: Start
        boolean localAllTrustCert = false;
        if (ConfigurationEntry.SECURITY_SSL_TRUST_ANY
            .getValueBoolean(getController()))
        {
        	localAllTrustCert = true;
            NetworkUtil.installAllTrustingSSLManager();
        }
        // PFC-2670: End

        // #2179: Load from server. How to handle timeouts?
        // Command line option -c http://are.de
        ConfigurationLoader.loadAndMergeCLI(this);
        // Config entry in file
        ConfigurationLoader.loadAndMergeConfigURL(this);
        // Read from installer temp file
        ConfigurationLoader.loadAndMergeFromInstaller(this);

        if (verbose != ConfigurationEntry.VERBOSE.getValueBoolean(this)) {
            verbose = ConfigurationEntry.VERBOSE.getValueBoolean(this);
            initLogger();
        }

        // PFC-2670: Start
        // Setting might have changed.
        if (ConfigurationEntry.SECURITY_SSL_TRUST_ANY
            .getValueBoolean(getController()))
        {
            NetworkUtil.installAllTrustingSSLManager();
        } else if (localAllTrustCert) {
            // Locally was set to trust, but remote profile forbids this.
            // Exit->Restart
            logWarning("Security break protection: Trust any SSL certificate was turned on, but is disallowed by server profile. Please restart the client");
            exit(66);
        }
        // PFC-2670: End

        // Init paused only if user expects pause to be permanent or
        // "while I work"
        int pauseSecs = ConfigurationEntry.PAUSE_RESUME_SECONDS
            .getValueInt(getController());
        paused = PreferencesEntry.PAUSED.getValueBoolean(this)
            && (pauseSecs == Integer.MAX_VALUE || pauseSecs == 0);

        // Now set it, just in case it was paused in permanent mode.
        PreferencesEntry.PAUSED.setValue(this, paused);

        // Load and set http proxy settings again.
        HTTPProxySettings.loadFromConfig(this);

        // Initialize branding/preconfiguration of the client
        initDistribution();
        logFine("Build time: " + getBuildTime());
        logInfo("Program version " + PROGRAM_VERSION);

        if (getDistribution().getBinaryName().toLowerCase()
            .contains("powerfolder"))
        {
            Debug.writeSystemProperties();
        }

        if (ConfigurationEntry.KILL_RUNNING_INSTANCE.getValueBoolean(this)) {
            killRunningInstance();
        }
        FolderList.removeMemberFiles(this);

        // Initialize plugins
        setupProPlugins();
        pluginManager = new PluginManager(this);
        pluginManager.init();

        // create node manager
        nodeManager = new NodeManager(this);

        // Only one task brother left...
        taskManager = new PersistentTaskManager(this);
        // Folder repository
        folderRepository = new FolderRepository(this);
        setLoadingCompletion(0, 10);

        // Create transfer manager
        // If this is a unit test it might have been set before.
        try {
            transferManager = transferManagerFactory.call();
        } catch (Exception e) {
            logSevere("Exception", e);
        }

        reconnectManager = new ReconnectManager(this);
        // Create os client
        osClient = new ServerClient(this);

        if (isUIEnabled()) {
            uiController = new UIController(this);
            if (ConfigurationEntry.USER_INTERFACE_LOCKED.getValueBoolean(this)
                && !ConfigurationEntry.SERVER_IDP_DISCO_FEED_URL.hasValue(this))
            {
                // Don't let the user pass this step.
                new UIUnLockDialog(this).openAndWait();
            }
        }

        setLoadingCompletion(10, 20);

        // The io provider.
        ioProvider = new IOProvider(this);
        ioProvider.start();

        // Set hostname by CLI
        if (commandLine != null && commandLine.hasOption('d')) {
            String host = commandLine.getOptionValue("d");
            if (StringUtils.isNotBlank(host)) {
                InetSocketAddress addr = Util.parseConnectionString(host);
                if (addr != null) {
                    ConfigurationEntry.HOSTNAME.setValue(this,
                        addr.getHostName());
                    ConfigurationEntry.NET_BIND_PORT.setValue(this,
                        addr.getPort());
                }
            }
        }

        // initialize dyndns manager
        dyndnsManager = new DynDnsManager(this);

        setLoadingCompletion(20, 30);

        // initialize listener on local port
        if (!initializeListenerOnLocalPort()) {
            return;
        }
        if (!isUIEnabled()) {
            // Disable paused function
            paused = false;
        }

        setLoadingCompletion(30, 35);

        // Start the nodemanager
        nodeManager.init();
        if (!ProUtil.isRunningProVersion()) {
            // Nodemanager gets later (re) started by ProLoader.
            nodeManager.start();
        }

        setLoadingCompletion(35, 60);
        securityManager = new SecurityManagerClient(this, osClient);

        // init repo (read folders)
        folderRepository.init();
        logInfo("Dataitems: " + Debug.countDataitems(Controller.this));
        // init of folders takes rather long so a big difference with
        // last number to get smooth bar... ;-)
        setLoadingCompletion(60, 65);

        // start repo maintainance Thread
        folderRepository.start();
        setLoadingCompletion(65, 70);

        // Start the transfer manager thread
        transferManager.start();
        setLoadingCompletion(70, 75);

        // Initialize rcon manager
        startRConManager();

        // Initialize WD storage authenticator.
        startWebClientLogin();

        setLoadingCompletion(75, 80);

        // Start all configured listener if not in paused mode
        startConfiguredListener();
        setLoadingCompletion(80, 85);

        // open broadcast listener
        openBroadcastManager();
        setLoadingCompletion(85, 90);

        // Controller now started
        started = true;
        startTime = new Date();

        // Now taskmanager
        taskManager.start();

        logInfo("Controller started");

        // dyndns updater
        /*
         * boolean onStartUpdate = ConfigurationEntry.DYNDNS_AUTO_UPDATE
         * .getValueBoolean(this).booleanValue(); if (onStartUpdate) {
         * getDynDnsManager().onStartUpdate(); }
         */
        dyndnsManager.updateIfNessesary();

        setLoadingCompletion(90, 100);

        // Login to OS
        if (Feature.OS_CLIENT.isEnabled()) {
            try {
                osClient.loginWithLastKnown();
            } catch (Exception e) {
                logWarning("Unable to login with last known username. " + e);
                logFiner(e);
            }
        }

        // Start Plugins
        pluginManager.start();

        // open UI
        if (isConsoleMode()) {
            logFine("Running in console");
        } else {
            logFine("Opening UI");
            openUI();
        }

        if (!this.getMySelf().isServer()) {
            enableFileBrowserIntegration(this);
        }

        // Load anything that was not handled last time.
        loadPersistentObjects();

        setLoadingCompletion(100, 100);
        if (!isConsoleMode()) {
            uiController.hideSplash();
        }

        if (ConfigurationEntry.AUTO_CONNECT.getValueBoolean(this)) {
            // Now start the connecting process
            reconnectManager.start();
        } else {
            logFine("Not starting reconnection process. "
                + "Config auto.connect set to false");
        }
        // Start connecting to OS client.
        if (Feature.OS_CLIENT.isEnabled()
            && ConfigurationEntry.SERVER_CONNECT.getValueBoolean(this))
        {
            osClient.start();
        } else {
            logInfo("Not connecting to server (" + osClient.getServerString()
                + "): Disabled");
        }

        // Setup our background working tasks
        setupPeriodicalTasks();

        if (MacUtils.isSupported()) {
            if (isFirstStart()) {
                MacUtils.getInstance().setPFStartup(true, this);
            }
            MacUtils.getInstance().setAppReOpenedListener(this);
        }

        if (pauseSecs == 0) {
            // Activate adaptive logic
            setPaused(paused);
        }
    }

    private void enableFileBrowserIntegration(Controller controller) {
        // PFC-2395: Start
        fbIntegration = new FileBrowserIntegration(getController());
        fbIntegration.start();
        // PFC-2395: End
    }

    private void clearPreferencesOnConfigSwitch() {
        String lastNodeIdObf = PreferencesEntry.LAST_NODE_ID
            .getValueString(this);
        String thisNodeId = ConfigurationEntry.NODE_ID.getValue(this);
        try {
            if (StringUtils.isNotBlank(lastNodeIdObf)
                && !LoginUtil.matches(Util.toCharArray(thisNodeId),
                    lastNodeIdObf))
            {
                int i = 0;
                for (String key : preferences.keys()) {
                    preferences.remove(key);
                    i++;
                }
                logWarning("Cleared " + i
                    + " preferences, new config/nodeid found");
            }
        } catch (BackingStoreException e1) {
            logWarning("Unable to clear preferences. " + e1);
        }
    }

    /**
     * For each folder, kick off scan.
     */
    public void performFullSync() {
        // Let other nodes scan now!
        folderRepository.broadcastScanCommandOnAllFolders();

        // Force scan on all folders, of repository was selected
        Collection<Folder> folders = folderRepository.getFolders();
        for (Folder folder : folders) {
            // Ask for more sync options on that folder if on project sync
            if (Util.isAwtAvailable()
                    && folder.getSyncProfile().equals(
                    SyncProfile.MANUAL_SYNCHRONIZATION)) {
                new SyncFolderDialog(this, folder).open();
            } else {
                // Recommend scan on this folder
                folder.recommendScanOnNextMaintenance();
            }
        }

        setPaused(false);

        // Now trigger the scan
        folderRepository.triggerMaintenance();

        // Trigger file requesting
        folderRepository.getFileRequestor().triggerFileRequesting();

        // Fresh reconnection try!
        reconnectManager.buildReconnectionQueue();

    }

    /**
     * Add invitation listener.
     *
     * @param l
     */
    public void addInvitationHandler(InvitationHandler l) {
        invitationHandlers.add(l);
    }

    /**
     * Remove invitation listener.
     *
     * @param l
     */
    public void removeInvitationHandler(InvitationHandler l) {
        invitationHandlers.remove(l);
    }

    private void setupProPlugins() {
        String pluginConfig = ConfigurationEntry.PLUGINS.getValue(this);
        boolean autoSetupPlugins = StringUtils.isEmpty(pluginConfig)
            || !pluginConfig.contains(Constants.PRO_LOADER_PLUGIN_CLASS);
        if (ProUtil.isRunningProVersion() && autoSetupPlugins) {
            logFine("Setting up pro loader");
            String newPluginConfig = Constants.PRO_LOADER_PLUGIN_CLASS;
            if (!StringUtils.isBlank(pluginConfig)) {
                newPluginConfig += ',' + pluginConfig;
            }
            ConfigurationEntry.PLUGINS.setValue(this, newPluginConfig);
        }
    }

    private void initLogger() {

        // Set a nice prefix for file looging file names.
        String configName = getConfigName();
        if (configName != null) {
            LoggingManager.setPrefix(configName);
        }

        if (verbose) {
            String str = ConfigurationEntry.LOG_LEVEL_CONSOLE.getValue(this);
            Level consoleLevel = LoggingManager.levelForName(str);
            LoggingManager.setConsoleLogging(consoleLevel != null
                ? consoleLevel
                : Level.WARNING);

            // Enable file logging
            str = ConfigurationEntry.LOG_LEVEL_FILE.getValue(this);
            boolean rotate = ConfigurationEntry.LOG_FILE_ROTATE
                .getValueBoolean(this);
            Level fileLevel = LoggingManager.levelForName(str);
            LoggingManager.setFileLogging(fileLevel != null
                ? fileLevel
                : Level.FINE, rotate);

            // Switch on the document handler.
            if (isUIEnabled()) {
                str = PreferencesEntry.DOCUMENT_LOGGING.getValueString(this);
                Level uiLogLevel = LoggingManager.levelForName(str);
                LoggingManager.setDocumentLogging(uiLogLevel != null
                    ? uiLogLevel
                    : Level.WARNING, this);
            }

            if (LoggingManager.isLogToFile()) {
                logFine("Logging to file '"
                    + LoggingManager.getLoggingFileName() + '\'');
            } else {
                logInfo("No logging to file");
            }

            if (ConfigurationEntry.LOG_SYSLOG_HOST.hasNonBlankValue(this)) {
                str = ConfigurationEntry.LOG_SYSLOG_LEVEL.getValue(this);
                Level syslogLevel = LoggingManager.levelForName(str);
                LoggingManager.setSyslogLogging(syslogLevel != null
                    ? syslogLevel
                    : Level.WARNING, this);
            }
        }

        if (commandLine != null && commandLine.hasOption('l')) {
            String str = commandLine.getOptionValue('l');
            Level consoleLevel = LoggingManager.levelForName(str);
            if (consoleLevel != null) {
                LoggingManager.setConsoleLogging(consoleLevel);
            }
        }

        // Enable debug reports.
        debugReports = ConfigurationEntry.DEBUG_REPORTS.getValueBoolean(this);

        LoggingManager.clearBuffer();
        int maxDays = ConfigurationEntry.LOG_FILE_DELETE_DAYS
            .getValueInt(getController());
        if (maxDays >= 0) {
            LoggingManager.removeOldLogs(maxDays);
        }
    }

    /**
     * Loads a config file (located in "getConfigLocationBase()")
     *
     * @param theFilename
     * @return false if unsuccessful, true if file found and reading succeeded.
     */
    public boolean loadConfigFile(String theFilename) {

        /* Init stuff (moved here from {@link startConfig} */
        additionalConnectionListeners = Collections
            .synchronizedList(new ArrayList<>());
        started = false;
        shuttingDown = false;
        threadPool = new WrappedScheduledThreadPoolExecutor(
            Constants.CONTROLLER_MIN_THREADS_IN_THREADPOOL, new NamedThreadFactory(
                "Controller-Thread-"));

        // PFI-312
        PathUtils.setIOExceptionListener(e -> {
            if (e instanceof FileSystemException
                && e.toString().toLowerCase()
                    .contains("too many open files"))
            {
                logSevere("Detected I/O Exception: " + e.getMessage());
                logSevere("Please adjust limits for open file handles on this server");
                exit(1);
            }
        });

        String filename = theFilename;
        if (filename == null) {
            filename = Constants.DEFAULT_CONFIG_FILE;
        }

        if (filename.indexOf('.') < 0) {
            // append .config extension
            filename += ".config";
        }

        configFilename = null;
        config = new SplitConfig();
        configFilename = filename;
        configFile = getConfigLocationBase();

        if (configFile == null) {
            configFile = Paths.get(filename).toAbsolutePath();
        } else {
            configFile = configFile.resolve(filename);
        }

        BufferedInputStream bis = null;
        try {
            if (Files.exists(configFile)) {
                logFine("Loading configfile " + configFile.toString());
            } else {
                logFine("Config file does not exist. " + configFile.toString());
                throw new FileNotFoundException();
            }
            if (OSUtil.isWebStart()) {
                logFine("WebStart, config file location: "
                    + configFile.toString());
            }

            bis = new BufferedInputStream(Files.newInputStream(configFile));
            config.load(bis);
        } catch (FileNotFoundException e) {
            logWarning("Unable to start config, file '" + filename
                + "' not found, using defaults");
        } catch (IOException e) {
            logSevere("Unable to start config from file '" + filename + '\'');
            config = null;
            return false;
        } finally {
            try {
                if (bis != null) {
                    bis.close();
                }
            } catch (Exception e) {
                // Ignore.
            }
        }

        String folderfilename = filename.replace(".config", "-Folder.config");
        configFolderFile = getConfigLocationBase();
        if (configFolderFile == null) {
            configFolderFile = Paths.get(folderfilename).toAbsolutePath();
        } else {
            configFolderFile = configFolderFile.resolve(folderfilename);
        }

        String sslTrustStoreFileName = filename.replace(".config", ".ssl.jks");
        sslTrustStoreFile = getConfigLocationBase();
        if (sslTrustStoreFile == null) {
            sslTrustStoreFile = Paths.get(sslTrustStoreFileName).toAbsolutePath();
        } else {
            sslTrustStoreFile = sslTrustStoreFile.resolve(sslTrustStoreFileName);
        }

        String sslCaTrustStoreFileName = filename.replace(".config", ".sslca.jks");
        sslCaTrustStoreFile = getConfigLocationBase();
        if (sslCaTrustStoreFile == null) {
            sslCaTrustStoreFile = Paths.get(sslCaTrustStoreFileName).toAbsolutePath();
        } else {
            sslCaTrustStoreFile = sslCaTrustStoreFile.resolve(sslCaTrustStoreFileName);
        }

        String sslCaCertificateFileName = filename.replace(".config", ".sslca.pem");
        sslCaCertificateFile = getConfigLocationBase();
        if (sslCaCertificateFile == null) {
            sslCaCertificateFile = Paths.get(sslCaCertificateFileName).toAbsolutePath();
        } else {
            sslCaCertificateFile = sslCaCertificateFile.resolve(sslCaCertificateFileName);
        }

        if (Files.exists(configFolderFile)) {
            try {
                logInfo("Loading folder configfile "
                    + configFolderFile.toString());
                bis = new BufferedInputStream(
                    Files.newInputStream(configFolderFile));
                config.load(bis);
            } catch (FileNotFoundException e) {
                logWarning("Unable to start config, file '" + folderfilename
                    + "' not found, using defaults");
            } catch (IOException e) {
                logSevere("Unable to start config from file '" + folderfilename
                    + '\'');
                configFolderFile = null;
                return false;
            } finally {
                try {
                    if (bis != null) {
                        bis.close();
                    }
                } catch (Exception e) {
                    // Ignore.
                }
            }
        } else {
            logFine("Folder config file does not exist. "
                + configFolderFile.toString());
        }
        return true;
    }

    /**
     * PFC-2846: Config reload via command line while running
     */
    void reloadConfigFile() {
        if (Files.exists(configFile)) {
            logInfo("Reloading configfile " + configFile.toString());
        } else {
            logWarning("Config file does not exist. " + configFile.toString());
            return;
        }
        try (BufferedInputStream bis = new BufferedInputStream(Files.newInputStream(configFile))) {
            config.load(bis);
        } catch (IOException e) {
            logWarning("Unable to reload config file " + configFile
                    + ". " + e);
        }
        // Ignore.
    }

    /**
     * Schedules a task to be executed periodically repeated without initial
     * delay. Until removed. ATTENTION: Tasks may be executed concurrently if
     * long running - especially longer than the period time. Take proper action
     * if you need to avoid concurrent runs, e.g. with AtomicBoolean.
     *
     * @param task
     *            the task to schedule
     * @param period
     *            the time in ms between executions
     */
    public ScheduledFuture<?> scheduleAndRepeat(Runnable task, long period) {
        if (!shuttingDown && !threadPool.isShutdown()) {
            return threadPool.scheduleWithFixedDelay(task, 0, period,
                TimeUnit.MILLISECONDS);
        }
        return null;
    }

    /**
     * Schedules a task to be executed periodically repeated with initial
     * delay. Until removed. ATTENTION: Tasks may be executed concurrently if
     * long running - especially longer than the period time. Take proper action
     * if you need to avoid concurrent runs, e.g. with AtomicBoolean.
     *
     * @param task
     *            the task to schedule
     * @param initialDelay
     *            the initial delay in ms
     * @param period
     *            the time in ms between executions
     * @return
     */
    public ScheduledFuture<?> scheduleAndRepeat(Runnable task,
        long initialDelay, long period)
    {
        if (!shuttingDown && !threadPool.isShutdown()) {
            return threadPool.scheduleWithFixedDelay(task, initialDelay,
                period, TimeUnit.MILLISECONDS);
        }
        return null;
    }

    /**
     * Use to schedule a task to be executed ONCE after the initial delay.
     *
     * @param task
     *            the task to schedule
     * @param delay
     *            the initial delay in ms
     */
    public ScheduledFuture<?> schedule(Runnable task, long delay) {
        if (!shuttingDown && !threadPool.isShutdown()) {
            return threadPool.schedule(task, delay, TimeUnit.MILLISECONDS);
        }
        return null;
    }

    /**
     * Removes a schduled task for the threadpool
     *
     * @param task
     */
    public void removeScheduled(Runnable task) {
        if (!shuttingDown && !threadPool.isShutdown()) {
            if (threadPool instanceof ScheduledThreadPoolExecutor) {
                ((ScheduledThreadPoolExecutor) threadPool).remove(task);
                ((ScheduledThreadPoolExecutor) threadPool).purge();
            } else {
                logSevere("Unable to remove scheduled task. Wrong threadpool. "
                    + task);
            }
        }
    }

    /**
     * Removes a scheduled task for the threadpool
     *
     * @param future
     */
    public boolean removeScheduled(ScheduledFuture<?> future) {
        if (!shuttingDown && !threadPool.isShutdown()) {
            if (threadPool instanceof ScheduledThreadPoolExecutor) {
                return ((ScheduledThreadPoolExecutor) threadPool)
                    .remove((Runnable) future);
            } else {
                logSevere("Unable to remove scheduled task. Wrong threadpool. "
                    + future);
            }
        }
        return false;
    }

    /**
     * Sets up the task, which should be executes periodically.
     */
    private void setupPeriodicalTasks() {

        // ============
        // Test the connectivity after a while.
        // ============
        LimitedConnectivityChecker.install(this);

        // ============
        // Schedule a task to do housekeeping every day, just after midnight.
        // ============
        // Run housekeeping at 00:00 o'clock
        JobDetail housekeepingJob = JobBuilder.newJob(Housekeeping.class)
            .withIdentity("midnight", "housekeeping").build();

        Trigger housekeepingTrigger = TriggerBuilder.newTrigger()
            .withIdentity("trigger", "housekeeping")
            .forJob(housekeepingJob)
            .withSchedule(dailyAtHourAndMinute(0, 0))
            .build();

        try {
            Scheduler sched = new StdSchedulerFactory().getScheduler();
            sched.scheduleJob(housekeepingJob, housekeepingTrigger);
            sched.getContext().put("controller", this);
            sched.start();
        } catch (SchedulerException e) {
            logWarning("Could not initiate housekeeping: " + e.getMessage());
        }

        // Also run housekeeping one minute after start up.
        threadPool.schedule(() -> {
            performHousekeeping(false);
        } , 1, TimeUnit.MINUTES);
        
        // ============
        // Do profiling
        // ============
        if (Profiling.ENABLED) {
            threadPool.scheduleWithFixedDelay(new TimerTask() {
                @Override
                public void run() {
                    logFine(Profiling.dumpStats());
                }
            }, 0, 1, TimeUnit.MINUTES);
        }

        // ============
        // Hourly tasks
        // ============
        // @todo what's this for? comment?
        boolean alreadyDetected = ConfigurationEntry.TRANSFER_LIMIT_AUTODETECT
            .getValueBoolean(this)
            && ConfigurationEntry.UPLOAD_LIMIT_WAN.getValueInt(this) > 0;
        // If already detected wait 10 mins before next test. Otherwise start
        // instantly.
        long initialDelay = alreadyDetected ? 600 : 5;
        threadPool.scheduleWithFixedDelay(new TimerTask() {
            @Override
            public void run() {
                performHourly();
            }
        }, initialDelay, 3600, TimeUnit.SECONDS);

        // =========
        // Profiling
        // =========
        // final Collector cpu = CollectorFactory.getFactory().createCollector(
        // CollectorID.CPU_USAGE.id);
        threadPool.scheduleWithFixedDelay(new Runnable() {
            @Override
            public void run() {
                if (!verbose) {
                    return;
                }
                if (isFine()) {
                    logFine("Dataitems: "
                        + Debug.countDataitems(Controller.this));
                }
                String dump = Debug.dumpCurrentStacktraces(false);
                if (StringUtils.isNotBlank(dump)
                    && isFine()
                    && ConfigurationEntry.LOG_ACTIVE_THREADS
                        .getValueBoolean(getController()))
                {
                    logFine("Active threads:\n\n" + dump);
                } else {
                    logFine("No active threads");
                }
            }
        }, 1, 5, TimeUnit.MINUTES);
    }

    /**
     * These tasks get performed every hour.
     */
    private void performHourly() {
        if (ConfigurationEntry.TRANSFER_LIMIT_AUTODETECT.getValueBoolean(this))
        {
            FutureTask<Object> recalculateRunnable = transferManager
                .getRecalculateAutomaticRate();
            threadPool.execute(recalculateRunnable);
        }
    }

    private void openBroadcastManager() {
        if (ConfigurationEntry.NET_BROADCAST.getValueBoolean(this)) {
            try {
                broadcastManager = new BroadcastMananger(this,
                  ConfigurationEntry.D2D_ENABLED.getValueBoolean(this));
                broadcastManager.start();
            } catch (ConnectionException e) {
                logSevere("Unable to open broadcast manager, you wont automatically connect to clients on LAN: "
                    + e.getMessage());
                logSevere("ConnectionException", e);
            }
        } else {
            logInfo("Auto client discovery in LAN via broadcast disabled");
        }
    }

    /**
     * General houskeeping task. Runs one minute after start and every midnight.
     *
     * @param midnightRun
     *            true if this is the midnight invokation, false if this is at
     *            start up.
     */
    void performHousekeeping(boolean midnightRun) {
        log.fine("Performing housekeeping " + midnightRun);
        if (midnightRun) {
            Date now = new Date();
            // Reconfigure log file after midnight.
            logFine("Reconfiguring logs for new day: " + now);
            initLogger();
            LoggingManager.resetFileLogging();
            int days = ConfigurationEntry.LOG_FILE_DELETE_DAYS
                .getValueInt(getController());
            if (days >= 0) {
                LoggingManager.removeOldLogs(days);
            }
            logFine("Reconfigured logs for new day: " + now);

            backupConfigAssets();
            folderRepository.cleanupOldArchiveFiles();            
        }
        
        // Prune stats.
        transferManager.pruneStats();
    }

    /**
     * #2526
     */
    private void backupConfigAssets() {
        SimpleDateFormat dateFormat = new SimpleDateFormat("yyyy.MM.dd");
        Path backupDir = getMiscFilesLocation().resolve(
            "backups/" + dateFormat.format(new Date()));
        if (Files.notExists(backupDir)) {
            try {
                Files.createDirectories(backupDir);
            } catch (IOException ioe) {
                logInfo("Could not create directory '"
                    + backupDir.toAbsolutePath().toString() + "'");
            }
        }
        Path configBackup = backupDir.resolve(configFile.getFileName());
        try {
            PathUtils.copyFile(configFile, configBackup);
        } catch (IOException e) {
            logWarning("Unable to backup file " + configFile + ". " + e);
        }
        if (Files.exists(configFolderFile)) {
            Path configFolderBackup = backupDir.resolve(configFolderFile
                .getFileName());
            try {
                PathUtils.copyFile(configFolderFile, configFolderBackup);
            } catch (IOException e) {
                logWarning("Unable to backup file " + configFolderFile + ". "
                    + e);
            }
        }
        Path myKeyFile = getMiscFilesLocation().resolve(
            getConfigName() + ".mykey");
        Path mykeyBackup = backupDir.resolve(myKeyFile.getFileName());
        if (Files.exists(myKeyFile)) {
            try {
                PathUtils.copyFile(myKeyFile, mykeyBackup);
            } catch (IOException e) {
                logWarning("Unable to backup file " + myKeyFile + ". " + e);
            }
        }
        Path dbFile = getMiscFilesLocation().resolve("Accounts.h2.db");
        Path dbBackup = backupDir.resolve(dbFile.getFileName());
        if (Files.exists(dbFile)) {
            try {
                PathUtils.copyFile(dbFile, dbBackup);
            } catch (IOException e) {
                logWarning("Unable to backup file " + dbFile + ". " + e);
            }
        }
    }

    /**
     * Starts the rcon manager.
     */
    private void startRConManager() {
        if (RemoteCommandManager.hasRunningInstance()) {
            alreadyRunningCheck();
        }
        if (!ConfigurationEntry.NET_RCON_MANAGER.getValueBoolean(this)) {
            logWarning("Not starting RemoteCommandManager");
            return;
        }
        rconManager = new RemoteCommandManager(this);
        rconManager.start();
    }

    /**
     * Starts the WD storage authenticator.
     */
    private void startWebClientLogin() {
        if (WebClientLogin.hasRunningInstance()) {
            alreadyRunningCheck();
        }
        if (ConfigurationEntry.WEB_CLIENT_PORT.hasNonBlankValue(this)
                && ConfigurationEntry.WEB_CLIENT_PORT.getValueInt(this) > 0) {
            webClientLogin = new WebClientLogin(this);
            webClientLogin.start();
        }
    }

    /**
     * Starts a connection listener for each port found in config property
     * "port" ("," separeted), if "random-port" is set to "true" this "port"
     * entry will be ignored and a random port will be used (between 49152 and
     * 65535).
     */
    private boolean initializeListenerOnLocalPort() {
        if (ConfigurationEntry.NET_BIND_RANDOM_PORT.getValueBoolean(this)) {
            bindRandomPort();
        } else {
            String ports = ConfigurationEntry.NET_BIND_PORT.getValue(this);
            if ("0".equals(ports)) {
                logWarning("Not opening connection listener. (port=0)");
            } else {
                if (ports == null) {
                    ports = String.valueOf(ConnectionListener.DEFAULT_PORT);
                }
                StringTokenizer nizer = new StringTokenizer(ports, ",");
                while (nizer.hasMoreElements()) {
                    String portStr = nizer.nextToken();
                    try {
                        int port = Integer.parseInt(portStr);
                        boolean listenerOpened = openListener(port, false);
                        if (listenerOpened && connectionListener != null) {
                            // set reconnect on first successfull listener
                            nodeManager
                                .getMySelf()
                                .getInfo()
                                .setConnectAddress(
                                    connectionListener.getAddress());
                        }
                        if (!listenerOpened && !isUIOpen()) {
                            logSevere("Couldn't bind to port " + port);
                            // exit(1);
                            // fatalStartError(Translation
                            // .getTranslation("dialog.bind_error"));
                            // return false; // Shouldn't reach this!
                        }
                    } catch (NumberFormatException e) {
                        logFine("Unable to read listener port ('" + portStr
                            + "') from config");
                    }
                }
                // If this is the GUI version we didn't kill the program yet,
                // even though
                // there might have been multiple failed tries.
                if (connectionListener == null) {
                    portBindFailureProblem(ports);
                }
            }
        }

        /* Check whether to start D2D, too */
        boolean useD2D = ConfigurationEntry.D2D_ENABLED.getValueBoolean(this);
        int     port   = ConfigurationEntry.D2D_PORT.getValueInt(this);

        if(useD2D) {
            logInfo("D2D is enabled");

            boolean listenerOpened = openListener(port, useD2D);

            if(!listenerOpened) {
                logSevere("Couldn't bind to port " + port);
            } else logInfo("Listening on D2D port " + port);
        }

        return true;
    }

    /**
     * Call to notify the Controller of a problem while binding a required
     * listening socket.
     *
     * @param ports
     */
    private void portBindFailureProblem(String ports) {
        if (!isUIEnabled()) {
            logSevere("Unable to open incoming port from the portlist: "
                + ports);
            exit(1);
            return;
        }

        // Must use JOptionPane here because there is no Controller yet for
        // DialogFactory!
        int response = JOptionPane
            .showOptionDialog(
                null,
                Translation.get("dialog.bind_error.option.text"),
                Translation.get("dialog.bind_error.option.title"),
                JOptionPane.YES_NO_OPTION,
                JOptionPane.WARNING_MESSAGE,
                null,
                new String[]{
                    Translation
                        .get("dialog.bind_error.option.ignore"),
                    Translation.get("dialog.bind_error.option.exit")},
                0);
        switch (response) {
            case 1 :
                exit(0);
                break;
            default :
                bindRandomPort();
                break;
        }
    }

    /**
     * Tries to bind a random port
     */
    private void bindRandomPort() {
        if ((openListener(ConnectionListener.DEFAULT_PORT, false)
            || openListener(0, false))
            && connectionListener != null)
        {
            nodeManager.getMySelf().getInfo()
                .setConnectAddress(connectionListener.getAddress());
        } else {
            logSevere("failed to open random port!!!");
            fatalStartError(Translation.get("dialog.bind_error"));
        }
    }

    /**
     * Starts all configured connection listener
     */
    private void startConfiguredListener() {
        // Start the connection listener
        if (connectionListener != null) {
            try {
                connectionListener.start();
            } catch (ConnectionException e) {
                logSevere("Problems starting listener " + connectionListener, e);
            }
            for (ConnectionListener additionalConnectionListener : additionalConnectionListeners)
            {
                try {
                    additionalConnectionListener.start();
                } catch (ConnectionException e) {
                    logSevere("Problems starting listener "
                        + connectionListener, e);
                }
            }
        }
    }

    /**
     * Saves the current config to disk
     */
    public synchronized void saveConfig() {
        if (!started) {
            return;
        }
        logFine("Saving config (" + getConfigName() + ".config)");

        // PFS-2227
        config.remove("removed.folder.files");
        Path file;
        Path tempFile;
        Path folderFile;
        Path tempFolderFile;
        Path backupFile;
        if (getConfigLocationBase() == null) {
            file = Paths.get(getConfigName() + ".config").toAbsolutePath();
            tempFile = Paths.get(getConfigName() + ".writing.config")
                .toAbsolutePath();
            folderFile = Paths.get(getConfigName() + "-Folder.config")
                .toAbsolutePath();
            tempFolderFile = Paths.get(
                getConfigName() + "-Folder.writing.config").toAbsolutePath();
            backupFile = Paths.get(getConfigName() + ".config.backup")
                .toAbsolutePath();
        } else {
            file = getConfigLocationBase().resolve(getConfigName() + ".config");
            tempFile = getConfigLocationBase().resolve(
                getConfigName() + ".writing.config").toAbsolutePath();
            backupFile = getConfigLocationBase().resolve(
                getConfigName() + ".config.backup");
            folderFile = getConfigLocationBase().resolve(
                getConfigName() + "-Folder.config");
            tempFolderFile = getConfigLocationBase().resolve(
                getConfigName() + "-Folder.writing.config").toAbsolutePath();
        }

        // PF-1029
        FileStore store = null;
        try {
            store = Files.getFileStore(file);
            if (store.getUsableSpace() < 1024L * 1024L * 10) {
                logSevere("Unable to store configuration file. Disk space insufficient: "
                        + Format.formatBytesShort(store.getUsableSpace()));
                return;
            }
        } catch (IOException e) {
            logFine(e);
        }

        try {
            // Backup is done in #backupConfigAssets
            Files.deleteIfExists(backupFile);

            String distName = "PowerFolder";
            if (distribution != null
                && StringUtils.isNotBlank(distribution.getName()))
            {
                distName = distribution.getName();
            }

            Properties prev = new Properties();
            if (Files.exists(file)) {
                try (BufferedInputStream in = new BufferedInputStream(
                    Files.newInputStream(file))) {
                    prev.load(in);
                }
            }

            if (!prev.equals(config.getRegular())) {
                // Store config in misc base
                PropertiesUtil.saveConfig(tempFile, config.getRegular(),
                    distName + " config file (v" + PROGRAM_VERSION + ')');
                Files.deleteIfExists(file);
                try {
                    Files.move(tempFile, file);
                } catch (IOException e) {
                    Files.copy(tempFile, file);
                    Files.delete(tempFile);
                }
            } else {
                if (isFine()) {
                    logFine("Not storing config to " + file
                        + ". Base config remains unchanged");
                }
            }

            if (!config.getFolders().isEmpty()) {
                Properties prevFolders = new Properties();
                if (Files.exists(folderFile)) {
                    try (BufferedInputStream in = new BufferedInputStream(
                        Files.newInputStream(folderFile))) {
                        prevFolders.load(in);
                    }
                }
                if (!prevFolders.equals(config.getFolders())) {
                    PropertiesUtil
                        .saveConfig(tempFolderFile, config.getFolders(),
                            distName + " folders config file (v"
                                + PROGRAM_VERSION + ')');
                    Files.deleteIfExists(folderFile);
                    try {
                        Files.move(tempFolderFile, folderFile);
                    } catch (IOException e) {
                        Files.copy(tempFolderFile, folderFile);
                        Files.delete(tempFolderFile);
                    }
                }
            }
        } catch (IOException e) {
            // FATAL
            logSevere("Unable to save config. " + e, e);
            exit(1);
        } catch (Exception e) {
            // major problem , setting code is wrong
            e.printStackTrace();
            logSevere("major problem , setting code is wrong", e);
        }
    }

    /**
     * Answers if controller is started (by config)
     *
     * @return true if controller is started (by config)
     */
    public boolean isStarted() {
        return started;
    }

    /**
     * @return true is shutdown still in progress
     */
    public boolean isShuttingDown() {
        return shuttingDown;
    }

    /**
     * the uptime in milliseconds.
     *
     * @return The uptime time in millis, or -1 if not started yet
     */
    public long getUptime() {
        if (startTime == null) {
            return -1;
        }
        return System.currentTimeMillis() - startTime.getTime();
    }

    /**
     * @return Name of the JAR file on windows installations.
     */
    public String getJARName() {
        if (distribution != null && distribution.getBinaryName() != null) {
            return distribution.getBinaryName() + ".jar";
        }
        logSevere("Unable to get JAR name for distribution: " + distribution,
            new RuntimeException());
        return "PowerFolder.jar";
    }

    /**
     * @return Name of the L4J INI file on windows installations.
     */
    public String getL4JININame() {
        if (distribution != null && distribution.getBinaryName() != null) {
            return distribution.getBinaryName() + ".l4j.ini";
        }
        logSevere("Unable to get l4j.ini name for distribution: "
            + distribution);
        return "PowerFolder.l4j.ini";
    }

    /**
     * Sets the paused mode.
     *
     * @param newPausedValue
     */
    public void setPaused(boolean newPausedValue) {
        setPaused0(newPausedValue, false);
    }

    /**
     * Sets the paused mode.
     *
     * @param newPausedValue
     */
    private synchronized void setPaused0(boolean newPausedValue,
        boolean changedByAdaptiveLogic)
    {
        boolean oldPausedValue = paused;
        paused = newPausedValue;

        if (newPausedValue) {
            folderRepository.getFolderScanner().abortScan();
            transferManager.abortAllDownloads();
            transferManager.abortAllUploads();
        } else {
            folderRepository.triggerMaintenance();
            folderRepository.getFileRequestor().triggerFileRequesting();
            for (Folder folder : folderRepository.getFolders()) {
                folder.broadcastFileRequestCommand();
            }
        }
        if (oldPausedValue != newPausedValue) {
            transferManager.updateSpeedLimits();
        }
        PreferencesEntry.PAUSED.setValue(this, newPausedValue);
        pausedModeListenerSupport.setPausedMode(new PausedModeEvent(
            newPausedValue));

        if (pauseResumeFuture != null) {
            try {
                pauseResumeFuture.cancel(true);
                if (!removeScheduled(pauseResumeFuture)) {
                    logSevere("Unable to remove pause task: "
                        + pauseResumeFuture, new RuntimeException(
                        "Unable to remove pause task: " + pauseResumeFuture));
                }
                logFine("Cancelled resume task");
            } catch (Exception e) {
                e.printStackTrace();
                logSevere(e);
            }
        }
        int delay = ConfigurationEntry.PAUSE_RESUME_SECONDS.getValueInt(this);
        if (newPausedValue) {
            if (delay == 0) {
                // User adaptive. Check for user inactivity
                pauseResumeFuture = scheduleAndRepeat(
                    new PauseResumeTask(true), 1000);
            } else if (delay < Integer.MAX_VALUE) {
                pauseResumeFuture = schedule(new PauseResumeTask(false),
                    delay * 1000);
                logFine("Scheduled resume task in " + delay + " seconds.");
            }
        } else {
            if (delay == 0 && changedByAdaptiveLogic) {
                // Turn on pause again when user gets active
                pauseResumeFuture = scheduleAndRepeat(
                    new PauseResumeTask(true), 1000);
            } else {
                pauseResumeFuture = null;
            }
        }
    }

    /**
     * @return true if the controller is paused.
     */
    public boolean isPaused() {
        return paused;
    }

    /**
     * Answers if node is running in LAN only networking mode
     *
     * @return true if in LAN only mode else false
     */
    public boolean isLanOnly() {
        return getNetworkingMode() == NetworkingMode.LANONLYMODE;
    }

    /**
     * If this client is running in backup only mode.
     * <p>
     * Backup only client feature. Controls:
     * <p>
     * 1) If the client can send invitations
     * <p>
     * 2) If the client can add friends
     * <p>
     * 3) The client can connect to others except the server.
     *
     * @return true if running as backup only client.
     */
    public boolean isBackupOnly() {
        return false;
    }

    /**
     * returns the enum with the current networkin mode.
     *
     * @return The Networking mode either NetworkingMode.PUBLICMODE,
     *         NetworkingMode.PRIVATEMODE or NetworkingMode.LANONLYMODE
     */
    public NetworkingMode getNetworkingMode() {
        if (networkingMode == null) {
            if (isBackupOnly()) {
                // ALWAYS server only mode.
                networkingMode = NetworkingMode.SERVERONLYMODE;
                return networkingMode;
            }
            // default = private
            String value = ConfigurationEntry.NETWORKING_MODE.getValue(this);
            try {
                networkingMode = NetworkingMode.valueOf(value);
            } catch (Exception e) {
                logSevere(
                    "Unable to read networking mode, reverting to PRIVATE_ONLY_MODE: "
                        + e.toString(), e);
                networkingMode = NetworkingMode.PRIVATEMODE;
            }
        }
        return networkingMode;
    }

    public void addPausedModeListener(PausedModeListener listener) {
        ListenerSupportFactory.addListener(pausedModeListenerSupport, listener);
    }

    public void removePausedModeListener(PausedModeListener listener) {
        ListenerSupportFactory.removeListener(pausedModeListenerSupport,
            listener);
    }

    public void addNetworkingModeListener(NetworkingModeListener listener) {
        ListenerSupportFactory.addListener(networkingModeListenerSupport,
            listener);
    }

    public void removeNetworkingModeListener(NetworkingModeListener listener) {
        ListenerSupportFactory.removeListener(networkingModeListenerSupport,
            listener);
    }

    public void addLimitedConnectivityListener(
        LimitedConnectivityListener listener)
    {
        ListenerSupportFactory.addListener(limitedConnectivityListenerSupport,
            listener);
    }

    public void removeLimitedConnectivityListener(
        LimitedConnectivityListener listener)
    {
        ListenerSupportFactory.removeListener(
            limitedConnectivityListenerSupport, listener);
    }

    public void setNetworkingMode(NetworkingMode newMode) {
        setNetworkingMode(newMode, true);
    }
    
    public void setNetworkingMode(NetworkingMode newMode, boolean restartNodeManager) {
        if (isBackupOnly() && newMode != NetworkingMode.SERVERONLYMODE) {
            // ALWAYS server only mode if backup-only.
            newMode = NetworkingMode.SERVERONLYMODE;
            logWarning("Backup only client. Only supports server only networking mode");
        }
        logFine("setNetworkingMode: " + newMode);
        NetworkingMode oldMode = getNetworkingMode();
        if (newMode != oldMode) {
            ConfigurationEntry.NETWORKING_MODE.setValue(this, newMode.name());

            networkingMode = newMode;
            networkingModeListenerSupport
                .setNetworkingMode(new NetworkingModeEvent(oldMode, newMode));

            // Restart nodeManager
            // PFS-1922:
            if (restartNodeManager) {
                nodeManager.shutdown();
                nodeManager.start();
            }
            reconnectManager.buildReconnectionQueue();
        }
    }

    /**
     * Answers if this controller has restricted connection to the network
     *
     * @return true if no incoming connections, else false.
     */
    public boolean isLimitedConnectivity() {
        return limitedConnectivity;
    }

    public void setLimitedConnectivity(boolean limitedConnectivity) {
        boolean oldValue = this.limitedConnectivity;
        this.limitedConnectivity = limitedConnectivity;
        LimitedConnectivityEvent e = new LimitedConnectivityEvent(oldValue,
            limitedConnectivity);
        limitedConnectivityListenerSupport.setLimitedConnectivity(e);
    }

    /**
     * Shuts down controller and exits to system with the given status
     *
     * @param status
     *            the status to exit with.
     */
    public void exit(int status) {
        if (Feature.EXIT_ON_SHUTDOWN.isDisabled()) {
            System.err
                .println("Running in JUnit testmode, no system.exit() called");
            return;
        }
        shutdown();
        System.exit(status);
    }

    /**
     * Shuts down the controller and requests and moves into restart requested
     * state
     */
    public void shutdownAndRequestRestart() {
        restartRequested = true;
        shutdown();
    }

    /**
     * @return true if the controller was shut down, with the request to restart
     */
    public boolean isRestartRequested() {
        return restartRequested;
    }

    /**
     * Shuts down all activities of this controller
     */
    public synchronized void shutdown() {
        if (shuttingDown || !started) {
            return;
        }
        PathUtils.setIOExceptionListener(null);
        shuttingDown = true;
        logInfo("Shutting down...");
        setFirstStart(false);
        // if (started && !OSUtil.isSystemService()) {
        // // Save config need a started in that method so do that first
        // saveConfig();
        // }

        if (Profiling.isEnabled()) {
            logFine(Profiling.dumpStats());
        }

        // Save anything important that has not been handled.
        savePersistentObjects();

        // stop
        boolean wasStarted = started;
        started = false;
        startTime = null;

        PreferencesEntry.LAST_NODE_ID.setValue(this,
            LoginUtil.hashAndSalt(getMySelf().getId()));

        if (taskManager != null) {
            logFine("Shutting down task manager");
            taskManager.shutdown();
        }

        if (threadPool != null) {
            logFine("Shutting down global threadpool");
            threadPool.shutdownNow();
        }

        if (fbIntegration != null) {
            fbIntegration.shutdown();
        }

        if (isUIOpen()) {
            logFine("Shutting down UI");
            uiController.shutdown();
        }

        if (rconManager != null) {
            logFine("Shutting down RConManager");
            rconManager.shutdown();
        }

        logFine("Shutting down connection listener(s)");
        if (connectionListener != null) {
            connectionListener.shutdown();
        }
        for (ConnectionListener addListener : additionalConnectionListeners) {
            addListener.shutdown();
        }
        additionalConnectionListeners.clear();
        if (broadcastManager != null) {
            logFine("Shutting down broadcast manager");
            broadcastManager.shutdown();
        }

        if (transferManager != null) {
            logFine("Shutting down transfer manager");
            transferManager.shutdown();
        }

        if (nodeManager != null) {
            logFine("Shutting down node manager");
            nodeManager.shutdown();
        }

        if (ioProvider != null) {
            logFine("Shutting down io provider");
            ioProvider.shutdown();
        }

        // shut down folder repository
        if (folderRepository != null) {
            logFine("Shutting down folder repository");
            folderRepository.shutdown();
        }

        if (reconnectManager != null) {
            logFine("Shutting down reconnect manager");
            reconnectManager.shutdown();
        }

        if (pluginManager != null) {
            logFine("Shutting down plugin manager");
            pluginManager.shutdown();
        }

        if (MacUtils.isSupported()) {
            MacUtils.getInstance().removeAppReOpenedListener();
        }

        if (webClientLogin != null){
            webClientLogin.stop();
        }

        if (wasStarted) {
            System.out.println("------------ " + PowerFolder.NAME + " "
                + PROGRAM_VERSION + " Controller Shutdown ------------");
        }

        // remove current config
        // config = null;
        shuttingDown = false;
        logInfo("Shutting down done");

        LoggingManager.closeFileLogging();
        backupConfigAssets();
    }

    public ScheduledExecutorService getThreadPool() {
        return threadPool;
    }

    /**
     * Returns a debug report
     *
     * @return the Debug report.
     */
    public String getDebugReport() {
        return Debug.buildDebugReport(this);
    }

    /**
     * Writes the debug report to diks
     */
    public void writeDebugReport() {
        try {
            FileOutputStream fOut = new FileOutputStream(getConfigName()
                + ".report.txt");
            String report = getDebugReport();
            fOut.write(report.getBytes());
            fOut.close();
        } catch (FileNotFoundException e) {
            logSevere("FileNotFoundException", e);
        } catch (IOException e) {
            logSevere("IOException", e);
        }
    }

    /**
     * Answers the current config name loaded <configname>.properties
     *
     * @return The name of the current config
     */
    public String getConfigName() {
        if (configFilename == null) {
            return null;
        }
        String configName = configFilename;
        int dot = configName.indexOf('.');
        if (dot > 0) {
            configName = configName.substring(0, dot);
        }
        return configName;
    }

    public Path getConfigFile() {
        return configFile;
    }

    public Path getConfigFolderFile() {
        return configFolderFile;
    }

    public Path getSslTrustStoreFile() {
        return sslTrustStoreFile;
    }

    public Path getSslCaTrustStoreFile() {
        return sslCaTrustStoreFile;
    }

    public Path getSslCaCertificateFile() {
        return sslCaCertificateFile;
    }

    /**
     * Returns the config, read from the configfile.
     *
     * @return the config as properties object
     */
    public Properties getConfig() {
        return config;
    }

    /**
     * Returns the command line of the start
     *
     * @return The command line
     */
    public CommandLine getCommandLine() {
        return commandLine;
    }

    public String getCLIUsername() {
        return commandLine != null ? commandLine.getOptionValue("u") : null;
    }

    public String getCLIPassword() {
        return commandLine != null ? commandLine.getOptionValue("p") : null;
    }

    /**
     * Returns local preferences, Preferences are stored till the next start. On
     * windows they are stored in the registry.
     *
     * @return The preferences
     */
    public Preferences getPreferences() {
        return preferences;
    }

    /**
     * @return true if this is the first start of PowerFolder of this config.
     */
    public boolean isFirstStart() {
        return preferences.getBoolean("openwizard2", true);
    }

    public void setFirstStart(boolean bool) {
        preferences.putBoolean("openwizard2", bool);
    }


    /**
     * @return the distribution of this client.
     */
    public Distribution getDistribution() {
        return distribution;
    }

    /**
     * @return the configured update settings for the current distribution
     */
    public UpdateSetting getUpdateSettings() {
        return UpdateSetting.create(this);
    }

    /**
     * Answers the own identity, of course with no connection
     *
     * @return a referens to the member object representing myself.
     */
    @Override
    public Member getMySelf() {
        return nodeManager != null ? nodeManager.getMySelf() : null;
    }

    /**
     * Changes the nick and tells other nodes
     *
     * @param newNick
     *            the new nick
     * @param saveConfig
     *            true if the config should be save directly otherwise you have
     *            to do it by hand
     */
    public void changeNick(String newNick, boolean saveConfig) {
        getMySelf().setNick(newNick);
        ConfigurationEntry.NICK.setValue(this, getMySelf().getNick());
        if (saveConfig) {
            saveConfig();
        }
        // broadcast nickchange
        nodeManager.broadcastMessage(new SettingsChange(getMySelf()));
        if (isUIOpen()) {
            // Update title
            uiController.getMainFrame().updateTitle();
        }
    }

    /**
     * @return the io provider.
     */
    public IOProvider getIOProvider() {
        return ioProvider;
    }

    /**
     * @return the Online Storage client.
     */
    public ServerClient getOSClient() {
        return osClient;
    }

    /**
     * Retruns the plugin manager
     *
     * @return the plugin manager
     */
    public PluginManager getPluginManager() {
        return pluginManager;
    }

    /**
     * Returns the dyndns manager
     *
     * @return the dyndns manager
     */
    public DynDnsManager getDynDnsManager() {
        return dyndnsManager;
    }

    /**
     * Returns the broadcast manager
     *
     * @return broadcast manager
     */
    public BroadcastMananger getBroadcastManager() {
        return broadcastManager;
    }

    /**
     * Returns the NodeManager
     *
     * @return the NodeManager
     */
    public NodeManager getNodeManager() {
        return nodeManager;
    }

    public ReconnectManager getReconnectManager() {
        return reconnectManager;
    }

    public PersistentTaskManager getTaskManager() {
        return taskManager;
    }

    /**
     * Returns the folder repository
     *
     * @return the folder repository
     */
    public FolderRepository getFolderRepository() {
        return folderRepository;
    }

    /**
     * Returns the transfer manager of the controller
     *
     * @return transfer manager
     */
    public TransferManager getTransferManager() {
        return transferManager;
    }

    /**
     * ONLY USE THIS METHOD FOR TESTING PURPOSES!
     *
     * @param factory
     */
    public void setTransferManagerFactory(Callable<TransferManager> factory) {
        Reject.ifNull(factory, "TransferManager factory is null");
        if (transferManager != null) {
            throw new IllegalStateException("TransferManager was already set!");
        }
        transferManagerFactory = factory;
    }

    public SecurityManager getSecurityManager() {
        return securityManager;
    }

    /**
     * Injects a security manager.
     *
     * @param securityManager
     *            the security manager to set.
     */
    public void setSecurityManager(SecurityManager securityManager) {
        logFiner("Security manager set: " + securityManager);
        this.securityManager = securityManager;
    }

    /**
     * Connects to a remote peer, with ip and port
     * @author Christoph Kappel <kappel@powerfolder.com>
     * @param  address  Address to connect to
     * @throw {@link ConnectionException} Raised when something is wrong
     * @return The connected {@link Node}
     */
    public Member connect(InetSocketAddress address) throws ConnectionException
    {
      return connect(address, false);
    }

    /** connect
     * Connects to a remote peer, with ip and port
     * @author Christoph Kappel <kappel@powerfolder.com>
     * @param  address  Address to connect to
     * @param  useD2D   Whether to use D2D proto
     * @throw {@link ConnectionException} Raised when something is wrong
     * @return The connected {@link Node}
     **/

    public Member
    connect(InetSocketAddress address,
      boolean useD2D) throws ConnectionException
    {
      if(!started)
        {
          logInfo("NOT Connecting to " + address + ". Controller not started");

          throw new ConnectionException("NOT Connecting to " + address
             + ". Controller not started");
        }

      if(0 >= address.getPort())
        {
          // connect to defaul port
          logWarning("Unable to connect, port illegal " + address.getPort());
        }

      logFine("Connecting to " + address + (useD2D ? "via D2D" : "") + "...");

      ConnectionHandler conHan = ioProvider.getConnectionHandlerFactory()
        .tryToConnect(address, useD2D);

      // Accept new node
      return nodeManager.acceptConnection(conHan);
    }

    /**
     * Connect to a remote node Interprets a string as connection string Format
     * is expeced as ' <connect host>' or ' <connect host>: <port>'
     *
     * @param connectStr
     * @return the member that connected under the given addresse
     * @throws ConnectionException
     * @returns the connected node
     */
    public Member connect(String connectStr) throws ConnectionException {
        return connect(Util.parseConnectionString(connectStr));
    }

    /**
     * Answers if controller is started in console mode
     *
     * @return true if in console mode
     */
    public boolean isConsoleMode() {
        if (commandLine != null) {
            if (commandLine.hasOption('s')) {
                return true;
            }
        }
        if (config != null) {
            if (ConfigurationEntry.DISABLE_GUI.getValueBoolean(this)) {
                return true;
            }
        }
        if (Feature.UI_ENABLED.isDisabled()) {
            return true;
        }
        return GraphicsEnvironment.isHeadless();
    }

    /**
     * Whether to display notifications bottom-left instead of the normal
     * bottom-right. Primarily a development switch for running two PFs on one
     * PC.
     *
     * @return true if notifications should be displayed on the left.
     */
    public boolean isNotifyLeft() {
        return commandLine != null && commandLine.hasOption('y');
    }

    /**
     * Opens the graphical user interface
     */
    private void openUI() {
        uiController.start();
    }

    /**
     * Answers if the user interface (ui) is enabled
     *
     * @return true if the user interface is enabled, else false
     */
    public boolean isUIEnabled() {
        return !isConsoleMode();
    }

    /**
     * Answers if we have the ui open
     *
     * @return true if the uiserinterface is actualy started
     */
    public boolean isUIOpen() {
        return uiController != null && uiController.isStarted();
    }

    /**
     * Exposing UIController, acces to all UserInterface elements
     *
     * @return the UIController
     */
    public UIController getUIController() {
        return uiController;
    }

    /**
     * Waits for the ui to open, afterwards it is guranteed that uicontroller is
     * started
     */
    public void waitForUIOpen() {
        if (!isUIEnabled()) {
            throw new IllegalStateException(
                "Unable to ui to open, ui is not enabled");
        }
        while (!isUIOpen()) {
            try {
                // Wait....
                Thread.sleep(1000);
            } catch (InterruptedException e) {
                logFiner("InterruptedException", e);
                break;
            }
        }
    }

    /**
     * Opens the listener on local port. The first listener is set to
     * "connectionListener". All others are added the the list of
     * additionalConnectionListeners.
     *
     * @param  port    Port to open listener to
     * @param  useD2D  Whether to use D2D proto (FIXME: Might be a bit
     *                 pointless this way but allows to use this proto
     *                 on any port later <kappel@powerfolder.com>)
     *
     * @return if succeeded
     */
    private boolean openListener(int port, boolean useD2D) {
        String bind = ConfigurationEntry.NET_BIND_ADDRESS.getValue(this);
        logFine("Opening incoming connection listener on port " + port
            + " on interface " + (bind != null ? bind : "(all)"));
        while (true) {
            try {
                ConnectionListener newListener = new ConnectionListener(this,
                    port, bind, useD2D);
                if (connectionListener == null || !connectionListener.isServerSocketOpen()) {
                    // its our primary listener
                    connectionListener = newListener;
                } else {
                    additionalConnectionListeners.add(newListener);
                }
                return true;
            } catch (ConnectionException e) {
                logWarning("Unable to bind to port " + port);
                logFiner("ConnectionException", e);
                if (bind != null) {
                    logSevere("This could've been caused by a binding error on the interface... Retrying without binding");
                    bind = null;
                } else { // Already tried binding once or not at all so get
                    // out
                    return false;
                }
            }
        }
    }

    /**
     * Do we have a connection listener?
     *
     * @return true if we have a connection listener, otherwise false
     */
    public boolean hasConnectionListener() {
        return connectionListener != null;
    }

    /**
     * Gets the connection listener
     *
     * @return the connection listener
     */
    public ConnectionListener getConnectionListener() {
        return connectionListener;
    }

    /** getAdditionalConnectionListeners
     * Gets a list of registered connection listeners
     * @author Christoph Kappel <kappel@powerfolder.com>
     * @return List of {@link ConnectionListener}
     **/

    public List<ConnectionListener> getAdditionalConnectionListeners() {
        return this.additionalConnectionListeners;
    }

    /**
     * Answers if this controller is runing in verbose mode. Set verbose=true on
     * config file to enable this, this gives access to all kinds of debugging
     * stuff.
     *
     * @return true if we are in verbose mode
     */
    public boolean isVerbose() {
        return verbose;
    }

    /**
     * Answers if debug reports should be requested. Set debugReports=true on
     * config file to enable this, this request node information. Only enabled
     * if in verbose mode.
     *
     * @see RequestNodeInformation
     * @return true if we are in verbose mode
     */
    public boolean isDebugReports() {
        return debugReports && verbose;
    }

    /**
     * Returns the buildtime of this jar
     *
     * @return the Date the application jar was build.
     */
    public Date getBuildTime() {
        Path jar = Paths.get(getJARName());
        if (Files.exists(jar)) {
            try {
                return new Date(Files.getLastModifiedTime(jar).toMillis());
            } catch (IOException ioe) {
                return null;
            }
        }
        return null;
    }

    /**
     * Sets the loading completion of this controller. Used in the splash
     * screen.
     *
     * @param percentage
     *            the percentage complete
     */
    private void setLoadingCompletion(int percentage, int nextPerc) {
        if (uiController != null) {
            uiController.setLoadingCompletion(percentage, nextPerc);
        }
    }

    /**
     * Answers if minimized start is wanted. Use startup option -m to enable
     * this.
     *
     * @return if a minimized startup should be performed.
     */
    public boolean isStartMinimized() {
        return commandLine != null && commandLine.hasOption('m');
    }

    /**
     * The base directory where to store/load config files. or null if on
     * working path
     *
     * @return The File object representing the absolute location of where the
     *         config files are/should be stored.
     */
    private Path getConfigLocationBase() {
        // First check if we have a config file in local path
        Path aConfigFile = Paths.get(getConfigName() + ".config")
            .toAbsolutePath();

        // Load configuration in misc file if config file if in
        if (OSUtil.isWebStart() || Files.notExists(aConfigFile)) {
            if (isFiner()) {
                logFiner("Config location base: "
                    + getMiscFilesLocation().toString());
            }
            return getMiscFilesLocation();
        }

        // Otherwise use local path as configuration base
        return null;
    }

    public static Path getMiscFilesLocation() {
        return getMiscFilesLocation(true);
    }

    /**
     * Answers the path, where to load/store miscellaneous files created by
     * PowerFolder. e.g. .nodes files
     *
     * @param create Should the directory be created?
     * @return the file base, a directory
     */
    public static Path getMiscFilesLocation(boolean create) {
        Path unixConfigDir = Paths.get(System.getProperty("user.home"),
            "." + miscFilesLocationDirName).toAbsolutePath();
        Path base = unixConfigDir;
        if (OSUtil.isWindowsSystem()
            && Feature.WINDOWS_MISC_DIR_USE_APP_DATA.isEnabled())
        {
            String appData = WinUtils.getAppDataCurrentUser();
            if (Feature.CONFIGURATION_ALL_USERS.isEnabled()) {
                appData = WinUtils.getAppDataAllUsers();
            }

            if (StringUtils.isBlank(appData)) {
                // Appdata not found. Fallback.
                return unixConfigDir;
            }

            Path windowsConfigDir = Paths.get(appData, miscFilesLocationDirName)
                .toAbsolutePath();
            base = windowsConfigDir;

            // Check if migration is necessary
            if (Files.exists(unixConfigDir)) {
                boolean migrateConfig;
                if (Files.exists(windowsConfigDir)) {
                    // APPDATA/PowerFolder does not yet contain a config file OR
                    try (DirectoryStream<Path> stream = Files
                        .newDirectoryStream(windowsConfigDir, "*.config")) {
                        migrateConfig = !stream.iterator().hasNext();
                    } catch (IOException ioe) {
                        log.info(ioe.getMessage());
                        migrateConfig = true;
                    }
                } else {
                    // Migrate if APPDATA/PowerFolder not existing yet.
                    migrateConfig = true;
                }

                if (migrateConfig) {
                    boolean migrationOk = migrateWindowsMiscLocation(
                        unixConfigDir, windowsConfigDir);
                    if (!migrationOk) {
                        // Fallback, migration failed.
                        base = unixConfigDir;
                    }
                }
            }
        }
        if (create && Files.notExists(base)) {
            try {
                Files.createDirectories(base);
            } catch (IOException ioe) {
                log.severe("Failed to create "
                    + base.toAbsolutePath().toString() + ". " + ioe);
            }
        }
        return base;
    }

    /**
     * Migrate config dir (if necessary) in Windows from user.home to APPDATA.
     * Pre Version 4, the config was in 'user.home'/.PowerFolder.
     * 'APPDATA'/PowerFolder is a more normal Windows location for application
     * data.
     *
     * @param unixBaseDir
     *            the old user.home based config directory.
     * @param windowsBaseDir
     *            the preferred APPDATA based config directory.
     */
    private static boolean migrateWindowsMiscLocation(Path unixBaseDir,
        Path windowsBaseDir)
    {
        if (Files.notExists(windowsBaseDir)) {
            try {
                Files.createDirectories(windowsBaseDir);
            } catch (IOException ioe) {
                log.severe("Failed to create "
                    + windowsBaseDir.toAbsolutePath().toString() + ". " + ioe);
            }
        }
        try {
            PathUtils.recursiveMove(unixBaseDir, windowsBaseDir);
            log.warning("Migrated config from " + unixBaseDir + " to "
                + windowsBaseDir);
            return true;
        } catch (IOException e) {
            log.warning("Failed to migrate config from " + unixBaseDir + " to "
                + windowsBaseDir + ". " + e);
            return false;
        }
    }

    /**
     * Answers the path, where to load/store temp files created by PowerFolder.
     *
     * @return the file base, a directory
     */
    public static Path getTempFilesLocation() {
        Path base = Paths.get(System.getProperty("java.io.tmpdir"));
        if (Files.notExists(base)) {
            try {
                Files.createDirectories(base);
            } catch (IOException ioe) {
                log.warning("Could not create temp files location '"
                    + base.toAbsolutePath().toString() + "'. " + ioe);
            }
        }
        return base;
    }

    private void killRunningInstance() {
        if (RemoteCommandManager.hasRunningInstance()) {
            logWarning("Found a running instance. Trying to shut it down...");
            RemoteCommandManager.sendCommand(RemoteCommandManager.QUIT);
            Waiter w = new Waiter(10000L);
            while (RemoteCommandManager.hasRunningInstance() && !w.isTimeout())
            {
                w.waitABit();
            }
            if (!RemoteCommandManager.hasRunningInstance()) {
                logInfo("Was able to shut down running instance. Continue normal");
                return;
            }
            logWarning("Was NOT able to shut down running instance.");
        }
    }

    /**
     * Called if controller has detected a already running instance
     */
    private void alreadyRunningCheck() {
        Component parent = null;
        if (isUIOpen()) {
            parent = uiController.getMainFrame().getUIComponent();
        }
        if (!isStartMinimized() && isUIEnabled() && !commandLine.hasOption('z'))
        {
            Object[] options = {Translation
                .get("dialog.already_running.show_button")};
            int exitOption = 0;
            if (verbose) {
                options = new Object[]{
                    Translation
                        .get("dialog.already_running.start_button"),
                    Translation
                        .get("dialog.already_running.exit_button")};
                exitOption = 1;
            }
            if (JOptionPane.showOptionDialog(parent,
                Translation.get("dialog.already_running.warning"),
                Translation.get("dialog.already_running.title"),
                JOptionPane.DEFAULT_OPTION, JOptionPane.INFORMATION_MESSAGE,
                null, options, options[0]) == exitOption)
            { // exit pressed
              // Try to bring existing instance to the foreground.
                RemoteCommandManager.sendCommand(RemoteCommandManager.SHOW_UI);
                exit(1);
            } else {
                exit(1);
            }
        } else {
            // If no gui show error but start anyways
            logWarning("PowerFolder already running");
        }
    }

    private void fatalStartError(String message) {
        Component parent = null;
        if (isUIOpen()) {
            parent = uiController.getMainFrame().getUIComponent();
        }
        if (isUIEnabled()) {
            Object[] options = {Translation
                .get("dialog.already_running.exit_button")};
            JOptionPane.showOptionDialog(parent, message,
                Translation.get("dialog.fatal_error.title"),
                JOptionPane.DEFAULT_OPTION, JOptionPane.ERROR_MESSAGE, null,
                options, options[0]);
        } else {
            logSevere(message);
        }
        exit(1);
    }

    private void initDistribution() {
        try {
            if (ConfigurationEntry.DIST_CLASSNAME.hasNonBlankValue(getController())) {
                Class<?> distClass = Class
                    .forName(ConfigurationEntry.DIST_CLASSNAME
                        .getValue(getController()));
                distribution = (Distribution) distClass.newInstance();
            }

            if (distribution == null) {
                ServiceLoader<Distribution> brandingLoader = ServiceLoader
                    .load(Distribution.class);
                for (Distribution br : brandingLoader) {
                    if (distribution != null) {
                        logWarning("Found multiple distribution classes: "
                            + br.getName() + ", already using "
                            + distribution.getName());
                        break;
                    }
                    distribution = br;
                }
            }

            if (distribution == null) {
                if (ProUtil.isRunningProVersion()) {
                    distribution = new PowerFolderPro();
                } else {
                    distribution = new PowerFolderBasic();
                }
                logFine("Distributon not found. Falling back to "
                    + distribution.getName());
            }
            distribution.init(this);
            logInfo("Running distribution: " + distribution.getName());
        } catch (Exception e) {
            logSevere("Failed to initialize distribution "
                + (distribution == null ? "null" : distribution.getName()), e);

            // Fallback
            try {
                if (distribution == null) {
                    if (ProUtil.isRunningProVersion()) {
                        distribution = new PowerFolderPro();
                    } else {
                        distribution = new PowerFolderBasic();
                    }
                }
                logInfo("Running distribution: " + distribution.getName());
                distribution.init(this);
            } catch (Exception e2) {
                logSevere("Failed to initialize fallback distribution", e2);
            }
        }
    }

    @Override
    public String toString() {
        return "Controller '" + getMySelf() + '\'';
    }

    /**
     * Distribute ask for friendship events.
     *
     * @param event
     */
    public void makeFriendship(MemberInfo memberInfo) {
        if (networkingMode == NetworkingMode.SERVERONLYMODE) {
            logFine("Ignoring ask for friendship from client " + memberInfo
                + ". Running in server only mode");
            return;
        }

        // Is this a friend already?
        Member member = memberInfo.getNode(this, false);
        if (member != null) {
            if (member.isFriend()) {
                log.fine("Ignoring ask for friendship from "
                    + memberInfo.getNick() + ". Already friend.");
                return;
            }
            if (member.isServer()) {
                log.fine("Ignoring ask for friendship from "
                    + memberInfo.getNick() + ". is a server.");
                return;
            }
            // Hack alert(tm):
            String lnick = member.getNick().toLowerCase();
            boolean isPowerFolderCloud = lnick.contains("powerfolder")
                && lnick.contains("cloud");
            if (isPowerFolderCloud) {
                log.fine("Ignoring ask for friendship from "
                    + memberInfo.getNick() + ". is a pf server.");
                return;
            }
        }

        // A new friend!
        member.setFriend(true, null);
    }

    /**
     * Distribute invitations.
     *
     * @param invitation
     */
    public void invitationReceived(Invitation invitation) {
        for (InvitationHandler handler : invitationHandlers) {
            handler.gotInvitation(invitation);
        }
    }

    /**
     * Save anything important that was not handled.
     */
    private void savePersistentObjects() {

        if (started && isUIEnabled()) {

            // Save unhandled notices.
            List<Notice> notices = new ArrayList<Notice>();
            for (Notice notice : uiController.getApplicationModel()
                .getNoticesModel().getAllNotices())
            {
                if (notice.isPersistable()) {
                    notices.add(notice);
                }
            }
            Path file = getMiscFilesLocation().resolve(
                getConfigName() + ".notices");
            try (ObjectOutputStream outputStream = new ObjectOutputStream(
                Files.newOutputStream(file))) {
                logInfo("There are " + notices.size() + " notices to persist.");
                outputStream.writeUnshared(notices);
            } catch (FileNotFoundException e) {
                logSevere("FileNotFoundException", e);
            } catch (IOException e) {
                logSevere("IOException", e);
            }
        }
    }

    /**
     * Load anything that was not handled last time.
     */
    @SuppressWarnings("unchecked")
    private void loadPersistentObjects() {

        if (isUIEnabled()) {
            // Load notices.
            Path file = getMiscFilesLocation().resolve(
                getConfigName() + ".notices");
            if (Files.exists(file)) {
                logInfo("Loading notices");
                try (ObjectInputStream inputStream = new ObjectInputStream(
                    Files.newInputStream(file))) {
                    List<Notice> notices = (List<Notice>) inputStream
                        .readObject();
                    inputStream.close();
                    for (Notice notice : notices) {
                        uiController.getApplicationModel().getNoticesModel()
                            .handleSystemNotice(notice, true);
                    }
                    logFine("Loaded " + notices.size() + " notices.");
                } catch (FileNotFoundException e) {
                    logSevere("FileNotFoundException", e);
                } catch (IOException e) {
                    logSevere("IOException", e);
                } catch (ClassNotFoundException e) {
                    logSevere("ClassNotFoundException", e);
                } catch (ClassCastException e) {
                    logSevere("ClassCastException", e);
                }
            } else {
                logInfo("No notices found - probably first start of PF.");
            }
        }
    }

    /**
     * Wait for the repo to finish syncing. Then request system shutdown and
     * exit PF.
     *
     * @param password
     *            required only for Linux shutdowns.
     */
    public void shutdownAfterSync(final String password) {
        final AtomicBoolean oneShot = new AtomicBoolean(true);
        scheduleAndRepeat(new Runnable() {
            @Override
            public void run() {
                // ALPS Problem: Change to check for all in sync.

                if (oneShot.get() && folderRepository.isInSync()) {
                    // Make sure we only try to shutdown once,
                    // in case the user aborts the shutdown.
                    oneShot.set(false);
                    log.info("Sync and shutdown in sync.");
                    if (SystemUtil.shutdown(password)) {
                        log.info("Shutdown command issued.");
                        exit(0);
                    } else {
                        log.warning("Shutdown command failed.");
                    }
                }
            }
        }, 10000, 10000);
    }

    /**
     * Waits for the repo to finish syncing. Then request system shutdown and
     * exit PF.
     *
     * @param secWait
     *            number of seconds to wait.
     */
    public void exitAfterSync(int secWait) {
        logInfo("Sync and exit initiated. Begin check in " + secWait + 's');
        final AtomicBoolean oneShot = new AtomicBoolean(true);
        scheduleAndRepeat(new Runnable() {
            @Override
            public void run() {
                // ALPS Problem: Change to check for all in sync.
                if (oneShot.get() && folderRepository.isInSync()) {
                    // Make sure we only try to shutdown once,
                    // in case the user aborts the shutdown.
                    oneShot.set(false);
                    log.info("I'm in sync - exit now. Sync and exit was triggered.");
                    exit(0);
                }
            }
        }, 1000L * secWait, 10000);
    }

    /**
     * #2485
     */
    private class PauseResumeTask extends TimerTask {
        private final boolean userAdaptive;

        public PauseResumeTask(boolean whenUserIsInactive) {
            this.userAdaptive = whenUserIsInactive;
        }

        @Override
        public void run() {
            if (userAdaptive && isUIOpen()) {
                ApplicationModel appModel = uiController.getApplicationModel();
                if (appModel.isUserActive()) {
                    if (!isPaused()) {
                        getController().schedule(new Runnable() {
                            @Override
                            public void run() {
                                setPaused0(true, true);
                                log.info("User active. Executed pause task.");
                            }
                        }, 50);
                    }
                } else {
                    // Resume if user is not active
                    if (isPaused()) {
                        getController().schedule(new Resumer(), 50);
                    }
                }
            } else {
                // Simply unpause after X seconds
                setPaused0(false, true);
                log.info("Executed resume task.");
            }
        }
    }

    private class Resumer implements Runnable {
        @Override
        public void run() {
            setPaused0(false, true);
            log.info("User inactive. Executed resume task.");
        }
    }
}<|MERGE_RESOLUTION|>--- conflicted
+++ resolved
@@ -90,11 +90,7 @@
 
     private static final int MAJOR_VERSION = 11;
     private static final int MINOR_VERSION = 7;
-<<<<<<< HEAD
-    private static final int REVISION_VERSION = 757;
-=======
     private static final int REVISION_VERSION = 760;
->>>>>>> 18b2080c
 
     /**
      * Program version.
