/*
 * Copyright 2004 - 2015 Christian Sprajc. All rights reserved.
 *
 * This file is part of PowerFolder.
 *
 * PowerFolder is free software: you can redistribute it and/or modify
 * it under the terms of the GNU General Public License as published by
 * the Free Software Foundation.
 *
 * PowerFolder is distributed in the hope that it will be useful,
 * but WITHOUT ANY WARRANTY; without even the implied warranty of
 * MERCHANTABILITY or FITNESS FOR A PARTICULAR PURPOSE.  See the
 * GNU General Public License for more details.
 *
 * You should have received a copy of the GNU General Public License
 * along with PowerFolder. If not, see <http://www.gnu.org/licenses/>.
 *
 * $Id: Controller.java 21251 2013-03-19 01:46:23Z sprajc $
 */
package de.dal33t.powerfolder;

import java.awt.Component;
import java.awt.Desktop;
import java.awt.GraphicsEnvironment;
import java.beans.ExceptionListener;
import java.io.BufferedInputStream;
import java.io.FileNotFoundException;
import java.io.FileOutputStream;
import java.io.IOException;
import java.io.ObjectInputStream;
import java.io.ObjectOutputStream;
import java.net.InetSocketAddress;
import java.nio.file.DirectoryStream;
import java.nio.file.DirectoryStream.Filter;
import java.nio.file.FileSystemException;
import java.nio.file.Files;
import java.nio.file.Path;
import java.nio.file.Paths;
import java.security.Security;
import java.util.ArrayList;
import java.util.Calendar;
import java.util.Collection;
import java.util.Collections;
import java.util.Date;
import java.util.GregorianCalendar;
import java.util.List;
import java.util.Properties;
import java.util.ResourceBundle;
import java.util.ServiceLoader;
import java.util.StringTokenizer;
import java.util.TimerTask;
import java.util.concurrent.Callable;
import java.util.concurrent.CopyOnWriteArrayList;
import java.util.concurrent.FutureTask;
import java.util.concurrent.ScheduledExecutorService;
import java.util.concurrent.ScheduledFuture;
import java.util.concurrent.ScheduledThreadPoolExecutor;
import java.util.concurrent.TimeUnit;
import java.util.concurrent.atomic.AtomicBoolean;
import java.util.logging.Level;
import java.util.logging.Logger;
import java.util.prefs.BackingStoreException;
import java.util.prefs.Preferences;

import javax.swing.JOptionPane;

import org.apache.commons.cli.CommandLine;

import de.dal33t.powerfolder.clientserver.ServerClient;
import de.dal33t.powerfolder.disk.Folder;
import de.dal33t.powerfolder.disk.FolderRepository;
import de.dal33t.powerfolder.disk.SyncProfile;
import de.dal33t.powerfolder.distribution.Distribution;
import de.dal33t.powerfolder.distribution.PowerFolderBasic;
import de.dal33t.powerfolder.distribution.PowerFolderPro;
import de.dal33t.powerfolder.event.InvitationHandler;
import de.dal33t.powerfolder.event.LimitedConnectivityEvent;
import de.dal33t.powerfolder.event.LimitedConnectivityListener;
import de.dal33t.powerfolder.event.ListenerSupportFactory;
import de.dal33t.powerfolder.event.LocalMassDeletionEvent;
import de.dal33t.powerfolder.event.MassDeletionHandler;
import de.dal33t.powerfolder.event.NetworkingModeEvent;
import de.dal33t.powerfolder.event.NetworkingModeListener;
import de.dal33t.powerfolder.event.PausedModeEvent;
import de.dal33t.powerfolder.event.PausedModeListener;
import de.dal33t.powerfolder.event.RemoteMassDeletionEvent;
import de.dal33t.powerfolder.light.MemberInfo;
import de.dal33t.powerfolder.message.FolderList;
import de.dal33t.powerfolder.message.Invitation;
import de.dal33t.powerfolder.message.RequestNodeInformation;
import de.dal33t.powerfolder.message.SettingsChange;
import de.dal33t.powerfolder.net.BroadcastMananger;
import de.dal33t.powerfolder.net.ConnectionException;
import de.dal33t.powerfolder.net.ConnectionHandler;
import de.dal33t.powerfolder.net.ConnectionListener;
import de.dal33t.powerfolder.net.DynDnsManager;
import de.dal33t.powerfolder.net.HTTPProxySettings;
import de.dal33t.powerfolder.net.IOProvider;
import de.dal33t.powerfolder.net.NodeManager;
import de.dal33t.powerfolder.net.ReconnectManager;
import de.dal33t.powerfolder.plugin.PluginManager;
import de.dal33t.powerfolder.security.SecurityManager;
import de.dal33t.powerfolder.security.SecurityManagerClient;
import de.dal33t.powerfolder.task.PersistentTaskManager;
import de.dal33t.powerfolder.transfer.TransferManager;
import de.dal33t.powerfolder.ui.FileBrowserIntegration;
import de.dal33t.powerfolder.ui.UIController;
import de.dal33t.powerfolder.ui.dialog.SyncFolderDialog;
import de.dal33t.powerfolder.ui.dialog.UIUnLockDialog;
import de.dal33t.powerfolder.ui.model.ApplicationModel;
import de.dal33t.powerfolder.ui.notices.Notice;
import de.dal33t.powerfolder.ui.util.LimitedConnectivityChecker;
import de.dal33t.powerfolder.util.ByteSerializer;
import de.dal33t.powerfolder.util.ConfigurationLoader;
import de.dal33t.powerfolder.util.Debug;
import de.dal33t.powerfolder.util.ForcedLanguageFileResourceBundle;
import de.dal33t.powerfolder.util.Format;
import de.dal33t.powerfolder.util.JavaVersion;
import de.dal33t.powerfolder.util.LoginUtil;
import de.dal33t.powerfolder.util.NamedThreadFactory;
import de.dal33t.powerfolder.util.PathUtils;
import de.dal33t.powerfolder.util.ProUtil;
import de.dal33t.powerfolder.util.Profiling;
import de.dal33t.powerfolder.util.PropertiesUtil;
import de.dal33t.powerfolder.util.Reject;
import de.dal33t.powerfolder.util.SplitConfig;
import de.dal33t.powerfolder.util.StringUtils;
import de.dal33t.powerfolder.util.Translation;
import de.dal33t.powerfolder.util.Util;
import de.dal33t.powerfolder.util.Waiter;
import de.dal33t.powerfolder.util.WrappedScheduledThreadPoolExecutor;
import de.dal33t.powerfolder.util.logging.LoggingManager;
import de.dal33t.powerfolder.util.net.NetworkUtil;
import de.dal33t.powerfolder.util.os.OSUtil;
import de.dal33t.powerfolder.util.os.SystemUtil;
import de.dal33t.powerfolder.util.os.Win32.FirewallUtil;
import de.dal33t.powerfolder.util.os.Win32.WinUtils;
import de.dal33t.powerfolder.util.os.mac.MacUtils;
import de.dal33t.powerfolder.util.update.UpdateSetting;

/**
 * Central class gives access to all core components in PowerFolder. Make sure
 * to extend PFComponent so you always have a reference to the main
 * {@link Controller}.
 * @
 * @author Christian Sprajc
 * @version $Revision: 1.107 $
 */
public class Controller extends PFComponent {
    private static final Logger log = Logger.getLogger(Controller.class
        .getName());

    private static final int MAJOR_VERSION = 10;
    private static final int MINOR_VERSION = 3;
<<<<<<< HEAD
    private static final int REVISION_VERSION = 185;
=======
    private static final int REVISION_VERSION = 186;
>>>>>>> 85bd6851

    /**
     * Program version.
     */
    public static final String PROGRAM_VERSION = MAJOR_VERSION + "."
        + MINOR_VERSION + "." + REVISION_VERSION;

    /** general wait time for all threads (5000 is a balanced value) */
    private static final long WAIT_TIME = 5000;

    /** The command line entered by the user when starting the program */
    private CommandLine commandLine;

    /** filename of the current configFile */
    private String configFilename;
    /**
     * The actual config file.
     */
    private Path configFile;
    private Path configFolderFile;

    /** The config properties */
    private SplitConfig config;

    /**
     * The preferences
     */
    private Preferences preferences;

    /**
     * The distribution running.
     */
    private Distribution distribution;

    /** Program start time */
    private Date startTime;

    /** Are we in started state? */
    private volatile boolean started;

    /** Are we trying to shutdown? */
    private volatile boolean shuttingDown;

    /** Is a restart requested */
    private boolean restartRequested;

    /** Are we in verbose mode? */
    private boolean verbose;

    /** Should we request debug reports? */
    private boolean debugReports;

    /**
     * If running is paused mode
     */
    private volatile boolean paused;

    /**
     * cache the networking mode in a field so we dont heve to do all this
     * comparing
     */
    private NetworkingMode networkingMode;

    /** The nodemanager that holds all members */
    private NodeManager nodeManager;

    /**
     * Responsible for (re-)connecting to other nodes.
     */
    private ReconnectManager reconnectManager;

    /** The FolderRepository that holds all "joined" folders */
    private FolderRepository folderRepository;

    /** The Listener to incomming connections of other PowerFolder clients */
    private ConnectionListener connectionListener;

    /** The basic io provider */
    private IOProvider ioProvider;

    /** Icon overlays and context menus */
    private FileBrowserIntegration fbIntegration;

    /**
     * besides the default listener we may have a list of connection listeners
     * that listen on other ports
     */
    private List<ConnectionListener> additionalConnectionListeners;

    private final List<InvitationHandler> invitationHandlers;
    private final List<MassDeletionHandler> massDeletionHandlers;

    /** The BroadcastManager send "broadcasts" on the LAN so we can */
    private BroadcastMananger broadcastManager;

    /**
     * The DynDNS manager that handles the working arwound for user with a
     * dynnamip IP address.
     */
    private DynDnsManager dyndnsManager;

    private PersistentTaskManager taskManager;

    private Callable<TransferManager> transferManagerFactory = new Callable<TransferManager>()
    {
        @Override
        public TransferManager call() throws Exception {
            return new TransferManager(Controller.this);
        }
    };

    /** Handels the up and downloads */
    private TransferManager transferManager;

    /**
     * Remote Commands listener, a protocol handler for powerfolder links:
     * powerfolder://
     */
    private RemoteCommandManager rconManager;

    /** Holds the User interface */
    private UIController uiController;

    /** holds all installed plugins */
    private PluginManager pluginManager;
    /**
     * The security manager, handles access etc.
     */
    private SecurityManager securityManager;

    /**
     * The Online Storage client
     */
    private ServerClient osClient;

    /** global Threadpool */
    private ScheduledExecutorService threadPool;

    /** Remembers if a port on the local firewall was opened */
    private boolean portWasOpened = false;

    /**
     * If we have limited connectivity
     */
    private boolean limitedConnectivity;

    private final PausedModeListener pausedModeListenerSupport;

    private final NetworkingModeListener networkingModeListenerSupport;

    private final LimitedConnectivityListener limitedConnectivityListenerSupport;

    private ScheduledFuture<?> pauseResumeFuture;

    private Controller() {
        // Do some TTL fixing for dyndns resolving
        Security.setProperty("networkaddress.cache.ttl", "0");
        Security.setProperty("networkaddress.cache.negative.ttl", "0");
        System.setProperty("sun.net.inetaddr.ttl", "0");
        System.setProperty("com.apple.mrj.application.apple.menu.about.name",
            "PowerFolder");
        invitationHandlers = new CopyOnWriteArrayList<InvitationHandler>();
        massDeletionHandlers = new CopyOnWriteArrayList<MassDeletionHandler>();
        pausedModeListenerSupport = ListenerSupportFactory
            .createListenerSupport(PausedModeListener.class);
        networkingModeListenerSupport = ListenerSupportFactory
            .createListenerSupport(NetworkingModeListener.class);
        limitedConnectivityListenerSupport = ListenerSupportFactory
            .createListenerSupport(LimitedConnectivityListener.class);

    }

    /**
     * Overwite the PFComponent.getController() otherwise that one returns null
     * for this Controller itself.
     * 
     * @return a reference to this
     */
    @Override
    public Controller getController() {
        return this;
    }

    /**
     * Creates a fresh Controller.
     * 
     * @return the controller
     */
    public static Controller createController() {
        return new Controller();
    }

    /**
     * Starts this controller loading the config from the default config file
     */
    public void startDefaultConfig() {
        startConfig(Constants.DEFAULT_CONFIG_FILE);
    }

    /**
     * Starts a config with the given command line arguments
     * 
     * @param aCommandLine
     *            the command line as specified by the user
     */
    public void startConfig(CommandLine aCommandLine) {
        commandLine = aCommandLine;
        String[] configNames = aCommandLine.getOptionValues("c");
        String configName = configNames != null && configNames.length > 0
            && StringUtils.isNotBlank(configNames[0]) ? configNames[0] : null;
        if (StringUtils.isNotBlank(configName)
            && (configName.startsWith("http:") || configName
                .startsWith("https:")))
        {
            if (configNames.length > 1) {
                configName = configNames[1];
            } else {
                configName = Constants.DEFAULT_CONFIG_FILE;
            }
        }
        startConfig(configName);
    }

    /**
     * Starts controller with a special config file, and creates and starts all
     * components of PowerFolder.
     * 
     * @param filename
     *            The filename to uses as config file (located in the
     *            "getConfigLocationBase()")
     */
    public void startConfig(String filename) {
        if (started) {
            throw new IllegalStateException(
                "Configuration already started, shutdown controller first");
        }

        additionalConnectionListeners = Collections
            .synchronizedList(new ArrayList<ConnectionListener>());
        started = false;
        shuttingDown = false;
        threadPool = new WrappedScheduledThreadPoolExecutor(
            Constants.CONTROLLER_THREADS_IN_THREADPOOL, new NamedThreadFactory(
                "Controller-Thread-"));

        // PFI-312
        PathUtils.setIOExceptionListener(new ExceptionListener() {
            @Override
            public void exceptionThrown(Exception e) {
                if (e instanceof FileSystemException
                    && e.toString().toLowerCase()
                        .contains("too many open files"))
                {
                    logSevere("Detected I/O Exception: " + e.getMessage());
                    logSevere("Please adjust limits for open file handles on this server");
                    exit(1);
                }
            }
        });

        // Initialize resource bundle eager
        // check forced language file from commandline
        if (commandLine != null && commandLine.hasOption("f")) {
            String langfilename = commandLine.getOptionValue("f");
            try {
                ResourceBundle resourceBundle = new ForcedLanguageFileResourceBundle(
                    langfilename);
                Translation.setResourceBundle(resourceBundle);
                logInfo("Loading language bundle from file " + langfilename);
            } catch (FileNotFoundException fnfe) {
                logSevere("forced language file (" + langfilename
                    + ") not found: " + fnfe.getMessage());
                logSevere("using setup language");
                Translation.resetResourceBundle();
            } catch (IOException ioe) {
                logSevere("forced language file io error: " + ioe.getMessage());
                logSevere("using setup language");
                Translation.resetResourceBundle();
            }
        } else {
            Translation.resetResourceBundle();
        }
        Translation.getResourceBundle();

        // loadConfigFile
        if (!loadConfigFile(filename)) {
            return;
        }

        boolean isDefaultConfig = Constants.DEFAULT_CONFIG_FILE
            .startsWith(getConfigName());
        if (isDefaultConfig) {
            // To keep compatible with previous versions
            preferences = Preferences.userNodeForPackage(PowerFolder.class);
        } else {
            preferences = Preferences.userNodeForPackage(PowerFolder.class)
                .node(getConfigName());

        }

        // initialize logger
        // Enabled verbose mode if in config.
        // This logs to file for analysis.
        verbose = ConfigurationEntry.VERBOSE.getValueBoolean(this);
        initLogger();

        if (verbose) {
            ByteSerializer.BENCHMARK = true;
            scheduleAndRepeat(new Runnable() {
                @Override
                public void run() {
                    ByteSerializer.printStats();
                }
            }, 600000L, 600000L);
            Profiling.setEnabled(false);
            Profiling.reset();
        }

        String arch = OSUtil.is64BitPlatform() ? "64bit" : "32bit";
        logFine("OS: " + System.getProperty("os.name") + " (" + arch + ')');
        logFine("Java: " + JavaVersion.systemVersion().toString() + " ("
            + System.getProperty("java.vendor") + ')');
        logFine("Current time: " + new Date());
        Runtime runtime = Runtime.getRuntime();
        long maxMemory = runtime.maxMemory();
        long totalMemory = runtime.totalMemory();
        logFine("Max Memory: " + Format.formatBytesShort(maxMemory)
            + ", Total Memory: " + Format.formatBytesShort(totalMemory));
        if (!Desktop.isDesktopSupported() && isUIEnabled()) {
            logWarning("Desktop utility not supported");
        }

        // If we have a new config. clear the preferences.
        clearPreferencesOnConfigSwitch();

        // Load and set http proxy settings
        HTTPProxySettings.loadFromConfig(this);

        // PFC-2670: Start
        boolean localAllTrustCert = false;
        if (ConfigurationEntry.SECURITY_SSL_TRUST_ANY
            .getValueBoolean(getController()))
        {
        	localAllTrustCert = true;
            NetworkUtil.installAllTrustingSSLManager();
        }
        // PFC-2670: End

        // #2179: Load from server. How to handle timeouts?
        // Command line option -c http://are.de
        ConfigurationLoader.loadAndMergeCLI(this);
        // Config entry in file
        ConfigurationLoader.loadAndMergeConfigURL(this);
        // Read from installer temp file
        ConfigurationLoader.loadAndMergeFromInstaller(this);

        if (verbose != ConfigurationEntry.VERBOSE.getValueBoolean(this)) {
            verbose = ConfigurationEntry.VERBOSE.getValueBoolean(this);
            initLogger();
        }

        // PFC-2670: Start
        // Setting might have changed.
        if (ConfigurationEntry.SECURITY_SSL_TRUST_ANY
            .getValueBoolean(getController()))
        {
            NetworkUtil.installAllTrustingSSLManager();
        } else if (localAllTrustCert) {
            // Locally was set to trust, but remote profile forbids this.
            // Exit->Restart
            logWarning("Security break protection: Trust any SSL certificate was turned on, but is disallowed by server profile. Please restart the client");
            exit(66);
        }
        // PFC-2670: End

        // Init paused only if user expects pause to be permanent or
        // "while I work"
        int pauseSecs = ConfigurationEntry.PAUSE_RESUME_SECONDS
            .getValueInt(getController());
        paused = PreferencesEntry.PAUSED.getValueBoolean(this)
            && (pauseSecs == Integer.MAX_VALUE || pauseSecs == 0);

        // Now set it, just in case it was paused in permanent mode.
        PreferencesEntry.PAUSED.setValue(this, paused);

        // Load and set http proxy settings again.
        HTTPProxySettings.loadFromConfig(this);

        // Initialize branding/preconfiguration of the client
        initDistribution();
        logFine("Build time: " + getBuildTime());
        logInfo("Program version " + PROGRAM_VERSION);

        if (getDistribution().getBinaryName().toLowerCase()
            .contains("powerfolder"))
        {
            Debug.writeSystemProperties();
        }

        if (ConfigurationEntry.KILL_RUNNING_INSTANCE.getValueBoolean(this)) {
            killRunningInstance();
        }
        FolderList.removeMemberFiles(this);

        // Initialize plugins
        setupProPlugins();
        pluginManager = new PluginManager(this);
        pluginManager.init();

        // create node manager
        nodeManager = new NodeManager(this);

        // Only one task brother left...
        taskManager = new PersistentTaskManager(this);

        // Folder repository
        folderRepository = new FolderRepository(this);
        setLoadingCompletion(0, 10);

        // Create transfer manager
        // If this is a unit test it might have been set before.
        try {
            transferManager = transferManagerFactory.call();
        } catch (Exception e) {
            logSevere("Exception", e);
        }

        reconnectManager = new ReconnectManager(this);
        // Create os client
        osClient = new ServerClient(this);

        if (isUIEnabled()) {
            uiController = new UIController(this);
            if (ConfigurationEntry.USER_INTERFACE_LOCKED.getValueBoolean(this))
            {
                // Don't let the user pass this step.
                new UIUnLockDialog(this).openAndWait();
            }
        }

        setLoadingCompletion(10, 20);

        // The io provider.
        ioProvider = new IOProvider(this);
        ioProvider.start();

        // Set hostname by CLI
        if (commandLine != null && commandLine.hasOption('d')) {
            String host = commandLine.getOptionValue("d");
            if (StringUtils.isNotBlank(host)) {
                InetSocketAddress addr = Util.parseConnectionString(host);
                if (addr != null) {
                    ConfigurationEntry.HOSTNAME.setValue(this,
                        addr.getHostName());
                    ConfigurationEntry.NET_BIND_PORT.setValue(this,
                        addr.getPort());
                }
            }
        }

        // initialize dyndns manager
        dyndnsManager = new DynDnsManager(this);

        setLoadingCompletion(20, 30);

        // initialize listener on local port
        if (!initializeListenerOnLocalPort()) {
            return;
        }
        if (!isUIEnabled()) {
            // Disable paused function
            paused = false;
        }

        setLoadingCompletion(30, 35);

        // Start the nodemanager
        nodeManager.init();
        if (!ProUtil.isRunningProVersion()) {
            // Nodemanager gets later (re) started by ProLoader.
            nodeManager.start();
        }

        setLoadingCompletion(35, 60);
        securityManager = new SecurityManagerClient(this, osClient);

        // init repo (read folders)
        folderRepository.init();
        logInfo("Dataitems: " + Debug.countDataitems(Controller.this));
        // init of folders takes rather long so a big difference with
        // last number to get smooth bar... ;-)
        setLoadingCompletion(60, 65);

        // start repo maintainance Thread
        folderRepository.start();
        setLoadingCompletion(65, 70);

        // Start the transfer manager thread
        transferManager.start();
        setLoadingCompletion(70, 75);

        // Initalize rcon manager
        startRConManager();

        setLoadingCompletion(75, 80);

        // Start all configured listener if not in paused mode
        startConfiguredListener();
        setLoadingCompletion(80, 85);

        // open broadcast listener
        openBroadcastManager();
        setLoadingCompletion(85, 90);

        // Controller now started
        started = true;
        startTime = new Date();

        // Now taskmanager
        taskManager.start();

        logInfo("Controller started");

        // dyndns updater
        /*
         * boolean onStartUpdate = ConfigurationEntry.DYNDNS_AUTO_UPDATE
         * .getValueBoolean(this).booleanValue(); if (onStartUpdate) {
         * getDynDnsManager().onStartUpdate(); }
         */
        dyndnsManager.updateIfNessesary();

        setLoadingCompletion(90, 100);

        // Login to OS
        if (Feature.OS_CLIENT.isEnabled()) {
            try {
                osClient.loginWithLastKnown();
            } catch (Exception e) {
                logWarning("Unable to login with last known username. " + e);
                logFiner(e);
            }
        }

        // Start Plugins
        pluginManager.start();

        // open UI
        if (isConsoleMode()) {
            logFine("Running in console");
        } else {
            logFine("Opening UI");
            openUI();
        }

        enableFileBrowserIntegration(this);

        // Load anything that was not handled last time.
        loadPersistentObjects();

        setLoadingCompletion(100, 100);
        if (!isConsoleMode()) {
            uiController.hideSplash();
        }

        if (ConfigurationEntry.AUTO_CONNECT.getValueBoolean(this)) {
            // Now start the connecting process
            reconnectManager.start();
        } else {
            logFine("Not starting reconnection process. "
                + "Config auto.connect set to false");
        }
        // Start connecting to OS client.
        if (Feature.OS_CLIENT.isEnabled()
            && ConfigurationEntry.SERVER_CONNECT.getValueBoolean(this))
        {
            osClient.start();
        } else {
            logInfo("Not connecting to server (" + osClient.getServerString()
                + "): Disabled");
        }

        // Setup our background working tasks
        setupPeriodicalTasks();

        if (MacUtils.isSupported()) {
            if (isFirstStart()) {
                MacUtils.getInstance().setPFStartup(true, this);
            }
            MacUtils.getInstance().setAppReOpenedListener(this);
        }

        if (pauseSecs == 0) {
            // Activate adaptive logic
            setPaused(paused);
        }
    }

    private void enableFileBrowserIntegration(Controller controller) {
        // PFC-2395: Start
        fbIntegration = new FileBrowserIntegration(getController());
        fbIntegration.start();
        // PFC-2395: End
    }

    private void clearPreferencesOnConfigSwitch() {
        String lastNodeIdObf = PreferencesEntry.LAST_NODE_ID
            .getValueString(this);
        String thisNodeId = ConfigurationEntry.NODE_ID.getValue(this);
        try {
            if (StringUtils.isNotBlank(lastNodeIdObf)
                && !LoginUtil.matches(Util.toCharArray(thisNodeId),
                    lastNodeIdObf))
            {
                int i = 0;
                for (String key : preferences.keys()) {
                    preferences.remove(key);
                    i++;
                }
                logWarning("Cleared " + i
                    + " preferences, new config/nodeid found");
            }
        } catch (BackingStoreException e1) {
            logWarning("Unable to clear preferences. " + e1);
        }
    }

    /**
     * For each folder, kick off scan.
     */
    public void performFullSync() {
        // Let other nodes scan now!
        folderRepository.broadcastScanCommandOnAllFolders();

        // Force scan on all folders, of repository was selected
        Collection<Folder> folders = folderRepository.getFolders();
        for (Folder folder : folders) {

            // Never sync preview folders
            if (folder != null && !folder.isPreviewOnly()) {
                // Ask for more sync options on that folder if on project sync
                if (Util.isAwtAvailable()
                    && folder.getSyncProfile().equals(
                        SyncProfile.MANUAL_SYNCHRONIZATION))
                {
                    new SyncFolderDialog(this, folder).open();
                } else {
                    // Recommend scan on this folder
                    folder.recommendScanOnNextMaintenance();
                }
            }
        }

        setPaused(false);

        // Now trigger the scan
        folderRepository.triggerMaintenance();

        // Trigger file requesting
        folderRepository.getFileRequestor().triggerFileRequesting();

        // Fresh reconnection try!
        reconnectManager.buildReconnectionQueue();

    }

    /**
     * Add invitation listener.
     * 
     * @param l
     */
    public void addInvitationHandler(InvitationHandler l) {
        invitationHandlers.add(l);
    }

    /**
     * Remove invitation listener.
     * 
     * @param l
     */
    public void removeInvitationHandler(InvitationHandler l) {
        invitationHandlers.remove(l);
    }

    /**
     * Add mass delete listener.
     * 
     * @param l
     */
    public void addMassDeletionHandler(MassDeletionHandler l) {
        massDeletionHandlers.add(l);
    }

    /**
     * Remove mass delete listener.
     * 
     * @param l
     */
    public void removeMassDeletionHandler(MassDeletionHandler l) {
        massDeletionHandlers.remove(l);
    }

    private void setupProPlugins() {
        String pluginConfig = ConfigurationEntry.PLUGINS.getValue(this);
        boolean autoSetupPlugins = StringUtils.isEmpty(pluginConfig)
            || !pluginConfig.contains(Constants.PRO_LOADER_PLUGIN_CLASS);
        if (ProUtil.isRunningProVersion() && autoSetupPlugins) {
            logFine("Setting up pro loader");
            String newPluginConfig = Constants.PRO_LOADER_PLUGIN_CLASS;
            if (!StringUtils.isBlank(pluginConfig)) {
                newPluginConfig += ',' + pluginConfig;
            }
            ConfigurationEntry.PLUGINS.setValue(this, newPluginConfig);
        }
    }

    private void initLogger() {

        // Set a nice prefix for file looging file names.
        String configName = getConfigName();
        if (configName != null) {
            LoggingManager.setPrefix(configName);
        }

        if (verbose) {
            String str = ConfigurationEntry.LOG_LEVEL_CONSOLE.getValue(this);
            Level consoleLevel = LoggingManager.levelForName(str);
            LoggingManager.setConsoleLogging(consoleLevel != null
                ? consoleLevel
                : Level.WARNING);

            // Enable file logging
            str = ConfigurationEntry.LOG_LEVEL_FILE.getValue(this);
            boolean rotate = ConfigurationEntry.LOG_FILE_ROTATE
                .getValueBoolean(this);
            Level fileLevel = LoggingManager.levelForName(str);
            LoggingManager.setFileLogging(fileLevel != null
                ? fileLevel
                : Level.FINE, rotate);

            // Switch on the document handler.
            if (isUIEnabled()) {
                str = PreferencesEntry.DOCUMENT_LOGGING.getValueString(this);
                Level uiLogLevel = LoggingManager.levelForName(str);
                LoggingManager.setDocumentLogging(uiLogLevel != null
                    ? uiLogLevel
                    : Level.WARNING, this);
            }

            if (LoggingManager.isLogToFile()) {
                logFine("Logging to file '"
                    + LoggingManager.getLoggingFileName() + '\'');
            } else {
                logInfo("No logging to file");
            }

            str = ConfigurationEntry.LOG_SYSLOG_HOST.getValue(this);
            if (str != null) {
                str = ConfigurationEntry.LOG_SYSLOG_LEVEL.getValue(this);
                Level syslogLevel = LoggingManager.levelForName(str);
                LoggingManager.setSyslogLogging(syslogLevel != null
                    ? syslogLevel
                    : Level.WARNING, this);
            }
        }

        if (commandLine != null && commandLine.hasOption('l')) {
            String str = commandLine.getOptionValue('l');
            Level consoleLevel = LoggingManager.levelForName(str);
            if (consoleLevel != null) {
                LoggingManager.setConsoleLogging(consoleLevel);
            }
        }

        // Enable debug reports.
        debugReports = ConfigurationEntry.DEBUG_REPORTS.getValueBoolean(this);

        LoggingManager.clearBuffer();
        int maxDays = ConfigurationEntry.LOG_FILE_DELETE_DAYS
            .getValueInt(getController());
        if (maxDays >= 0) {
            LoggingManager.removeOldLogs(maxDays);
        }
    }

    /**
     * Loads a config file (located in "getConfigLocationBase()")
     * 
     * @param theFilename
     * @return false if unsuccessful, true if file found and reading succeeded.
     */
    private boolean loadConfigFile(String theFilename) {
        String filename = theFilename;
        if (filename == null) {
            filename = Constants.DEFAULT_CONFIG_FILE;
        }

        if (filename.indexOf('.') < 0) {
            // append .config extension
            filename += ".config";
        }

        configFilename = null;
        config = new SplitConfig();
        configFilename = filename;
        configFile = getConfigLocationBase();

        if (configFile == null) {
            configFile = Paths.get(filename).toAbsolutePath();
        } else {
            configFile = configFile.resolve(filename);
        }

        BufferedInputStream bis = null;
        try {
            if (Files.exists(configFile)) {
                logInfo("Loading configfile " + configFile.toString());
            } else {
                logFine("Config file does not exist. " + configFile.toString());
                throw new FileNotFoundException();
            }
            if (OSUtil.isWebStart()) {
                logFine("WebStart, config file location: "
                    + configFile.toString());
            }

            bis = new BufferedInputStream(Files.newInputStream(configFile));
            config.load(bis);
        } catch (FileNotFoundException e) {
            logWarning("Unable to start config, file '" + filename
                + "' not found, using defaults");
        } catch (IOException e) {
            logSevere("Unable to start config from file '" + filename + '\'');
            config = null;
            return false;
        } finally {
            try {
                if (bis != null) {
                    bis.close();
                }
            } catch (Exception e) {
                // Ignore.
            }
        }

        String folderfilename = filename.replace(".config", "-Folder.config");
        configFolderFile = getConfigLocationBase();
        if (configFolderFile == null) {
            configFolderFile = Paths.get(folderfilename).toAbsolutePath();
        } else {
            configFolderFile = configFolderFile.resolve(folderfilename);
        }

        if (Files.exists(configFolderFile)) {
            try {
                logInfo("Loading folder configfile "
                    + configFolderFile.toString());
                bis = new BufferedInputStream(
                    Files.newInputStream(configFolderFile));
                config.load(bis);
            } catch (FileNotFoundException e) {
                logWarning("Unable to start config, file '" + folderfilename
                    + "' not found, using defaults");
            } catch (IOException e) {
                logSevere("Unable to start config from file '" + folderfilename
                    + '\'');
                configFolderFile = null;
                return false;
            } finally {
                try {
                    if (bis != null) {
                        bis.close();
                    }
                } catch (Exception e) {
                    // Ignore.
                }
            }
        } else {
            logFine("Folder config file does not exist. "
                + configFolderFile.toString());
        }
        return true;
    }

    /**
     * Use to schedule a lightweight short running task that gets repeated
     * periodically.
     * 
     * @param task
     *            the task to schedule
     * @param period
     *            the time in ms between executions
     */
    public ScheduledFuture<?> scheduleAndRepeat(Runnable task, long period) {
        if (!shuttingDown) {
            return threadPool.scheduleWithFixedDelay(task, 0, period,
                TimeUnit.MILLISECONDS);
        }
        return null;
    }

    /**
     * Use to schedule a lightweight short running task that gets repeated
     * periodically.
     * 
     * @param task
     *            the task to schedule
     * @param initialDelay
     *            the initial delay in ms
     * @param period
     *            the time in ms between executions
     * @return
     */
    public ScheduledFuture<?> scheduleAndRepeat(Runnable task,
        long initialDelay, long period)
    {
        if (!shuttingDown) {
            return threadPool.scheduleWithFixedDelay(task, initialDelay,
                period, TimeUnit.MILLISECONDS);
        }
        return null;
    }

    /**
     * Use to schedule a lightweight short running task.
     * 
     * @param task
     *            the task to schedule
     * @param delay
     *            the initial delay in ms
     */
    public ScheduledFuture<?> schedule(Runnable task, long delay) {
        if (!shuttingDown) {
            return threadPool.schedule(task, delay, TimeUnit.MILLISECONDS);
        }
        return null;
    }

    /**
     * Removes a schduled task for the threadpool
     * 
     * @param task
     */
    public void removeScheduled(Runnable task) {
        if (!shuttingDown) {
            if (threadPool instanceof ScheduledThreadPoolExecutor) {
                ((ScheduledThreadPoolExecutor) threadPool).remove(task);
                ((ScheduledThreadPoolExecutor) threadPool).purge();
            } else {
                logSevere("Unable to remove scheduled task. Wrong threadpool. "
                    + task);
            }
        }
    }

    /**
     * Removes a scheduled task for the threadpool
     * 
     * @param future
     */
    public boolean removeScheduled(ScheduledFuture<?> future) {
        if (!shuttingDown) {
            if (threadPool instanceof ScheduledThreadPoolExecutor) {
                return ((ScheduledThreadPoolExecutor) threadPool)
                    .remove((Runnable) future);
            } else {
                logSevere("Unable to remove scheduled task. Wrong threadpool. "
                    + future);
            }
        }
        return false;
    }

    /**
     * Sets up the task, which should be executes periodically.
     */
    private void setupPeriodicalTasks() {

        // ============
        // Test the connectivity after a while.
        // ============
        LimitedConnectivityChecker.install(this);

        // ============
        // Schedule a task to do housekeeping every day, just after midnight.
        // ============
        Calendar cal = new GregorianCalendar();
        long now = cal.getTime().getTime();

        // Midnight tomorrow morning.
        cal.set(Calendar.MILLISECOND, 0);
        cal.set(Calendar.SECOND, 0);
        cal.set(Calendar.MINUTE, 0);
        cal.set(Calendar.HOUR_OF_DAY, 0);
        cal.add(Calendar.DATE, 1);

        // Add a few seconds to be sure the file name definately is for
        // tomorrow.
        cal.add(Calendar.SECOND, 2);

        long midnight = cal.getTime().getTime();
        // How long to wait initially?
        long secondsToMidnight = (midnight - now) / 1000;
        logFine("Initial log reconfigure in " + secondsToMidnight + " seconds");
        threadPool.scheduleAtFixedRate(new TimerTask() {
            @Override
            public void run() {
                performHousekeeping(true);
            }
        }, secondsToMidnight, 60 * 60 * 24, TimeUnit.SECONDS);

        // Also run housekeeping one minute after start up.
        threadPool.schedule(new TimerTask() {
            @Override
            public void run() {
                performHousekeeping(false);
            }
        }, 1, TimeUnit.MINUTES);

        // ============
        // Do profiling
        // ============
        if (Profiling.ENABLED) {
            threadPool.scheduleWithFixedDelay(new TimerTask() {
                @Override
                public void run() {
                    logFine(Profiling.dumpStats());
                }
            }, 0, 1, TimeUnit.MINUTES);
        }

        // ============
        // Monitor the default directory for possible new folders.
        // ============

        threadPool.scheduleAtFixedRate(new TimerTask() {
            @Override
            public void run() {
                if (ConfigurationEntry.LOOK_FOR_FOLDER_CANDIDATES
                    .getValueBoolean(Controller.this))
                {
                    folderRepository.lookForNewFolders();
                }
                if (ConfigurationEntry.LOOK_FOR_FOLDERS_TO_BE_REMOVED
                    .getValueBoolean(Controller.this))
                {
                    folderRepository.lookForFoldersToBeRemoved();
                }
            }
        }, 10L, 10L, TimeUnit.SECONDS);

        // ============
        // Hourly tasks
        // ============
        // @todo what's this for? comment?
        boolean alreadyDetected = ConfigurationEntry.TRANSFER_LIMIT_AUTODETECT
            .getValueBoolean(this)
            && ConfigurationEntry.UPLOAD_LIMIT_WAN.getValueInt(this) > 0;
        // If already detected wait 10 mins before next test. Otherwise start
        // instantly.
        long initialDelay = alreadyDetected ? 600 : 5;
        threadPool.scheduleAtFixedRate(new TimerTask() {
            @Override
            public void run() {
                performHourly();
            }
        }, initialDelay, 3600, TimeUnit.SECONDS);

        // =========
        // Profiling
        // =========
        // final Collector cpu = CollectorFactory.getFactory().createCollector(
        // CollectorID.CPU_USAGE.id);
        threadPool.scheduleAtFixedRate(new Runnable() {
            @Override
            public void run() {
                if (!verbose) {
                    return;
                }
                if (isFine()) {
                    logFine("Dataitems: "
                        + Debug.countDataitems(Controller.this));
                }
                String dump = Debug.dumpCurrentStacktraces(false);
                if (StringUtils.isNotBlank(dump)
                    && isFine()
                    && ConfigurationEntry.LOG_ACTIVE_THREADS
                        .getValueBoolean(getController()))
                {
                    logFine("Active threads:\n\n" + dump);
                } else {
                    logFine("No active threads");
                }
            }
        }, 1, 5, TimeUnit.MINUTES);
    }

    /**
     * These tasks get performed every hour.
     */
    private void performHourly() {
        if (ConfigurationEntry.TRANSFER_LIMIT_AUTODETECT.getValueBoolean(this))
        {
            FutureTask<Object> recalculateRunnable = transferManager
                .getRecalculateAutomaticRate();
            threadPool.execute(recalculateRunnable);
        }
    }

    private void openBroadcastManager() {
        if (ConfigurationEntry.NET_BROADCAST.getValueBoolean(this)) {
            try {
                broadcastManager = new BroadcastMananger(this);
                broadcastManager.start();
            } catch (ConnectionException e) {
                logSevere("Unable to open broadcast manager, you wont automatically connect to clients on LAN: "
                    + e.getMessage());
                logSevere("ConnectionException", e);
            }
        } else {
            logInfo("Auto client discovery in LAN via broadcast disabled");
        }
    }

    /**
     * General houskeeping task. Runs one minute after start and every midnight.
     * 
     * @param midnightRun
     *            true if this is the midnight invokation, false if this is at
     *            start up.
     */
    private void performHousekeeping(boolean midnightRun) {
        log.fine("Performing housekeeping " + midnightRun);
        Date now = new Date();
        if (midnightRun) {
            // Reconfigure log file after midnight.
            logFine("Reconfiguring logs for new day: " + now);
            initLogger();
            LoggingManager.resetFileLogging();
            int days = ConfigurationEntry.LOG_FILE_DELETE_DAYS
                .getValueInt(getController());
            if (days >= 0) {
                LoggingManager.removeOldLogs(days);
            }
            logFine("Reconfigured logs for new day: " + now);

            backupConfigAssets();
        }

        // Prune stats.
        transferManager.pruneStats();

        // Cleanup old archives.
        if (midnightRun) {
            folderRepository.cleanupOldArchiveFiles();
        }
    }

    /**
     * #2526
     */
    private void backupConfigAssets() {
        Path backupDir = getMiscFilesLocation().resolve(
            "backups/" + Format.formatDateCanonical(new Date()));
        if (Files.notExists(backupDir)) {
            try {
                Files.createDirectories(backupDir);
            } catch (IOException ioe) {
                logInfo("Could not create directory '"
                    + backupDir.toAbsolutePath().toString() + "'");
            }
        }
        Path configBackup = backupDir.resolve(configFile.getFileName());
        try {
            PathUtils.copyFile(configFile, configBackup);
        } catch (IOException e) {
            logWarning("Unable to backup file " + configFile + ". " + e);
        }
        if (Files.exists(configFolderFile)) {
            Path configFolderBackup = backupDir.resolve(configFolderFile
                .getFileName());
            try {
                PathUtils.copyFile(configFolderFile, configFolderBackup);
            } catch (IOException e) {
                logWarning("Unable to backup file " + configFolderFile + ". "
                    + e);
            }
        }
        Path myKeyFile = getMiscFilesLocation().resolve(
            getConfigName() + ".mykey");
        Path mykeyBackup = backupDir.resolve(myKeyFile.getFileName());
        if (Files.exists(myKeyFile)) {
            try {
                PathUtils.copyFile(myKeyFile, mykeyBackup);
            } catch (IOException e) {
                logWarning("Unable to backup file " + myKeyFile + ". " + e);
            }
        }
        Path dbFile = getMiscFilesLocation().resolve("Accounts.h2.db");
        Path dbBackup = backupDir.resolve(dbFile.getFileName());
        if (Files.exists(dbFile)) {
            try {
                PathUtils.copyFile(dbFile, dbBackup);
            } catch (IOException e) {
                logWarning("Unable to backup file " + dbFile + ". " + e);
            }
        }
    }

    /**
     * Starts the rcon manager
     */
    private void startRConManager() {
        if (RemoteCommandManager.hasRunningInstance()) {
            alreadyRunningCheck();
        }
        if (!ConfigurationEntry.NET_RCON_MANAGER.getValueBoolean(this)) {
            logWarning("Not starting RemoteCommandManager");
            return;
        }
        rconManager = new RemoteCommandManager(this);
        rconManager.start();
    }

    /**
     * Starts a connection listener for each port found in config property
     * "port" ("," separeted), if "random-port" is set to "true" this "port"
     * entry will be ignored and a random port will be used (between 49152 and
     * 65535).
     */
    private boolean initializeListenerOnLocalPort() {
        if (ConfigurationEntry.NET_BIND_RANDOM_PORT.getValueBoolean(this)) {
            bindRandomPort();
        } else {
            String ports = ConfigurationEntry.NET_BIND_PORT.getValue(this);
            if ("0".equals(ports)) {
                logWarning("Not opening connection listener. (port=0)");
            } else {
                if (ports == null) {
                    ports = String.valueOf(ConnectionListener.DEFAULT_PORT);
                }
                StringTokenizer nizer = new StringTokenizer(ports, ",");
                while (nizer.hasMoreElements()) {
                    String portStr = nizer.nextToken();
                    try {
                        int port = Integer.parseInt(portStr);
                        boolean listenerOpened = openListener(port);
                        if (listenerOpened && connectionListener != null) {
                            // set reconnect on first successfull listener
                            nodeManager
                                .getMySelf()
                                .getInfo()
                                .setConnectAddress(
                                    connectionListener.getAddress());
                        }
                        if (!listenerOpened && !isUIOpen()) {
                            logSevere("Couldn't bind to port " + port);
                            // exit(1);
                            // fatalStartError(Translation
                            // .getTranslation("dialog.bind_error"));
                            // return false; // Shouldn't reach this!
                        }
                    } catch (NumberFormatException e) {
                        logFine("Unable to read listener port ('" + portStr
                            + "') from config");
                    }
                }
                // If this is the GUI version we didn't kill the program yet,
                // even though
                // there might have been multiple failed tries.
                if (connectionListener == null) {
                    portBindFailureProblem(ports);
                }
            }
        }

        if (ConfigurationEntry.NET_FIREWALL_OPENPORT.getValueBoolean(this)) {
            if (FirewallUtil.isFirewallAccessible()
                && connectionListener != null)
            {
                Thread opener = new Thread(new Runnable() {
                    @Override
                    public void run() {
                        try {
                            logFine("Opening port on Firewall.");
                            FirewallUtil.openport(connectionListener.getPort());
                            portWasOpened = true;
                        } catch (IOException e) {
                            logInfo("Unable to open port "
                                + connectionListener.getPort()
                                + "/TCP in Windows Firewall. " + e);
                        }
                    }
                }, "Portopener");
                opener.start();
                try {
                    opener.join(12000);
                } catch (InterruptedException e) {
                    logSevere("Opening of ports failed: " + e);
                }
            }
        }
        return true;
    }

    /**
     * Call to notify the Controller of a problem while binding a required
     * listening socket.
     * 
     * @param ports
     */
    private void portBindFailureProblem(String ports) {
        if (!isUIEnabled()) {
            logSevere("Unable to open incoming port from the portlist: "
                + ports);
            exit(1);
            return;
        }

        // Must use JOptionPane here because there is no Controller yet for
        // DialogFactory!
        int response = JOptionPane
            .showOptionDialog(
                null,
                Translation.get("dialog.bind_error.option.text"),
                Translation.get("dialog.bind_error.option.title"),
                JOptionPane.YES_NO_OPTION,
                JOptionPane.WARNING_MESSAGE,
                null,
                new String[]{
                    Translation
                        .get("dialog.bind_error.option.ignore"),
                    Translation.get("dialog.bind_error.option.exit")},
                0);
        switch (response) {
            case 1 :
                exit(0);
                break;
            default :
                bindRandomPort();
                break;
        }
    }

    /**
     * Tries to bind a random port
     */
    private void bindRandomPort() {
        if ((openListener(ConnectionListener.DEFAULT_PORT) || openListener(0))
            && connectionListener != null)
        {
            nodeManager.getMySelf().getInfo()
                .setConnectAddress(connectionListener.getAddress());
        } else {
            logSevere("failed to open random port!!!");
            fatalStartError(Translation.get("dialog.bind_error"));
        }
    }

    /**
     * Starts all configures connection listener
     */
    private void startConfiguredListener() {
        // Start the connection listener
        if (connectionListener != null) {
            try {
                connectionListener.start();
            } catch (ConnectionException e) {
                logSevere("Problems starting listener " + connectionListener, e);
            }
            for (ConnectionListener additionalConnectionListener : additionalConnectionListeners)
            {
                try {
                    additionalConnectionListener.start();
                } catch (ConnectionException e) {
                    logSevere("Problems starting listener "
                        + connectionListener, e);
                }
            }
        }
    }

    /**
     * Saves the current config to disk
     */
    public synchronized void saveConfig() {
        if (!started) {
            return;
        }
        logFine("Saving config (" + getConfigName() + ".config)");

        Path file;
        Path tempFile;
        Path folderFile;
        Path tempFolderFile;
        Path backupFile;
        if (getConfigLocationBase() == null) {
            file = Paths.get(getConfigName() + ".config").toAbsolutePath();
            tempFile = Paths.get(getConfigName() + ".writing.config")
                .toAbsolutePath();
            folderFile = Paths.get(getConfigName() + "-Folder.config")
                .toAbsolutePath();
            tempFolderFile = Paths.get(
                getConfigName() + "-Folder.writing.config").toAbsolutePath();
            backupFile = Paths.get(getConfigName() + ".config.backup")
                .toAbsolutePath();
        } else {
            file = getConfigLocationBase().resolve(getConfigName() + ".config");
            tempFile = getConfigLocationBase().resolve(
                getConfigName() + ".writing.config").toAbsolutePath();
            backupFile = getConfigLocationBase().resolve(
                getConfigName() + ".config.backup");
            folderFile = getConfigLocationBase().resolve(
                getConfigName() + "-Folder.config");
            tempFolderFile = getConfigLocationBase().resolve(
                getConfigName() + "-Folder.writing.config").toAbsolutePath();
        }

        try {
            // Backup is done in #backupConfigAssets
            Files.deleteIfExists(backupFile);

            String distName = "PowerFolder";
            if (distribution != null
                && StringUtils.isNotBlank(distribution.getName()))
            {
                distName = distribution.getName();
            }

            Properties prev = new Properties();
            if (Files.exists(file)) {
                try (BufferedInputStream in = new BufferedInputStream(
                    Files.newInputStream(file))) {
                    prev.load(in);
                }
            }

            if (!prev.equals(config.getRegular())) {
                // Store config in misc base
                PropertiesUtil.saveConfig(tempFile, config.getRegular(),
                    distName + " config file (v" + PROGRAM_VERSION + ')');
                Files.deleteIfExists(file);
                try {
                    Files.move(tempFile, file);
                } catch (IOException e) {
                    Files.copy(tempFile, file);
                    Files.delete(tempFile);
                }
            } else {
                if (isFine()) {
                    logFine("Not storing config to " + file
                        + ". Base config remains unchanged");
                }
            }

            if (!config.getFolders().isEmpty()) {
                Properties prevFolders = new Properties();
                if (Files.exists(folderFile)) {
                    try (BufferedInputStream in = new BufferedInputStream(
                        Files.newInputStream(folderFile))) {
                        prevFolders.load(in);
                    }
                }
                if (!prevFolders.equals(config.getFolders())) {
                    PropertiesUtil
                        .saveConfig(tempFolderFile, config.getFolders(),
                            distName + " folders config file (v"
                                + PROGRAM_VERSION + ')');
                    Files.deleteIfExists(folderFile);
                    try {
                        Files.move(tempFolderFile, folderFile);
                    } catch (IOException e) {
                        Files.copy(tempFolderFile, folderFile);
                        Files.delete(tempFolderFile);
                    }
                }
            }
        } catch (IOException e) {
            // FATAL
            logSevere("Unable to save config. " + e, e);
            exit(1);
        } catch (Exception e) {
            // major problem , setting code is wrong
            e.printStackTrace();
            logSevere("major problem , setting code is wrong", e);
        }
    }

    /**
     * Answers if controller is started (by config)
     * 
     * @return true if controller is started (by config)
     */
    public boolean isStarted() {
        return started;
    }

    /**
     * @return true is shutdown still in progress
     */
    public boolean isShuttingDown() {
        return shuttingDown;
    }

    /**
     * the uptime in milliseconds.
     * 
     * @return The uptime time in millis, or -1 if not started yet
     */
    public long getUptime() {
        if (startTime == null) {
            return -1;
        }
        return System.currentTimeMillis() - startTime.getTime();
    }

    /**
     * @return Name of the JAR file on windows installations.
     */
    public String getJARName() {
        if (distribution != null && distribution.getBinaryName() != null) {
            return distribution.getBinaryName() + ".jar";
        }
        logSevere("Unable to get JAR name for distribution: " + distribution,
            new RuntimeException());
        return "PowerFolder.jar";
    }

    /**
     * @return Name of the L4J INI file on windows installations.
     */
    public String getL4JININame() {
        if (distribution != null && distribution.getBinaryName() != null) {
            return distribution.getBinaryName() + ".l4j.ini";
        }
        logSevere("Unable to get l4j.ini name for distribution: "
            + distribution);
        return "PowerFolder.l4j.ini";
    }

    /**
     * Sets the paused mode.
     * 
     * @param newPausedValue
     */
    public void setPaused(boolean newPausedValue) {
        setPaused0(newPausedValue, false);
    }

    /**
     * Sets the paused mode.
     * 
     * @param newPausedValue
     */
    private synchronized void setPaused0(boolean newPausedValue,
        boolean changedByAdaptiveLogic)
    {
        boolean oldPausedValue = paused;
        paused = newPausedValue;

        if (newPausedValue) {
            folderRepository.getFolderScanner().abortScan();
            transferManager.abortAllDownloads();
            transferManager.abortAllUploads();
        } else {
            folderRepository.triggerMaintenance();
            folderRepository.getFileRequestor().triggerFileRequesting();
            for (Folder folder : folderRepository.getFolders()) {
                folder.broadcastFileRequestCommand();
            }
        }
        if (oldPausedValue != newPausedValue) {
            transferManager.updateSpeedLimits();
        }
        PreferencesEntry.PAUSED.setValue(this, newPausedValue);
        pausedModeListenerSupport.setPausedMode(new PausedModeEvent(
            newPausedValue));

        if (pauseResumeFuture != null) {
            try {
                pauseResumeFuture.cancel(true);
                if (!removeScheduled(pauseResumeFuture)) {
                    logSevere("Unable to remove pause task: "
                        + pauseResumeFuture, new RuntimeException(
                        "Unable to remove pause task: " + pauseResumeFuture));
                }
                logFine("Cancelled resume task");
            } catch (Exception e) {
                e.printStackTrace();
                logSevere(e);
            }
        }
        int delay = ConfigurationEntry.PAUSE_RESUME_SECONDS.getValueInt(this);
        if (newPausedValue) {
            if (delay == 0) {
                // User adaptive. Check for user inactivity
                pauseResumeFuture = scheduleAndRepeat(
                    new PauseResumeTask(true), 1000);
            } else if (delay < Integer.MAX_VALUE) {
                pauseResumeFuture = schedule(new PauseResumeTask(false),
                    delay * 1000);
                logFine("Scheduled resume task in " + delay + " seconds.");
            }
        } else {
            if (delay == 0 && changedByAdaptiveLogic) {
                // Turn on pause again when user gets active
                pauseResumeFuture = scheduleAndRepeat(
                    new PauseResumeTask(true), 1000);
            } else {
                pauseResumeFuture = null;
            }
        }
    }

    /**
     * @return true if the controller is paused.
     */
    public boolean isPaused() {
        return paused;
    }

    /**
     * Answers if node is running in LAN only networking mode
     * 
     * @return true if in LAN only mode else false
     */
    public boolean isLanOnly() {
        return getNetworkingMode() == NetworkingMode.LANONLYMODE;
    }

    /**
     * If this client is running in backup only mode.
     * <p>
     * Backup only client feature. Controls:
     * <p>
     * 1) If the client can send invitations
     * <p>
     * 2) If the client can add friends
     * <p>
     * 3) The client can connect to others except the server.
     * 
     * @return true if running as backup only client.
     */
    public boolean isBackupOnly() {
        return false;
    }

    /**
     * returns the enum with the current networkin mode.
     * 
     * @return The Networking mode either NetworkingMode.PUBLICMODE,
     *         NetworkingMode.PRIVATEMODE or NetworkingMode.LANONLYMODE
     */
    public NetworkingMode getNetworkingMode() {
        if (networkingMode == null) {
            if (isBackupOnly()) {
                // ALWAYS server only mode.
                networkingMode = NetworkingMode.SERVERONLYMODE;
                return networkingMode;
            }
            // default = private
            String value = ConfigurationEntry.NETWORKING_MODE.getValue(this);
            try {
                networkingMode = NetworkingMode.valueOf(value);
            } catch (Exception e) {
                logSevere(
                    "Unable to read networking mode, reverting to PRIVATE_ONLY_MODE: "
                        + e.toString(), e);
                networkingMode = NetworkingMode.PRIVATEMODE;
            }
        }
        return networkingMode;
    }

    public void addPausedModeListener(PausedModeListener listener) {
        ListenerSupportFactory.addListener(pausedModeListenerSupport, listener);
    }

    public void removePausedModeListener(PausedModeListener listener) {
        ListenerSupportFactory.removeListener(pausedModeListenerSupport,
            listener);
    }

    public void addNetworkingModeListener(NetworkingModeListener listener) {
        ListenerSupportFactory.addListener(networkingModeListenerSupport,
            listener);
    }

    public void removeNetworkingModeListener(NetworkingModeListener listener) {
        ListenerSupportFactory.removeListener(networkingModeListenerSupport,
            listener);
    }

    public void addLimitedConnectivityListener(
        LimitedConnectivityListener listener)
    {
        ListenerSupportFactory.addListener(limitedConnectivityListenerSupport,
            listener);
    }

    public void removeLimitedConnectivityListener(
        LimitedConnectivityListener listener)
    {
        ListenerSupportFactory.removeListener(
            limitedConnectivityListenerSupport, listener);
    }

    public void setNetworkingMode(NetworkingMode newMode) {
        if (isBackupOnly() && newMode != NetworkingMode.SERVERONLYMODE) {
            // ALWAYS server only mode if backup-only.
            newMode = NetworkingMode.SERVERONLYMODE;
            logWarning("Backup only client. Only supports server only networking mode");
        }
        logFine("setNetworkingMode: " + newMode);
        NetworkingMode oldMode = getNetworkingMode();
        if (newMode != oldMode) {
            ConfigurationEntry.NETWORKING_MODE.setValue(this, newMode.name());

            networkingMode = newMode;
            networkingModeListenerSupport
                .setNetworkingMode(new NetworkingModeEvent(oldMode, newMode));

            // Restart nodeManager
            nodeManager.shutdown();
            nodeManager.start();
            reconnectManager.buildReconnectionQueue();
        }
    }

    /**
     * Answers if this controller has restricted connection to the network
     * 
     * @return true if no incoming connections, else false.
     */
    public boolean isLimitedConnectivity() {
        return limitedConnectivity;
    }

    public void setLimitedConnectivity(boolean limitedConnectivity) {
        boolean oldValue = this.limitedConnectivity;
        this.limitedConnectivity = limitedConnectivity;
        LimitedConnectivityEvent e = new LimitedConnectivityEvent(oldValue,
            limitedConnectivity);
        limitedConnectivityListenerSupport.setLimitedConnectivity(e);
    }

    /**
     * Shuts down controller and exits to system with the given status
     * 
     * @param status
     *            the status to exit with.
     */
    public void exit(int status) {
        if (Feature.EXIT_ON_SHUTDOWN.isDisabled()) {
            System.err
                .println("Running in JUnit testmode, no system.exit() called");
            return;
        }
        shutdown();
        System.exit(status);
    }

    /**
     * Shuts down the controller and requests and moves into restart requested
     * state
     */
    public void shutdownAndRequestRestart() {
        restartRequested = true;
        shutdown();
    }

    /**
     * @return true if the controller was shut down, with the request to restart
     */
    public boolean isRestartRequested() {
        return restartRequested;
    }

    /**
     * Shuts down all activities of this controller
     */
    public synchronized void shutdown() {
        if (shuttingDown || !started) {
            return;
        }
        PathUtils.setIOExceptionListener(null);
        shuttingDown = true;
        logInfo("Shutting down...");
        setFirstStart(false);
        // if (started && !OSUtil.isSystemService()) {
        // // Save config need a started in that method so do that first
        // saveConfig();
        // }

        if (Profiling.isEnabled()) {
            logFine(Profiling.dumpStats());
        }

        // Save anything important that has not been handled.
        savePersistentObjects();

        // stop
        boolean wasStarted = started;
        started = false;
        startTime = null;

        PreferencesEntry.LAST_NODE_ID.setValue(this,
            LoginUtil.hashAndSalt(getMySelf().getId()));

        if (taskManager != null) {
            logFine("Shutting down task manager");
            taskManager.shutdown();
        }

        if (threadPool != null) {
            logFine("Shutting down global threadpool");
            threadPool.shutdownNow();
        }

        if (fbIntegration != null) {
            fbIntegration.shutdown();
        }

        if (isUIOpen()) {
            logFine("Shutting down UI");
            uiController.shutdown();
        }

        if ((portWasOpened || ConfigurationEntry.NET_FIREWALL_OPENPORT
            .getValueBoolean(this)) && connectionListener != null)
        {
            if (FirewallUtil.isFirewallAccessible()) {
                Thread closer = new Thread(new Runnable() {
                    @Override
                    public void run() {
                        try {
                            logFine("Closing port on Firewall.");
                            FirewallUtil.closeport(connectionListener.getPort());
                        } catch (IOException e) {
                            logFine("Unable to remove firewall rule in Windows Firewall. "
                                + e);
                        }
                    }
                }, "Firewallcloser");
                closer.start();
                try {
                    closer.join(12000);
                } catch (InterruptedException e) {
                    logFine("Closing of listener port failed: " + e);
                }
            }
        }

        if (rconManager != null) {
            logFine("Shutting down RConManager");
            rconManager.shutdown();
        }

        logFine("Shutting down connection listener(s)");
        if (connectionListener != null) {
            connectionListener.shutdown();
        }
        for (ConnectionListener addListener : additionalConnectionListeners) {
            addListener.shutdown();
        }
        additionalConnectionListeners.clear();
        if (broadcastManager != null) {
            logFine("Shutting down broadcast manager");
            broadcastManager.shutdown();
        }

        if (transferManager != null) {
            logFine("Shutting down transfer manager");
            transferManager.shutdown();
        }

        if (nodeManager != null) {
            logFine("Shutting down node manager");
            nodeManager.shutdown();
        }

        if (ioProvider != null) {
            logFine("Shutting down io provider");
            ioProvider.shutdown();
        }

        // shut down folder repository
        if (folderRepository != null) {
            logFine("Shutting down folder repository");
            folderRepository.shutdown();
        }

        if (reconnectManager != null) {
            logFine("Shutting down reconnect manager");
            reconnectManager.shutdown();
        }

        if (pluginManager != null) {
            logFine("Shutting down plugin manager");
            pluginManager.shutdown();
        }

        if (MacUtils.isSupported()) {
            MacUtils.getInstance().removeAppReOpenedListener(this);
        }

        if (wasStarted) {
            System.out.println("------------ " + PowerFolder.NAME + " "
                + PROGRAM_VERSION + " Controller Shutdown ------------");
        }

        // remove current config
        // config = null;
        shuttingDown = false;
        logInfo("Shutting down done");

        LoggingManager.closeFileLogging();
        backupConfigAssets();
    }

    public ScheduledExecutorService getThreadPool() {
        return threadPool;
    }

    /**
     * Returns a debug report
     * 
     * @return the Debug report.
     */
    public String getDebugReport() {
        return Debug.buildDebugReport(this);
    }

    /**
     * Writes the debug report to diks
     */
    public void writeDebugReport() {
        try {
            FileOutputStream fOut = new FileOutputStream(getConfigName()
                + ".report.txt");
            String report = getDebugReport();
            fOut.write(report.getBytes());
            fOut.close();
        } catch (FileNotFoundException e) {
            logSevere("FileNotFoundException", e);
        } catch (IOException e) {
            logSevere("IOException", e);
        }
    }

    /**
     * Answers the current config name loaded <configname>.properties
     * 
     * @return The name of the current config
     */
    public String getConfigName() {
        if (configFilename == null) {
            return null;
        }
        String configName = configFilename;
        int dot = configName.indexOf('.');
        if (dot > 0) {
            configName = configName.substring(0, dot);
        }
        return configName;
    }

    public Path getConfigFile() {
        return configFile;
    }

    public Path getConfigFolderFile() {
        return configFolderFile;
    }

    /**
     * Returns the config, read from the configfile.
     * 
     * @return the config as properties object
     */
    public Properties getConfig() {
        return config;
    }

    /**
     * Returns the command line of the start
     * 
     * @return The command line
     */
    public CommandLine getCommandLine() {
        return commandLine;
    }

    public String getCLIUsername() {
        return commandLine != null ? commandLine.getOptionValue("u") : null;
    }

    public String getCLIPassword() {
        return commandLine != null ? commandLine.getOptionValue("p") : null;
    }

    /**
     * Returns local preferences, Preferences are stored till the next start. On
     * windows they are stored in the registry.
     * 
     * @return The preferences
     */
    public Preferences getPreferences() {
        return preferences;
    }

    /**
     * @return true if this is the first start of PowerFolder of this config.
     */
    public boolean isFirstStart() {
        return preferences.getBoolean("openwizard2", true);
    }

    public void setFirstStart(boolean bool) {
        preferences.putBoolean("openwizard2", bool);
    }

    /**
     * @return the distribution of this client.
     */
    public Distribution getDistribution() {
        return distribution;
    }

    /**
     * @return the configured update settings for the current distribution
     */
    public UpdateSetting getUpdateSettings() {
        return UpdateSetting.create(this);
    }

    /**
     * Answers the own identity, of course with no connection
     * 
     * @return a referens to the member object representing myself.
     */
    @Override
    public Member getMySelf() {
        return nodeManager != null ? nodeManager.getMySelf() : null;
    }

    /**
     * Changes the nick and tells other nodes
     * 
     * @param newNick
     *            the new nick
     * @param saveConfig
     *            true if the config should be save directly otherwise you have
     *            to do it by hand
     */
    public void changeNick(String newNick, boolean saveConfig) {
        getMySelf().setNick(newNick);
        ConfigurationEntry.NICK.setValue(this, getMySelf().getNick());
        if (saveConfig) {
            saveConfig();
        }
        // broadcast nickchange
        nodeManager.broadcastMessage(new SettingsChange(getMySelf()));
        if (isUIOpen()) {
            // Update title
            uiController.getMainFrame().updateTitle();
        }
    }

    /**
     * @return the io provider.
     */
    public IOProvider getIOProvider() {
        return ioProvider;
    }

    /**
     * @return the Online Storage client.
     */
    public ServerClient getOSClient() {
        return osClient;
    }

    /**
     * Retruns the plugin manager
     * 
     * @return the plugin manager
     */
    public PluginManager getPluginManager() {
        return pluginManager;
    }

    /**
     * Returns the dyndns manager
     * 
     * @return the dyndns manager
     */
    public DynDnsManager getDynDnsManager() {
        return dyndnsManager;
    }

    /**
     * Returns the broadcast manager
     * 
     * @return broadcast manager
     */
    public BroadcastMananger getBroadcastManager() {
        return broadcastManager;
    }

    /**
     * Returns the NodeManager
     * 
     * @return the NodeManager
     */
    public NodeManager getNodeManager() {
        return nodeManager;
    }

    public ReconnectManager getReconnectManager() {
        return reconnectManager;
    }

    public PersistentTaskManager getTaskManager() {
        return taskManager;
    }

    /**
     * Returns the folder repository
     * 
     * @return the folder repository
     */
    public FolderRepository getFolderRepository() {
        return folderRepository;
    }

    /**
     * Returns the transfer manager of the controller
     * 
     * @return transfer manager
     */
    public TransferManager getTransferManager() {
        return transferManager;
    }

    /**
     * ONLY USE THIS METHOD FOR TESTING PURPOSES!
     * 
     * @param factory
     */
    public void setTransferManagerFactory(Callable<TransferManager> factory) {
        Reject.ifNull(factory, "TransferManager factory is null");
        if (transferManager != null) {
            throw new IllegalStateException("TransferManager was already set!");
        }
        transferManagerFactory = factory;
    }

    public SecurityManager getSecurityManager() {
        return securityManager;
    }

    /**
     * Injects a security manager.
     * 
     * @param securityManager
     *            the security manager to set.
     */
    public void setSecurityManager(SecurityManager securityManager) {
        logFiner("Security manager set: " + securityManager);
        this.securityManager = securityManager;
    }

    /**
     * Connects to a remote peer, with ip and port
     * 
     * @param address
     * @return the node that connected
     * @throws ConnectionException
     *             if connection failed
     * @returns the connected node
     */
    public Member connect(InetSocketAddress address) throws ConnectionException
    {
        if (!started) {
            logInfo("NOT Connecting to " + address + ". Controller not started");
            throw new ConnectionException("NOT Connecting to " + address
                + ". Controller not started");
        }

        if (address.getPort() <= 0) {
            // connect to defaul port
            logWarning("Unable to connect, port illegal " + address.getPort());
        }
        logFine("Connecting to " + address + "...");

        ConnectionHandler conHan = ioProvider.getConnectionHandlerFactory()
            .tryToConnect(address);

        // Accept new node
        return nodeManager.acceptConnection(conHan);
    }

    /**
     * Connect to a remote node Interprets a string as connection string Format
     * is expeced as ' <connect host>' or ' <connect host>: <port>'
     * 
     * @param connectStr
     * @return the member that connected under the given addresse
     * @throws ConnectionException
     * @returns the connected node
     */
    public Member connect(String connectStr) throws ConnectionException {
        return connect(Util.parseConnectionString(connectStr));
    }

    /**
     * Answers if controller is started in console mode
     * 
     * @return true if in console mode
     */
    public boolean isConsoleMode() {
        if (commandLine != null) {
            if (commandLine.hasOption('s')) {
                return true;
            }
        }
        if (config != null) {
            if (ConfigurationEntry.DISABLE_GUI.getValueBoolean(this)) {
                return true;
            }
        }
        if (Feature.UI_ENABLED.isDisabled()) {
            return true;
        }
        return GraphicsEnvironment.isHeadless();
    }

    /**
     * Whether to display notifications bottom-left instead of the normal
     * bottom-right. Primarily a development switch for running two PFs on one
     * PC.
     * 
     * @return true if notifications should be displayed on the left.
     */
    public boolean isNotifyLeft() {
        return commandLine != null && commandLine.hasOption('y');
    }

    /**
     * Opens the graphical user interface
     */
    private void openUI() {
        uiController.start();
    }

    /**
     * Answers if the user interface (ui) is enabled
     * 
     * @return true if the user interface is enabled, else false
     */
    public boolean isUIEnabled() {
        return !isConsoleMode();
    }

    /**
     * Answers if we have the ui open
     * 
     * @return true if the uiserinterface is actualy started
     */
    public boolean isUIOpen() {
        return uiController != null && uiController.isStarted();
    }

    /**
     * Exposing UIController, acces to all UserInterface elements
     * 
     * @return the UIController
     */
    public UIController getUIController() {
        return uiController;
    }

    /**
     * Waits for the ui to open, afterwards it is guranteed that uicontroller is
     * started
     */
    public void waitForUIOpen() {
        if (!isUIEnabled()) {
            throw new IllegalStateException(
                "Unable to ui to open, ui is not enabled");
        }
        while (!isUIOpen()) {
            try {
                // Wait....
                Thread.sleep(1000);
            } catch (InterruptedException e) {
                logFiner("InterruptedException", e);
                break;
            }
        }
    }

    /**
     * Opens the listener on local port. The first listener is set to
     * "connectionListener". All others are added the the list of
     * additionalConnectionListeners.
     * 
     * @return if succeeded
     */
    private boolean openListener(int port) {
        String bind = ConfigurationEntry.NET_BIND_ADDRESS.getValue(this);
        logFine("Opening incoming connection listener on port " + port
            + " on interface " + (bind != null ? bind : "(all)"));
        while (true) {
            try {
                ConnectionListener newListener = new ConnectionListener(this,
                    port, bind);
                if (connectionListener == null) {
                    // its our primary listener
                    connectionListener = newListener;
                } else {
                    additionalConnectionListeners.add(newListener);
                }
                return true;
            } catch (ConnectionException e) {
                logWarning("Unable to bind to port " + port);
                logFiner("ConnectionException", e);
                if (bind != null) {
                    logSevere("This could've been caused by a binding error on the interface... Retrying without binding");
                    bind = null;
                } else { // Already tried binding once or not at all so get
                    // out
                    return false;
                }
            }
        }
    }

    /**
     * Do we have a connection listener?
     * 
     * @return true if we have a connection listener, otherwise false
     */
    public boolean hasConnectionListener() {
        return connectionListener != null;
    }

    /**
     * Answers the connection listener
     * 
     * @return the connection listener
     */
    public ConnectionListener getConnectionListener() {
        return connectionListener;
    }

    /**
     * Answers if this controller is runing in verbose mode. Set verbose=true on
     * config file to enable this, this gives access to all kinds of debugging
     * stuff.
     * 
     * @return true if we are in verbose mode
     */
    public boolean isVerbose() {
        return verbose;
    }

    /**
     * Answers if debug reports should be requested. Set debugReports=true on
     * config file to enable this, this request node information. Only enabled
     * if in verbose mode.
     * 
     * @see RequestNodeInformation
     * @return true if we are in verbose mode
     */
    public boolean isDebugReports() {
        return debugReports && verbose;
    }

    /**
     * Returns the buildtime of this jar
     * 
     * @return the Date the application jar was build.
     */
    public Date getBuildTime() {
        Path jar = Paths.get(getJARName());
        if (Files.exists(jar)) {
            try {
                return new Date(Files.getLastModifiedTime(jar).toMillis());
            } catch (IOException ioe) {
                return null;
            }
        }
        return null;
    }

    /**
     * Sets the loading completion of this controller. Used in the splash
     * screen.
     * 
     * @param percentage
     *            the percentage complete
     */
    private void setLoadingCompletion(int percentage, int nextPerc) {
        if (uiController != null) {
            uiController.setLoadingCompletion(percentage, nextPerc);
        }
    }

    /**
     * Answers if minimized start is wanted. Use startup option -m to enable
     * this.
     * 
     * @return if a minimized startup should be performed.
     */
    public boolean isStartMinimized() {
        return commandLine != null && commandLine.hasOption('m');
    }

    /**
     * The base directory where to store/load config files. or null if on
     * working path
     * 
     * @return The File object representing the absolute location of where the
     *         config files are/should be stored.
     */
    private Path getConfigLocationBase() {
        // First check if we have a config file in local path
        Path aConfigFile = Paths.get(getConfigName() + ".config")
            .toAbsolutePath();

        // Load configuration in misc file if config file if in
        if (OSUtil.isWebStart() || Files.notExists(aConfigFile)) {
            if (isFiner()) {
                logFiner("Config location base: "
                    + getMiscFilesLocation().toString());
            }
            return getMiscFilesLocation();
        }

        // Otherwise use local path as configuration base
        return null;
    }

    /**
     * Answers the path, where to load/store miscellanouse files created by
     * PowerFolder. e.g. .nodes files
     * 
     * @return the file base, a directory
     */
    public static Path getMiscFilesLocation() {
        Path base;
        Path unixConfigDir = Paths.get(System.getProperty("user.home"),
            "." + Constants.MISC_DIR_NAME).toAbsolutePath();
        if (OSUtil.isWindowsSystem()
            && Feature.WINDOWS_MISC_DIR_USE_APP_DATA.isEnabled())
        {
            String appData;
            if (Feature.CONFIGURATION_ALL_USERS.isEnabled()) {
                appData = WinUtils.getAppDataAllUsers();
            } else {
                appData = WinUtils.getAppDataCurrentUser();
            }

            if (StringUtils.isBlank(appData)) {
                // Appdata not found. Fallback.
                return unixConfigDir;
            }

            Path windowsConfigDir = Paths.get(appData, Constants.MISC_DIR_NAME)
                .toAbsolutePath();
            base = windowsConfigDir;

            // Check if migration is necessary
            if (Files.exists(unixConfigDir)) {
                boolean migrateConfig;
                if (Files.exists(windowsConfigDir)) {
                    // APPDATA/PowerFolder does not yet contain a config file OR
                    Filter<Path> filter = new Filter<Path>() {
                        @Override
                        public boolean accept(Path entry) {
                            return entry.getFileName().toString()
                                .endsWith("config");
                        }
                    };
                    try (DirectoryStream<Path> stream = Files
                        .newDirectoryStream(windowsConfigDir, filter)) {
                        migrateConfig = !stream.iterator().hasNext();
                    } catch (IOException ioe) {
                        log.info(ioe.getMessage());
                        migrateConfig = true;
                    }
                } else {
                    // Migrate if APPDATA/PowerFolder not existing yet.
                    migrateConfig = true;
                }

                if (migrateConfig) {
                    boolean migrationOk = migrateWindowsMiscLocation(
                        unixConfigDir, windowsConfigDir);
                    if (!migrationOk) {
                        // Fallback, migration failed.
                        base = unixConfigDir;
                    }
                }
            }
        } else {
            base = unixConfigDir;
        }
        if (Files.notExists(base)) {
            try {
                Files.createDirectories(base);
            } catch (IOException ioe) {
                log.severe("Failed to create "
                    + base.toAbsolutePath().toString() + ". " + ioe);
            }
        }
        return base;
    }

    /**
     * Migrate config dir (if necessary) in Windows from user.home to APPDATA.
     * Pre Version 4, the config was in 'user.home'/.PowerFolder.
     * 'APPDATA'/PowerFolder is a more normal Windows location for application
     * data.
     * 
     * @param unixBaseDir
     *            the old user.home based config directory.
     * @param windowsBaseDir
     *            the preferred APPDATA based config directory.
     */
    private static boolean migrateWindowsMiscLocation(Path unixBaseDir,
        Path windowsBaseDir)
    {
        if (Files.notExists(windowsBaseDir)) {
            try {
                Files.createDirectories(windowsBaseDir);
            } catch (IOException ioe) {
                log.severe("Failed to create "
                    + windowsBaseDir.toAbsolutePath().toString() + ". " + ioe);
            }
        }
        try {
            PathUtils.recursiveMove(unixBaseDir, windowsBaseDir);
            log.warning("Migrated config from " + unixBaseDir + " to "
                + windowsBaseDir);
            return true;
        } catch (IOException e) {
            log.warning("Failed to migrate config from " + unixBaseDir + " to "
                + windowsBaseDir + ". " + e);
            return false;
        }
    }

    /**
     * Answers the path, where to load/store temp files created by PowerFolder.
     * 
     * @return the file base, a directory
     */
    public static Path getTempFilesLocation() {
        Path base = Paths.get(System.getProperty("java.io.tmpdir"));
        if (Files.notExists(base)) {
            try {
                Files.createDirectories(base);
            } catch (IOException ioe) {
                log.warning("Could not create temp files location '"
                    + base.toAbsolutePath().toString() + "'. " + ioe);
            }
        }
        return base;
    }

    private void killRunningInstance() {
        if (RemoteCommandManager.hasRunningInstance()) {
            logWarning("Found a running instance. Trying to shut it down...");
            RemoteCommandManager.sendCommand(RemoteCommandManager.QUIT);
            Waiter w = new Waiter(10000L);
            while (RemoteCommandManager.hasRunningInstance() && !w.isTimeout())
            {
                w.waitABit();
            }
            if (!RemoteCommandManager.hasRunningInstance()) {
                logInfo("Was able to shut down running instance. Continue normal");
                return;
            }
            logWarning("Was NOT able to shut down running instance.");
        }
    }

    /**
     * Called if controller has detected a already running instance
     */
    private void alreadyRunningCheck() {
        Component parent = null;
        if (isUIOpen()) {
            parent = uiController.getMainFrame().getUIComponent();
        }
        if (!isStartMinimized() && isUIEnabled() && !commandLine.hasOption('z'))
        {
            Object[] options = {Translation
                .get("dialog.already_running.show_button")};
            int exitOption = 0;
            if (verbose) {
                options = new Object[]{
                    Translation
                        .get("dialog.already_running.start_button"),
                    Translation
                        .get("dialog.already_running.exit_button")};
                exitOption = 1;
            }
            if (JOptionPane.showOptionDialog(parent,
                Translation.get("dialog.already_running.warning"),
                Translation.get("dialog.already_running.title"),
                JOptionPane.DEFAULT_OPTION, JOptionPane.INFORMATION_MESSAGE,
                null, options, options[0]) == exitOption)
            { // exit pressed
              // Try to bring existing instance to the foreground.
                RemoteCommandManager.sendCommand(RemoteCommandManager.SHOW_UI);
                exit(1);
            } else {
                exit(1);
            }
        } else {
            // If no gui show error but start anyways
            logWarning("PowerFolder already running");
        }
    }

    private void fatalStartError(String message) {
        Component parent = null;
        if (isUIOpen()) {
            parent = uiController.getMainFrame().getUIComponent();
        }
        if (isUIEnabled()) {
            Object[] options = {Translation
                .get("dialog.already_running.exit_button")};
            JOptionPane.showOptionDialog(parent, message,
                Translation.get("dialog.fatal_error.title"),
                JOptionPane.DEFAULT_OPTION, JOptionPane.ERROR_MESSAGE, null,
                options, options[0]);
        } else {
            logSevere(message);
        }
        exit(1);
    }

    private void initDistribution() {
        try {
            if (ConfigurationEntry.DIST_CLASSNAME.hasValue(getController())) {
                Class<?> distClass = Class
                    .forName(ConfigurationEntry.DIST_CLASSNAME
                        .getValue(getController()));
                distribution = (Distribution) distClass.newInstance();
            }

            if (distribution == null) {
                ServiceLoader<Distribution> brandingLoader = ServiceLoader
                    .load(Distribution.class);
                for (Distribution br : brandingLoader) {
                    if (distribution != null) {
                        logWarning("Found multiple distribution classes: "
                            + br.getName() + ", already using "
                            + distribution.getName());
                        break;
                    }
                    distribution = br;
                }
            }

            if (distribution == null) {
                if (ProUtil.isRunningProVersion()) {
                    distribution = new PowerFolderPro();
                } else {
                    distribution = new PowerFolderBasic();
                }
                logFine("Distributon not found. Falling back to "
                    + distribution.getName());
            }
            distribution.init(this);
            logInfo("Running distribution: " + distribution.getName());
        } catch (Exception e) {
            logSevere("Failed to initialize distribution "
                + (distribution == null ? "null" : distribution.getName()), e);

            // Fallback
            try {
                if (distribution == null) {
                    if (ProUtil.isRunningProVersion()) {
                        distribution = new PowerFolderPro();
                    } else {
                        distribution = new PowerFolderBasic();
                    }
                }
                logInfo("Running distribution: " + distribution.getName());
                distribution.init(this);
            } catch (Exception e2) {
                logSevere("Failed to initialize fallback distribution", e2);
            }
        }
    }

    /**
     * Answers the waittime for threads time differst a bit to avoid
     * concurrencies
     * 
     * @return The time to wait
     */
    public static long getWaitTime() {
        return WAIT_TIME;
    }

    @Override
    public String toString() {
        return "Controller '" + getMySelf() + '\'';
    }

    /**
     * Distribute ask for friendship events.
     * 
     * @param event
     */
    public void makeFriendship(MemberInfo memberInfo) {
        if (networkingMode == NetworkingMode.SERVERONLYMODE) {
            logFine("Ignoring ask for friendship from client " + memberInfo
                + ". Running in server only mode");
            return;
        }

        // Is this a friend already?
        Member member = memberInfo.getNode(this, false);
        if (member != null) {
            if (member.isFriend()) {
                log.fine("Ignoring ask for friendship from "
                    + memberInfo.getNick() + ". Already friend.");
                return;
            }
            if (member.isServer()) {
                log.fine("Ignoring ask for friendship from "
                    + memberInfo.getNick() + ". is a server.");
                return;
            }
            // Hack alert(tm):
            String lnick = member.getNick().toLowerCase();
            boolean isPowerFolderCloud = lnick.contains("powerfolder")
                && lnick.contains("cloud");
            if (isPowerFolderCloud) {
                log.fine("Ignoring ask for friendship from "
                    + memberInfo.getNick() + ". is a pf server.");
                return;
            }
        }

        // A new friend!
        member.setFriend(true, null);
    }

    /**
     * Distribute invitations.
     * 
     * @param invitation
     */
    public void invitationReceived(Invitation invitation) {
        for (InvitationHandler handler : invitationHandlers) {
            handler.gotInvitation(invitation);
        }
    }

    /**
     * Distribute local mass deletion notifications.
     * 
     * @param event
     */
    public void localMassDeletionDetected(LocalMassDeletionEvent event) {
        for (MassDeletionHandler massDeletionHandler : massDeletionHandlers) {
            massDeletionHandler.localMassDeletion(event);
        }
    }

    /**
     * Distribute remote mass deletion notifications.
     * 
     * @param event
     */
    public void remoteMassDeletionDetected(RemoteMassDeletionEvent event) {
        for (MassDeletionHandler massDeletionHandler : massDeletionHandlers) {
            massDeletionHandler.remoteMassDeletion(event);
        }
    }

    /**
     * Save anything important that was not handled.
     */
    private void savePersistentObjects() {

        if (started && isUIEnabled()) {

            // Save unhandled notices.
            List<Notice> notices = new ArrayList<Notice>();
            for (Notice notice : uiController.getApplicationModel()
                .getNoticesModel().getAllNotices())
            {
                if (notice.isPersistable()) {
                    notices.add(notice);
                }
            }
            Path file = getMiscFilesLocation().resolve(
                getConfigName() + ".notices");
            try (ObjectOutputStream outputStream = new ObjectOutputStream(
                Files.newOutputStream(file))) {
                logInfo("There are " + notices.size() + " notices to persist.");
                outputStream.writeUnshared(notices);
            } catch (FileNotFoundException e) {
                logSevere("FileNotFoundException", e);
            } catch (IOException e) {
                logSevere("IOException", e);
            }
        }
    }

    /**
     * Load anything that was not handled last time.
     */
    @SuppressWarnings("unchecked")
    private void loadPersistentObjects() {

        if (isUIEnabled()) {
            // Load notices.
            Path file = getMiscFilesLocation().resolve(
                getConfigName() + ".notices");
            if (Files.exists(file)) {
                logInfo("Loading notices");
                try (ObjectInputStream inputStream = new ObjectInputStream(
                    Files.newInputStream(file))) {
                    List<Notice> notices = (List<Notice>) inputStream
                        .readObject();
                    inputStream.close();
                    for (Notice notice : notices) {
                        uiController.getApplicationModel().getNoticesModel()
                            .handleSystemNotice(notice, true);
                    }
                    logFine("Loaded " + notices.size() + " notices.");
                } catch (FileNotFoundException e) {
                    logSevere("FileNotFoundException", e);
                } catch (IOException e) {
                    logSevere("IOException", e);
                } catch (ClassNotFoundException e) {
                    logSevere("ClassNotFoundException", e);
                } catch (ClassCastException e) {
                    logSevere("ClassCastException", e);
                }
            } else {
                logInfo("No notices found - probably first start of PF.");
            }
        }
    }

    /**
     * Wait for the repo to finish syncing. Then request system shutdown and
     * exit PF.
     * 
     * @param password
     *            required only for Linux shutdowns.
     */
    public void shutdownAfterSync(final String password) {
        final AtomicBoolean oneShot = new AtomicBoolean(true);
        scheduleAndRepeat(new Runnable() {
            @Override
            public void run() {
                // ALPS Problem: Change to check for all in sync.

                if (oneShot.get() && folderRepository.isInSync()) {
                    // Make sure we only try to shutdown once,
                    // in case the user aborts the shutdown.
                    oneShot.set(false);
                    log.info("Sync and shutdown in sync.");
                    if (SystemUtil.shutdown(password)) {
                        log.info("Shutdown command issued.");
                        exit(0);
                    } else {
                        log.warning("Shutdown command failed.");
                    }
                }
            }
        }, 10000, 10000);
    }

    /**
     * Waits for the repo to finish syncing. Then request system shutdown and
     * exit PF.
     * 
     * @param secWait
     *            number of seconds to wait.
     */
    public void exitAfterSync(int secWait) {
        logInfo("Sync and exit initiated. Begin check in " + secWait + 's');
        final AtomicBoolean oneShot = new AtomicBoolean(true);
        scheduleAndRepeat(new Runnable() {
            @Override
            public void run() {
                // ALPS Problem: Change to check for all in sync.
                if (oneShot.get() && folderRepository.isInSync()) {
                    // Make sure we only try to shutdown once,
                    // in case the user aborts the shutdown.
                    oneShot.set(false);
                    log.info("I'm in sync - exit now. Sync and exit was triggered.");
                    exit(0);
                }
            }
        }, 1000L * secWait, 10000);
    }

    /**
     * #2485
     */
    private class PauseResumeTask extends TimerTask {
        private final boolean userAdaptive;

        public PauseResumeTask(boolean whenUserIsInactive) {
            this.userAdaptive = whenUserIsInactive;
        }

        @Override
        public void run() {
            if (userAdaptive && isUIOpen()) {
                ApplicationModel appModel = uiController.getApplicationModel();
                if (appModel.isUserActive()) {
                    if (!isPaused()) {
                        getController().schedule(new Runnable() {
                            @Override
                            public void run() {
                                setPaused0(true, true);
                                log.info("User active. Executed pause task.");
                            }
                        }, 50);
                    }
                } else {
                    // Resume if user is not active
                    if (isPaused()) {
                        getController().schedule(new Resumer(), 50);
                    }
                }
            } else {
                // Simply unpause after X seconds
                setPaused0(false, true);
                log.info("Executed resume task.");
            }
        }
    }

    private class Resumer implements Runnable {
        @Override
        public void run() {
            setPaused0(false, true);
            log.info("User inactive. Executed resume task.");
        }
    }
}<|MERGE_RESOLUTION|>--- conflicted
+++ resolved
@@ -152,11 +152,7 @@
 
     private static final int MAJOR_VERSION = 10;
     private static final int MINOR_VERSION = 3;
-<<<<<<< HEAD
-    private static final int REVISION_VERSION = 185;
-=======
     private static final int REVISION_VERSION = 186;
->>>>>>> 85bd6851
 
     /**
      * Program version.
