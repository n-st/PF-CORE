--- conflicted
+++ resolved
@@ -91,11 +91,7 @@
 
     private static final int MAJOR_VERSION = 14;
     private static final int MINOR_VERSION = 0;
-<<<<<<< HEAD
-    private static final int REVISION_VERSION = 84;
-=======
-    private static final int REVISION_VERSION = 88;
->>>>>>> 0a206a08
+    private static final int REVISION_VERSION = 89;
 
     /**
      * Program version.
