/*
 * Copyright 2004 - 2015 Christian Sprajc. All rights reserved.
 *
 * This file is part of PowerFolder.
 *
 * PowerFolder is free software: you can redistribute it and/or modify
 * it under the terms of the GNU General Public License as published by
 * the Free Software Foundation.
 *
 * PowerFolder is distributed in the hope that it will be useful,
 * but WITHOUT ANY WARRANTY; without even the implied warranty of
 * MERCHANTABILITY or FITNESS FOR A PARTICULAR PURPOSE.  See the
 * GNU General Public License for more details.
 *
 * You should have received a copy of the GNU General Public License
 * along with PowerFolder. If not, see <http://www.gnu.org/licenses/>.
 *
 * $Id: Controller.java 21251 2013-03-19 01:46:23Z sprajc $
 */
package de.dal33t.powerfolder;

import de.dal33t.powerfolder.clientserver.ServerClient;
import de.dal33t.powerfolder.disk.Folder;
import de.dal33t.powerfolder.disk.FolderRepository;
import de.dal33t.powerfolder.disk.SyncProfile;
import de.dal33t.powerfolder.distribution.Distribution;
import de.dal33t.powerfolder.distribution.PowerFolderBasic;
import de.dal33t.powerfolder.distribution.PowerFolderPro;
import de.dal33t.powerfolder.event.*;
import de.dal33t.powerfolder.light.MemberInfo;
import de.dal33t.powerfolder.message.FolderList;
import de.dal33t.powerfolder.message.Invitation;
import de.dal33t.powerfolder.message.RequestNodeInformation;
import de.dal33t.powerfolder.message.SettingsChange;
import de.dal33t.powerfolder.net.*;
import de.dal33t.powerfolder.plugin.PluginManager;
import de.dal33t.powerfolder.security.SecurityManager;
import de.dal33t.powerfolder.security.SecurityManagerClient;
import de.dal33t.powerfolder.task.PersistentTaskManager;
import de.dal33t.powerfolder.transfer.TransferManager;
import de.dal33t.powerfolder.ui.FileBrowserIntegration;
import de.dal33t.powerfolder.ui.UIController;
import de.dal33t.powerfolder.ui.dialog.SyncFolderDialog;
import de.dal33t.powerfolder.ui.dialog.UIUnLockDialog;
import de.dal33t.powerfolder.ui.model.ApplicationModel;
import de.dal33t.powerfolder.ui.notices.Notice;
import de.dal33t.powerfolder.ui.util.LimitedConnectivityChecker;
import de.dal33t.powerfolder.util.*;
import de.dal33t.powerfolder.util.logging.LoggingManager;
import de.dal33t.powerfolder.util.net.NetworkUtil;
import de.dal33t.powerfolder.util.os.OSUtil;
import de.dal33t.powerfolder.util.os.SystemUtil;
import de.dal33t.powerfolder.util.os.Win32.WinUtils;
import de.dal33t.powerfolder.util.os.mac.MacUtils;
import de.dal33t.powerfolder.util.update.UpdateSetting;
import org.apache.commons.cli.CommandLine;
import org.quartz.*;
import org.quartz.impl.StdSchedulerFactory;

import javax.swing.*;
import java.awt.*;
import java.io.*;
import java.net.InetSocketAddress;
import java.nio.file.*;
import java.security.Security;
import java.text.SimpleDateFormat;
import java.util.List;
import java.util.*;
import java.util.concurrent.*;
import java.util.concurrent.atomic.AtomicBoolean;
import java.util.logging.Level;
import java.util.logging.Logger;
import java.util.prefs.BackingStoreException;
import java.util.prefs.Preferences;

import static de.dal33t.powerfolder.util.ConfigurationLoader.DEFAULT_CONFIG_FILENAME;
import static org.quartz.CronScheduleBuilder.dailyAtHourAndMinute;

/**
 * Central class gives access to all core components in PowerFolder. Make sure
 * to extend PFComponent so you always have a reference to the main
 * {@link Controller}.
 * @
 * @author Christian Sprajc
 * @version $Revision: 1.107 $
 */
public class Controller extends PFComponent {
    private static final Logger log = Logger.getLogger(Controller.class
        .getName());

    private static final int MAJOR_VERSION = 14;
    private static final int MINOR_VERSION = 3;
<<<<<<< HEAD
    private static final int REVISION_VERSION = 2;
=======
    private static final int REVISION_VERSION = 3;
>>>>>>> 2b2a7a57
    private static final int SPRINT_NUMBER = 10;

    /**
     * Program version.
     */
    public static final String PROGRAM_VERSION = MAJOR_VERSION + "."
        + MINOR_VERSION + "." + REVISION_VERSION;

    /**
     * Federation version.
     */
    public static final String FEDERATION_VERSION = MAJOR_VERSION + "." + MINOR_VERSION;

    public static final String INCREMENT_VERSION = MAJOR_VERSION + "." + MINOR_VERSION + "." + REVISION_VERSION + "." + SPRINT_NUMBER;

    /** general wait time for all threads (5000 is a balanced value) */
    private static final long WAIT_TIME = 5000;

    /** Subdir of misc files */
    private static String miscFilesLocationDirName = Constants.MISC_DIR_NAME;

    public static boolean IS_SERVER;

    static {
        try {
            IS_SERVER = ClassLoader.getSystemClassLoader().loadClass("de.dal33t.powerfolder.distribution.Server") != null;
        } catch (ClassNotFoundException e) {
            IS_SERVER = false;
        }
    }

    /** The command line entered by the user when starting the program */
    private CommandLine commandLine;

    /** filename of the current configFile */
    private String configFilename;
    /**
     * The actual config file.
     */
    private Path configFile;
    private Path configFolderFile;
    private Path sslTrustStoreFile;

    /** The config properties */
    private SplitConfig config;

    /**
     * The preferences
     */
    private Preferences preferences;

    /**
     * The distribution running.
     */
    private Distribution distribution;

    /** Program start time */
    private Date startTime;

    /** Are we in started state? */
    private volatile boolean started;

    /** Are we trying to shutdown? */
    private volatile boolean shuttingDown;

    /** Is a restart requested */
    private boolean restartRequested;

    /** Are we in verbose mode? */
    private boolean verbose;

    /** Should we request debug reports? */
    private boolean debugReports;

    /**
     * If running is paused mode
     */
    private volatile boolean paused;

    /**
     * cache the networking mode in a field so we dont heve to do all this
     * comparing
     */
    private NetworkingMode networkingMode;

    /** The nodemanager that holds all members */
    private NodeManager nodeManager;

    /**
     * Responsible for (re-)connecting to other nodes.
     */
    private ReconnectManager reconnectManager;

    /** The FolderRepository that holds all "joined" folders */
    private FolderRepository folderRepository;

    /** The Listener to incomming connections of other PowerFolder clients */
    private ConnectionListener connectionListener;

    /** The basic io provider */
    private IOProvider ioProvider;

    /** Icon overlays and context menus */
    private FileBrowserIntegration fbIntegration;

    /**
     * besides the default listener we may have a list of connection listeners
     * that listen on other ports
     */
    private List<ConnectionListener> additionalConnectionListeners;

    private final List<InvitationHandler> invitationHandlers;

    /** The BroadcastManager send "broadcasts" on the LAN so we can */
    private BroadcastMananger broadcastManager;

    /**
     * The DynDNS manager that handles the working arwound for user with a
     * dynnamip IP address.
     */
    private DynDnsManager dyndnsManager;

    private PersistentTaskManager taskManager;

    private Callable<TransferManager> transferManagerFactory = new Callable<TransferManager>()
    {
        @Override
        public TransferManager call() {
            return new TransferManager(Controller.this);
        }
    };

    /** Handels the up and downloads */
    private TransferManager transferManager;

    /**
     * Remote Commands listener, a protocol handler for powerfolder links:
     * powerfolder://
     */
    private RemoteCommandManager rconManager;

    /**
     * Listener for authentication requests on WD NAS storages.
     */

    private WebClientLogin webClientLogin;

    /** Holds the User interface */
    private UIController uiController;

    /** holds all installed plugins */
    private PluginManager pluginManager;
    /**
     * The security manager, handles access etc.
     */
    private SecurityManager securityManager;

    /**
     * The Online Storage client
     */
    private ServerClient osClient;

    /** global Threadpool */
    private ScheduledExecutorService threadPool;

    /** Remembers if a port on the local firewall was opened */
    private final boolean portWasOpened = false;

    /**
     * If we have limited connectivity
     */
    private boolean limitedConnectivity;

    private final PausedModeListener pausedModeListenerSupport;

    private final NetworkingModeListener networkingModeListenerSupport;

    private final LimitedConnectivityListener limitedConnectivityListenerSupport;

    private ScheduledFuture<?> pauseResumeFuture;

    public Controller() {
        // Do some TTL fixing for dyndns resolving
        Security.setProperty("networkaddress.cache.ttl", "0");
        Security.setProperty("networkaddress.cache.negative.ttl", "0");
        System.setProperty("sun.net.inetaddr.ttl", "0");
        System.setProperty("com.apple.mrj.application.apple.menu.about.name",
            "PowerFolder");
        invitationHandlers = new CopyOnWriteArrayList<InvitationHandler>();
        pausedModeListenerSupport = ListenerSupportFactory
            .createListenerSupport(PausedModeListener.class);
        networkingModeListenerSupport = ListenerSupportFactory
            .createListenerSupport(NetworkingModeListener.class);
        limitedConnectivityListenerSupport = ListenerSupportFactory
            .createListenerSupport(LimitedConnectivityListener.class);
        AntiSerializationVulnerability.checkClasspath();
    }

    /**
     * Overwite the PFComponent.getController() otherwise that one returns null
     * for this Controller itself.
     *
     * @return a reference to this
     */
    @Override
    public Controller getController() {
        return this;
    }

    /**
     * Creates a fresh Controller.
     *
     * @return the controller
     */
    public static Controller createController() {
        return new Controller();
    }

    /**
     * Starts this controller loading the config from the default config file
     */
    public void startDefaultConfig() {
        startConfig(Constants.DEFAULT_CONFIG_FILE);
    }

    /**
     * Starts a config with the given command line arguments
     *
     * @param commandLine the command line as specified by the user
     */
    void startConfig(CommandLine commandLine) {
        // Store command line
        this.commandLine = commandLine;
        // Parse config parameter from command line
        String configName = Constants.DEFAULT_CONFIG_FILE;
        if (configName.contains(".config")) {
            configName = configName.replace(".config", "");
        }
        if (commandLine.hasOption("c")) {
            String optionValue = commandLine.getOptionValue("c");
                if (StringUtils.isNotBlank(optionValue)) {
                    configName = optionValue;
                }
        }
        // Get distribution name
        Properties preConfig = null;
        try {
            preConfig = ConfigurationLoader.loadPreConfigFromClasspath(DEFAULT_CONFIG_FILENAME);
        } catch (IOException ignored) {
        }
        String distributionName = preConfig != null && preConfig.containsKey("dist.name") ? preConfig.getProperty("dist.name") : "";
        if (StringUtils.isNotBlank(distributionName)) {
            if (distributionName.equals("PowerFolder Server")) {
                miscFilesLocationDirName = Constants.MISC_DIR_NAME;
            } else {
                miscFilesLocationDirName = distributionName.trim();
                migrateConfigFileIfNecessary(configName);
            }
        }
        startConfig(configName);
    }

    /**
     * Migrate ~/.PowerFolder/<config-name></>.config to ~/.<dist-name>/<config-name>.config </>
     * if a previous config with the same name exists
     *
     * @param configName The name of the config
     */
    private void migrateConfigFileIfNecessary(String configName) {
        Path configDirLocation = getMiscFilesLocation(false);
        Path configFileLocation = configDirLocation.resolve(configName + ".config");
        // Check if configuration file already exists
        if (Files.exists(configFileLocation)) {
            log.fine("Using my configuration at " + configFileLocation.toString());
            return;
        }
        // Configuration file does NOT EXIST
        log.fine("No existing configuration found");
        // Calculate previous config file location
        String dirName = "";
        if (OSUtil.isWindowsSystem()) {
            dirName = Constants.MISC_DIR_NAME;
        } else {
            dirName = "." + Constants.MISC_DIR_NAME;
        }
        Path prevConfigDirLocation = configDirLocation.getParent().resolve(dirName);
        Path prevConfigFileLocation = prevConfigDirLocation.resolve(configName + ".config");
        if (Files.notExists(prevConfigFileLocation)) {
            log.fine("Also no previous configuration found-> Creating new configuration");
            return;
        }
        // Previous configuration file DOES exist
        log.fine("Found previous configuration at " + prevConfigFileLocation.toString());
        // Read previous configuration
        Properties prevConfig = new Properties();
        try (InputStream in = Files.newInputStream(prevConfigFileLocation)) {
            prevConfig.load(in);
        } catch (IOException ioe) {
            log.warning("Could not read " + prevConfigFileLocation.toString()
                + ". Creating new configuration at " + configFileLocation.toString()
                + ". " + ioe.getMessage());
            return;
        }
        // Check if current branding is previous branding
        String prevDistributionName = prevConfig.getProperty("dist.name");
        if (StringUtils.isBlank(prevDistributionName) || !prevDistributionName.equalsIgnoreCase(miscFilesLocationDirName)) {
            log.fine("Not moving an empty or different branding " + prevDistributionName + " than mine " + miscFilesLocationDirName);
            return;
        }
        // Migrate
        log.info("Trying to move " + prevConfigFileLocation.toString() + " to " + configFileLocation.toString());
        try {
            Files.move(prevConfigFileLocation, configFileLocation);
        } catch (IOException ioe) {
            log.warning("Could not move " + prevConfigFileLocation.toString() + " to " + configFileLocation.toString() + ". " + ioe.getMessage());
        }
    }

    /** initTranslation
     * Init translation bundles
     * @author Christoph Kappel <kappel@powerfolder.com>
     **/

    public void initTranslation() {
        // Initialize resource bundle eager
        // check forced language file from commandline
        if (commandLine != null && commandLine.hasOption("f")) {
            String langfilename = commandLine.getOptionValue("f");
            try {
                ResourceBundle resourceBundle = new ForcedLanguageFileResourceBundle(
                    langfilename);
                Translation.setResourceBundle(resourceBundle);
                logInfo("Loading language bundle from file " + langfilename);
            } catch (FileNotFoundException fnfe) {
                logSevere("forced language file (" + langfilename
                    + ") not found: " + fnfe.getMessage());
                logSevere("using setup language");
                Translation.resetResourceBundle();
            } catch (IOException ioe) {
                logSevere("forced language file io error: " + ioe.getMessage());
                logSevere("using setup language");
                Translation.resetResourceBundle();
            }
        } else {
            Translation.resetResourceBundle();
        }
        Translation.getResourceBundle();
    }

    /**
     * Starts controller with a special config file, and creates and starts all
     * components of PowerFolder.
     *
     * @param filename
     *            The filename to uses as config file (located in the
     *            "getConfigLocationBase()")
     */
    public void startConfig(String filename) {
        if (started) {
            throw new IllegalStateException(
                "Configuration already started, shutdown controller first");
        }

        initTranslation();

        // loadConfigFile
        if (!loadConfigFile(filename)) {
            return;
        }

        start();
    }

    /** start
     * Starts controller and all other components of PowerFolder
     * @author Christoph <kappel@powerfolder.com>
     **/

    public void start() {
        preferences = Preferences.userNodeForPackage(PowerFolder.class);
        // Append branding name if not default
        if (!miscFilesLocationDirName.equals(Constants.MISC_DIR_NAME)) {
            // Node name must be lowercase to match with values set by installer
            // (see https://stackoverflow.com/a/23632932/5804550)
            preferences = preferences.node(miscFilesLocationDirName.toLowerCase());
        }
        // Append config name if not default
        if (!Constants.DEFAULT_CONFIG_FILE.startsWith(getConfigName())) {
            // Node name must be lowercase to match with values set by installer
            // (see https://stackoverflow.com/a/23632932/5804550)
            preferences = preferences.node(getConfigName().toLowerCase());
        }

        // initialize logger
        // Enabled verbose mode if in config.
        // This logs to file for analysis.
        verbose = ConfigurationEntry.VERBOSE.getValueBoolean(this);
        initLogger();

        if (verbose) {
            ByteSerializer.BENCHMARK = true;
            scheduleAndRepeat(() -> ByteSerializer.printStats(), 600000L, 600000L);
            Profiling.setEnabled(false);
            Profiling.reset();
        }

        String arch = OSUtil.is64BitPlatform() ? "64bit" : "32bit";
        logFine("OS: " + System.getProperty("os.name") + " " + System.getProperty("os.version") + " (" + arch + ")");
        logFine("Java: " + JavaVersion.systemVersion().toString() + " ("
            + System.getProperty("java.vendor") + ')');
        logFine("Current time: " + new Date());
        Runtime runtime = Runtime.getRuntime();
        long maxMemory = runtime.maxMemory();
        long totalMemory = runtime.totalMemory();
        logFine("Max Memory: " + Format.formatBytesShort(maxMemory)
            + ", Total Memory: " + Format.formatBytesShort(totalMemory));
        if (!Desktop.isDesktopSupported() && isUIEnabled()) {
            logWarning("Desktop utility not supported");
        }

        // If we have a new config. clear the preferences.
        clearPreferencesOnConfigSwitch();

        // Load and set http proxy settings
        HTTPProxySettings.loadFromConfig(this);

        // PFC-2670: Start
        boolean localAllTrustCert = false;
        if (ConfigurationEntry.SECURITY_SSL_TRUST_ANY
            .getValueBoolean(getController()))
        {
        	localAllTrustCert = true;
            NetworkUtil.installAllTrustingSSLManager();
        }
        // PFC-2670: End

        // #2179: Load from server. How to handle timeouts?
        // Command line option -c http://are.de
        ConfigurationLoader.loadAndMergeCLI(this);
        // Config entry in file
        ConfigurationLoader.loadAndMergeConfigURL(this);
        // Read from installer temp file
        ConfigurationLoader.loadAndMergeFromInstaller(this);

        if (verbose != ConfigurationEntry.VERBOSE.getValueBoolean(this)) {
            verbose = ConfigurationEntry.VERBOSE.getValueBoolean(this);
            initLogger();
        }

        // PFC-2670: Start
        // Setting might have changed.
        if (ConfigurationEntry.SECURITY_SSL_TRUST_ANY
            .getValueBoolean(getController()))
        {
            NetworkUtil.installAllTrustingSSLManager();
        } else if (localAllTrustCert) {
            // Locally was set to trust, but remote profile forbids this.
            // Exit->Restart
            logWarning("Security break protection: Trust any SSL certificate was turned on, but is disallowed by server profile. Please restart the client");
            exit(66);
        }
        // PFC-2670: End

        // Init paused only if user expects pause to be permanent or
        // "while I work"
        int pauseSecs = ConfigurationEntry.PAUSE_RESUME_SECONDS
            .getValueInt(getController());
        paused = PreferencesEntry.PAUSED.getValueBoolean(this)
            && (pauseSecs == Integer.MAX_VALUE || pauseSecs == 0);

        // Now set it, just in case it was paused in permanent mode.
        PreferencesEntry.PAUSED.setValue(this, paused);

        // Load and set http proxy settings again.
        HTTPProxySettings.loadFromConfig(this);

        // Initialize branding/preconfiguration of the client
        initDistribution();
        logFine("Build time: " + getBuildTime());
        logInfo("Program version " + INCREMENT_VERSION);

        if (getDistribution().getBinaryName().toLowerCase()
            .contains("powerfolder"))
        {
            Debug.writeSystemProperties();
        }

        if (ConfigurationEntry.KILL_RUNNING_INSTANCE.getValueBoolean(this)) {
            killRunningInstance();
        }
        FolderList.removeMemberFiles(this);

        // Initialize plugins
        setupProPlugins();
        pluginManager = new PluginManager(this);
        pluginManager.init();

        // create node manager
        nodeManager = new NodeManager(this);

        // Only one task brother left...
        taskManager = new PersistentTaskManager(this);
        // Folder repository
        folderRepository = new FolderRepository(this);
        setLoadingCompletion(0, 10);

        // Create transfer manager
        // If this is a unit test it might have been set before.
        try {
            transferManager = transferManagerFactory.call();
        } catch (Exception e) {
            logSevere("Exception", e);
        }

        reconnectManager = new ReconnectManager(this);
        // Create os client
        osClient = new ServerClient(this);

        if (isUIEnabled()) {
            uiController = new UIController(this);
            if (ConfigurationEntry.USER_INTERFACE_LOCKED.getValueBoolean(this)
                && !ConfigurationEntry.SERVER_IDP_DISCO_FEED_URL.hasValue(this))
            {
                // Don't let the user pass this step.
                new UIUnLockDialog(this).openAndWait();
            }
        }

        setLoadingCompletion(10, 20);

        // The io provider.
        ioProvider = new IOProvider(this);
        ioProvider.start();

        // Set hostname by CLI
        if (commandLine != null && commandLine.hasOption('d')) {
            String host = commandLine.getOptionValue("d");
            if (StringUtils.isNotBlank(host)) {
                InetSocketAddress addr = Util.parseConnectionString(host);
                if (addr != null) {
                    ConfigurationEntry.HOSTNAME.setValue(this,
                        addr.getHostName());
                    ConfigurationEntry.NET_PORT.setValue(this,
                        addr.getPort());
                }
            }
        }

        // initialize dyndns manager
        dyndnsManager = new DynDnsManager(this);

        setLoadingCompletion(20, 30);

        // initialize listener on local port
        if (!initializeListenerOnLocalPort()) {
            return;
        }
        if (!isUIEnabled()) {
            // Disable paused function
            paused = false;
        }

        setLoadingCompletion(30, 35);

        // Start the nodemanager
        nodeManager.init();
        if (!ProUtil.isRunningProVersion()) {
            // Nodemanager gets later (re) started by ProLoader.
            nodeManager.start();
        }

        setLoadingCompletion(35, 60);
        securityManager = new SecurityManagerClient(this, osClient);

        // init repo (read folders)
        folderRepository.init();
        logInfo("Dataitems: " + Debug.countDataitems(Controller.this));
        // init of folders takes rather long so a big difference with
        // last number to get smooth bar... ;-)
        setLoadingCompletion(60, 65);

        // start repo maintainance Thread
        folderRepository.start();
        setLoadingCompletion(65, 70);

        // Start the transfer manager thread
        transferManager.start();
        setLoadingCompletion(70, 75);

        // Initialize rcon manager
        startRConManager();

        // Initialize WD storage authenticator.
        startWebClientLogin();

        setLoadingCompletion(75, 80);

        // Start all configured listener if not in paused mode
        startConfiguredListener();
        setLoadingCompletion(80, 85);

        // open broadcast listener
        openBroadcastManager();
        setLoadingCompletion(85, 90);

        // Controller now started
        started = true;
        startTime = new Date();

        // Now taskmanager
        taskManager.start();

        logInfo("Controller started");

        // dyndns updater
        /*
         * boolean onStartUpdate = ConfigurationEntry.DYNDNS_AUTO_UPDATE
         * .getValueBoolean(this).booleanValue(); if (onStartUpdate) {
         * getDynDnsManager().onStartUpdate(); }
         */
        dyndnsManager.updateIfNessesary();

        setLoadingCompletion(90, 100);

        // Login to OS
        if (Feature.OS_CLIENT.isEnabled()) {
            try {
                osClient.loginWithLastKnown();
            } catch (Exception e) {
                logWarning("Unable to login with last known username. " + e);
                logFiner(e);
            }
        }

        // Start Plugins
        pluginManager.start();

        // open UI
        if (isConsoleMode()) {
            logFine("Running in console");
        } else {
            logFine("Opening UI");
            openUI();
        }

        if (!this.getMySelf().isServer() && Feature.FILEBROWSER_INTEGRATION.isEnabled()) {
            enableFileBrowserIntegration();
        }

        // Load anything that was not handled last time.
        loadPersistentObjects();

        setLoadingCompletion(100, 100);
        if (!isConsoleMode()) {
            uiController.hideSplash();
        }

        if (ConfigurationEntry.AUTO_CONNECT.getValueBoolean(this)) {
            // Now start the connecting process
            reconnectManager.start();
        } else {
            logFine("Not starting reconnection process. "
                + "Config auto.connect set to false");
        }
        // Start connecting to OS client.
        if (Feature.OS_CLIENT.isEnabled()
            && ConfigurationEntry.SERVER_CONNECT.getValueBoolean(this))
        {
            osClient.start();
        } else {
            logInfo("Not connecting to server (" + osClient.getServerString()
                + "): Disabled");
        }

        // Setup our background working tasks
        setupPeriodicalTasks();

        if (MacUtils.isSupported() && !getMySelf().isServer()) {
            MacUtils macUtils = MacUtils.getInstance();
            if (macUtils != null) {
                if (isFirstStart()) {
                    macUtils.setPFStartup(true, this);
                }
                macUtils.setAppReOpenedListener(this);
            }
        }

        if (pauseSecs == 0) {
            // Activate adaptive logic
            setPaused(paused);
        }
    }

    private void enableFileBrowserIntegration() {
        // PFC-2395: Start
        try {
            fbIntegration = new FileBrowserIntegration(getController());
            fbIntegration.start();
        } catch (Throwable t) {
            logWarning("Unable to start filebrowser integration: " + t, t);
        }
        // PFC-2395: End
    }

    private void clearPreferencesOnConfigSwitch() {
        String lastNodeIdObf = PreferencesEntry.LAST_NODE_ID
            .getValueString(this);
        String thisNodeId = ConfigurationEntry.NODE_ID.getValue(this);
        try {
            if (StringUtils.isNotBlank(lastNodeIdObf)
                && !LoginUtil.matches(Util.toCharArray(thisNodeId),
                    lastNodeIdObf))
            {
                int i = 0;
                for (String key : preferences.keys()) {
                    preferences.remove(key);
                    i++;
                }
                logWarning("Cleared " + i
                    + " preferences, new config/nodeid found");
            }
        } catch (BackingStoreException e1) {
            logWarning("Unable to clear preferences. " + e1);
        }
    }

    /**
     * For each folder, kick off scan.
     */
    public void performFullSync() {
        // Let other nodes scan now!
        folderRepository.broadcastScanCommandOnAllFolders();

        // Force scan on all folders, of repository was selected
        Collection<Folder> folders = folderRepository.getFolders();
        for (Folder folder : folders) {
            // Ask for more sync options on that folder if on project sync
            if (Util.isAwtAvailable()
                    && folder.getSyncProfile().equals(
                    SyncProfile.MANUAL_SYNCHRONIZATION)) {
                new SyncFolderDialog(this, folder).open();
            } else {
                // Recommend scan on this folder
                folder.recommendScanOnNextMaintenance();
            }
        }

        setPaused(false);

        // Now trigger the scan
        folderRepository.triggerMaintenance();

        // Trigger file requesting
        folderRepository.getFileRequestor().triggerFileRequesting();

        // Fresh reconnection try!
        reconnectManager.buildReconnectionQueue();

    }

    /**
     * Add invitation listener.
     *
     * @param l
     */
    public void addInvitationHandler(InvitationHandler l) {
        invitationHandlers.add(l);
    }

    /**
     * Remove invitation listener.
     *
     * @param l
     */
    public void removeInvitationHandler(InvitationHandler l) {
        invitationHandlers.remove(l);
    }

    private void setupProPlugins() {
        String pluginConfig = ConfigurationEntry.PLUGINS.getValue(this);
        boolean autoSetupPlugins = StringUtils.isEmpty(pluginConfig)
            || !pluginConfig.contains(Constants.PRO_LOADER_PLUGIN_CLASS);
        if (ProUtil.isRunningProVersion() && autoSetupPlugins) {
            logFine("Setting up pro loader");
            String newPluginConfig = Constants.PRO_LOADER_PLUGIN_CLASS;
            if (!StringUtils.isBlank(pluginConfig)) {
                newPluginConfig += ',' + pluginConfig;
            }
            ConfigurationEntry.PLUGINS.setValue(this, newPluginConfig);
        }
    }

    private void initLogger() {

        // Set a nice prefix for file looging file names.
        String configName = getConfigName();
        if (configName != null) {
            LoggingManager.setPrefix(configName);
        }

        if (verbose) {
            String str = ConfigurationEntry.LOG_LEVEL_CONSOLE.getValue(this);
            Level consoleLevel = LoggingManager.levelForName(str);
            LoggingManager.setConsoleLogging(consoleLevel != null
                ? consoleLevel
                : Level.WARNING);

            // Enable file logging
            str = ConfigurationEntry.LOG_LEVEL_FILE.getValue(this);
            boolean rotate = ConfigurationEntry.LOG_FILE_ROTATE
                .getValueBoolean(this);
            Level fileLevel = LoggingManager.levelForName(str);
            LoggingManager.setFileLogging(fileLevel != null
                ? fileLevel
                : Level.FINE, rotate);

            // Switch on the document handler.
            if (isUIEnabled()) {
                str = PreferencesEntry.DOCUMENT_LOGGING.getValueString(this);
                Level uiLogLevel = LoggingManager.levelForName(str);
                LoggingManager.setDocumentLogging(uiLogLevel != null
                    ? uiLogLevel
                    : Level.WARNING, this);
            }

            if (LoggingManager.isLogToFile()) {
                logFine("Logging to file '"
                    + LoggingManager.getLoggingFileName() + '\'');
            } else {
                logInfo("No logging to file");
            }

            if (ConfigurationEntry.LOG_SYSLOG_HOST.hasNonBlankValue(this)) {
                str = ConfigurationEntry.LOG_SYSLOG_LEVEL.getValue(this);
                Level syslogLevel = LoggingManager.levelForName(str);
                LoggingManager.setSyslogLogging(syslogLevel != null
                    ? syslogLevel
                    : Level.WARNING, this);
            }
        }

        if (commandLine != null && commandLine.hasOption('l')) {
            String str = commandLine.getOptionValue('l');
            Level consoleLevel = LoggingManager.levelForName(str);
            if (consoleLevel != null) {
                LoggingManager.setConsoleLogging(consoleLevel);
            }
        }

        // Enable debug reports.
        debugReports = ConfigurationEntry.DEBUG_REPORTS.getValueBoolean(this);

        LoggingManager.clearBuffer();
        int maxDays = ConfigurationEntry.LOG_FILE_DELETE_DAYS
            .getValueInt(getController());
        if (maxDays >= 0) {
            LoggingManager.removeOldLogs(maxDays);
        }
    }

    /**
     * Loads a config file (located in "getConfigLocationBase()")
     *
     * @param theFilename
     * @return false if unsuccessful, true if file found and reading succeeded.
     */
    public boolean loadConfigFile(String theFilename) {

        /* Init stuff (moved here from {@link startConfig} */
        additionalConnectionListeners = Collections
            .synchronizedList(new ArrayList<>());
        started = false;
        shuttingDown = false;
        threadPool = new WrappedScheduledThreadPoolExecutor(
            Constants.CONTROLLER_MIN_THREADS_IN_THREADPOOL, new NamedThreadFactory(
                "Controller-Thread-"));

        // PFI-312
        PathUtils.setIOExceptionListener(e -> {
            if (e instanceof FileSystemException
                && e.toString().toLowerCase()
                    .contains("too many open files"))
            {
                logSevere("Detected I/O Exception: " + e.getMessage());
                logSevere("Please adjust limits for open file handles on this server");
                exit(1);
            }
        });

        String filename = theFilename;
        if (filename == null) {
            filename = Constants.DEFAULT_CONFIG_FILE;
        }

        if (filename.indexOf('.') < 0) {
            // append .config extension
            filename += ".config";
        }

        configFilename = null;
        config = new SplitConfig();
        configFilename = filename;
        configFile = getConfigLocationBase();

        if (configFile == null) {
            configFile = Paths.get(filename).toAbsolutePath();
        } else {
            configFile = configFile.resolve(filename);
        }

        BufferedInputStream bis = null;
        try {
            if (Files.exists(configFile)) {
                logFine("Loading configfile " + configFile.toString());
            } else {
                logFine("Config file does not exist. " + configFile.toString());
                throw new FileNotFoundException();
            }
            if (OSUtil.isWebStart()) {
                logFine("WebStart, config file location: "
                    + configFile.toString());
            }

            bis = new BufferedInputStream(Files.newInputStream(configFile));
            config.load(bis);
        } catch (FileNotFoundException e) {
            logWarning("Unable to start config, file '" + filename
                + "' not found, using defaults");
        } catch (IOException e) {
            logSevere("Unable to start config from file '" + filename + '\'');
            config = null;
            return false;
        } finally {
            try {
                if (bis != null) {
                    bis.close();
                }
            } catch (Exception e) {
                // Ignore.
            }
        }

        String folderfilename = filename.replace(".config", "-Folder.config");
        configFolderFile = getConfigLocationBase();
        if (configFolderFile == null) {
            configFolderFile = Paths.get(folderfilename).toAbsolutePath();
        } else {
            configFolderFile = configFolderFile.resolve(folderfilename);
        }

        String sslTrustStoreFileName = filename.replace(".config", ".ssl.jks");
        sslTrustStoreFile = getConfigLocationBase();
        if (sslTrustStoreFile == null) {
            sslTrustStoreFile = Paths.get(sslTrustStoreFileName).toAbsolutePath();
        } else {
            sslTrustStoreFile = sslTrustStoreFile.resolve(sslTrustStoreFileName);
        }

        if (Files.exists(configFolderFile)) {
            try {
                logInfo("Loading folder configfile "
                    + configFolderFile.toString());
                bis = new BufferedInputStream(
                    Files.newInputStream(configFolderFile));
                config.load(bis);
            } catch (FileNotFoundException e) {
                logWarning("Unable to start config, file '" + folderfilename
                    + "' not found, using defaults");
            } catch (IOException e) {
                logSevere("Unable to start config from file '" + folderfilename
                    + '\'');
                configFolderFile = null;
                return false;
            } finally {
                try {
                    if (bis != null) {
                        bis.close();
                    }
                } catch (Exception e) {
                    // Ignore.
                }
            }
        } else {
            logFine("Folder config file does not exist. "
                + configFolderFile.toString());
        }
        return true;
    }

    /**
     * PFC-2846: Config reload via command line while running
     */
    public void reloadConfigFile() {
        if (Files.exists(configFile)) {
            logInfo("Reloading configfile " + configFile.toString());
        } else {
            logWarning("Config file does not exist. " + configFile.toString());
            return;
        }

        try (BufferedInputStream bis = new BufferedInputStream(
                Files.newInputStream(configFile))) {
            config.load(bis);
        } catch (IOException e) {
            logWarning("Unable to reload config file " + configFile
                    + ". " + e);
        }
    }

    /**
     * Schedules a task to be executed periodically repeated without initial
     * delay. Until removed. ATTENTION: Tasks may be executed concurrently if
     * long running - especially longer than the period time. Take proper action
     * if you need to avoid concurrent runs, e.g. with AtomicBoolean.
     *
     * @param task
     *            the task to schedule
     * @param period
     *            the time in ms between executions
     */
    public ScheduledFuture<?> scheduleAndRepeat(Runnable task, long period) {
        if (!shuttingDown && !threadPool.isShutdown()) {
            return threadPool.scheduleWithFixedDelay(task, 0, period,
                TimeUnit.MILLISECONDS);
        }
        return null;
    }

    /**
     * Schedules a task to be executed periodically repeated with initial
     * delay. Until removed. ATTENTION: Tasks may be executed concurrently if
     * long running - especially longer than the period time. Take proper action
     * if you need to avoid concurrent runs, e.g. with AtomicBoolean.
     *
     * @param task
     *            the task to schedule
     * @param initialDelay
     *            the initial delay in ms
     * @param period
     *            the time in ms between executions
     * @return
     */
    public ScheduledFuture<?> scheduleAndRepeat(Runnable task,
        long initialDelay, long period)
    {
        if (!shuttingDown && !threadPool.isShutdown()) {
            return threadPool.scheduleWithFixedDelay(task, initialDelay,
                period, TimeUnit.MILLISECONDS);
        }
        return null;
    }

    /**
     * Use to schedule a task to be executed ONCE after the initial delay.
     *
     * @param task
     *            the task to schedule
     * @param delay
     *            the initial delay in ms
     */
    public ScheduledFuture<?> schedule(Runnable task, long delay) {
        if (!shuttingDown && !threadPool.isShutdown()) {
            return threadPool.schedule(task, delay, TimeUnit.MILLISECONDS);
        }
        return null;
    }

    /**
     * Removes a schduled task for the threadpool
     *
     * @param task
     */
    public void removeScheduled(Runnable task) {
        if (!shuttingDown && !threadPool.isShutdown()) {
            if (threadPool instanceof ScheduledThreadPoolExecutor) {
                ((ScheduledThreadPoolExecutor) threadPool).remove(task);
                ((ScheduledThreadPoolExecutor) threadPool).purge();
            } else {
                logSevere("Unable to remove scheduled task. Wrong threadpool. "
                    + task);
            }
        }
    }

    /**
     * Removes a scheduled task for the threadpool
     *
     * @param future
     */
    public boolean removeScheduled(ScheduledFuture<?> future) {
        if (!shuttingDown && !threadPool.isShutdown()) {
            if (threadPool instanceof ScheduledThreadPoolExecutor) {
                return ((ScheduledThreadPoolExecutor) threadPool)
                    .remove((Runnable) future);
            } else {
                logSevere("Unable to remove scheduled task. Wrong threadpool. "
                    + future);
            }
        }
        return false;
    }

    /**
     * Sets up the task, which should be executes periodically.
     */
    private void setupPeriodicalTasks() {

        // ============
        // Test the connectivity after a while.
        // ============
        LimitedConnectivityChecker.install(this);

        // ============
        // Schedule a task to do housekeeping every day, just after midnight.
        // ============
        // Run housekeeping at 00:00 o'clock
        JobDetail housekeepingJob = JobBuilder.newJob(Housekeeping.class)
                .withIdentity("midnight", "housekeeping").build();

        Trigger housekeepingTrigger = TriggerBuilder.newTrigger()
                .withIdentity("trigger", "housekeeping")
                .forJob(housekeepingJob)
                .withSchedule(dailyAtHourAndMinute(0, 0))
                .build();

        try {
            Scheduler sched = new StdSchedulerFactory().getScheduler();
            sched.scheduleJob(housekeepingJob, housekeepingTrigger);
            sched.getContext().put("controller", this);
            sched.start();
        } catch (SchedulerException e) {
            logWarning("Could not initiate housekeeping: " + e.getMessage());
        }

        // Also run housekeeping one minute after start up.
        threadPool.schedule(() -> {
            performHousekeeping(false);
        } , 1, TimeUnit.MINUTES);
        
        // ============
        // Do profiling
        // ============
        if (Profiling.ENABLED) {
            threadPool.scheduleWithFixedDelay(new TimerTask() {
                @Override
                public void run() {
                    logFine(Profiling.dumpStats());
                }
            }, 0, 1, TimeUnit.MINUTES);
        }

        // ============
        // Hourly tasks
        // ============
        // @todo what's this for? comment?
        boolean alreadyDetected = ConfigurationEntry.TRANSFER_LIMIT_AUTODETECT
            .getValueBoolean(this)
            && ConfigurationEntry.UPLOAD_LIMIT_WAN.getValueInt(this) > 0;
        // If already detected wait 10 mins before next test. Otherwise start
        // instantly.
        long initialDelay = alreadyDetected ? 600 : 5;
        threadPool.scheduleWithFixedDelay(new TimerTask() {
            @Override
            public void run() {
                performHourly();
            }
        }, initialDelay, 3600, TimeUnit.SECONDS);

        // =========
        // Profiling
        // =========
        // final Collector cpu = CollectorFactory.getFactory().createCollector(
        // CollectorID.CPU_USAGE.id);
        threadPool.scheduleWithFixedDelay(new Runnable() {
            @Override
            public void run() {
                if (!verbose) {
                    return;
                }
                if (isFine()) {
                    logFine("Dataitems: "
                        + Debug.countDataitems(Controller.this));
                }
                String dump = Debug.dumpCurrentStacktraces(false);
                if (StringUtils.isNotBlank(dump)
                    && isFine()
                    && ConfigurationEntry.LOG_ACTIVE_THREADS
                        .getValueBoolean(getController()))
                {
                    logFine("Active threads:\n\n" + dump);
                } else {
                    logFine("No active threads");
                }
            }
        }, 1, 5, TimeUnit.MINUTES);
    }

    /**
     * These tasks get performed every hour.
     */
    private void performHourly() {
        if (ConfigurationEntry.TRANSFER_LIMIT_AUTODETECT.getValueBoolean(this))
        {
            FutureTask<Object> recalculateRunnable = transferManager
                .getRecalculateAutomaticRate();
            threadPool.execute(recalculateRunnable);
        }
    }

    private void openBroadcastManager() {
        if (ConfigurationEntry.NET_BROADCAST.getValueBoolean(this)) {
            try {
                broadcastManager = new BroadcastMananger(this,
                        ConfigurationEntry.NET_PORT_D2D.getValueInt(this) > 0);
                broadcastManager.start();
            } catch (ConnectionException e) {
                logSevere("Unable to open broadcast manager, you wont automatically connect to clients on LAN: "
                    + e.getMessage());
                logSevere("ConnectionException", e);
            }
        } else {
            logInfo("Auto client discovery in LAN via broadcast disabled");
        }
    }

    /**
     * General houskeeping task. Runs one minute after start and every midnight.
     *
     * @param midnightRun
     *            true if this is the midnight invokation, false if this is at
     *            start up.
     */
    void performHousekeeping(boolean midnightRun) {
        log.fine("Performing housekeeping " + midnightRun);
        if (midnightRun) {
            Date now = new Date();
            // Reconfigure log file after midnight.
            logFine("Reconfiguring logs for new day: " + now);
            initLogger();
            LoggingManager.resetFileLogging();
            int days = ConfigurationEntry.LOG_FILE_DELETE_DAYS
                .getValueInt(getController());
            if (days >= 0) {
                LoggingManager.removeOldLogs(days);
            }
            logFine("Reconfigured logs for new day: " + now);

            backupConfigAssets();
            folderRepository.cleanupOldArchiveFiles();            
        }
        
        // Prune stats.
        transferManager.pruneStats();
    }

    /**
     * #2526
     */
    private void backupConfigAssets() {
        SimpleDateFormat dateFormat = new SimpleDateFormat("yyyy.MM.dd");
        Path backupDir = getMiscFilesLocation().resolve(
            "backups/" + dateFormat.format(new Date()));
        if (Files.notExists(backupDir)) {
            try {
                Files.createDirectories(backupDir);
            } catch (IOException ioe) {
                logInfo("Could not create directory '"
                    + backupDir.toAbsolutePath().toString() + "'");
            }
        }
        Path configBackup = backupDir.resolve(configFile.getFileName());
        try {
            PathUtils.copyFile(configFile, configBackup);
        } catch (IOException e) {
            logWarning("Unable to backup file " + configFile + ". " + e);
        }
        if (Files.exists(configFolderFile)) {
            Path configFolderBackup = backupDir.resolve(configFolderFile
                .getFileName());
            try {
                PathUtils.copyFile(configFolderFile, configFolderBackup);
            } catch (IOException e) {
                logWarning("Unable to backup file " + configFolderFile + ". "
                    + e);
            }
        }
        Path myKeyFile = getMiscFilesLocation().resolve(
            getConfigName() + ".mykey");
        Path mykeyBackup = backupDir.resolve(myKeyFile.getFileName());
        if (Files.exists(myKeyFile)) {
            try {
                PathUtils.copyFile(myKeyFile, mykeyBackup);
            } catch (IOException e) {
                logWarning("Unable to backup file " + myKeyFile + ". " + e);
            }
        }
        Path dbFile = getMiscFilesLocation().resolve("Accounts.h2.db");
        Path dbBackup = backupDir.resolve(dbFile.getFileName());
        if (Files.exists(dbFile)) {
            try {
                PathUtils.copyFile(dbFile, dbBackup);
            } catch (IOException e) {
                logWarning("Unable to backup file " + dbFile + ". " + e);
            }
        }
    }

    /**
     * Starts the rcon manager.
     */
    private void startRConManager() {
        if (RemoteCommandManager.hasRunningInstance()) {
            // Ignore running instance for clients
            if (!getMySelf().isServer()) {
                return;
            }
            alreadyRunningCheck();
        }
        if (!ConfigurationEntry.NET_RCON_MANAGER.getValueBoolean(this)) {
            logWarning("Not starting RemoteCommandManager");
            return;
        }
        rconManager = new RemoteCommandManager(this);
        rconManager.start();
    }

    /**
     * Starts the WD storage authenticator.
     */
    private void startWebClientLogin() {
        if (WebClientLogin.hasRunningInstance()) {
            alreadyRunningCheck();
        }
        if (ConfigurationEntry.WEB_CLIENT_PORT.hasNonBlankValue(this)
                && ConfigurationEntry.WEB_CLIENT_PORT.getValueInt(this) > 0) {
            webClientLogin = new WebClientLogin(this);
            webClientLogin.start();
        }
    }

    /**
     * Starts a connection listener for each port found in config property
     * "port" ("," separeted), if "random-port" is set to "true" this "port"
     * entry will be ignored and a random port will be used (between 49152 and
     * 65535).
     */
    private boolean initializeListenerOnLocalPort() {
        if (ConfigurationEntry.NET_BIND_RANDOM_PORT.getValueBoolean(this)) {
            bindRandomPort();
        } else {
            String ports = ConfigurationEntry.NET_PORT.getValue(this);
            if ("0".equals(ports)) {
                logWarning("Not opening connection listener. (port=0)");
            } else {
                if (ports == null) {
                    ports = String.valueOf(ConnectionListener.DEFAULT_PORT);
                }
                StringTokenizer nizer = new StringTokenizer(ports, ",");
                while (nizer.hasMoreElements()) {
                    String portStr = nizer.nextToken();
                    try {
                        int port = Integer.parseInt(portStr);
                        for (String bindAddress : ConfigurationEntry.NET_BIND_ADDRESS.getValueArray(this)) {
                            boolean listenerOpened = openListener(bindAddress, port, false);
                            if (listenerOpened && connectionListener != null) {
                                // set reconnect on first successful listener
                                nodeManager
                                        .getMySelf()
                                        .getInfo()
                                        .setConnectAddress(
                                                connectionListener.getAddress());
                            }
                            if (!listenerOpened && !isUIOpen()) {
                                logSevere("Couldn't bind to port " + port);
                                // exit(1);
                                // fatalStartError(Translation
                                // .getTranslation("dialog.bind_error"));
                                // return false; // Shouldn't reach this!
                            }
                        }
                    } catch (NumberFormatException e) {
                        logFine("Unable to read listener port ('" + portStr
                            + "') from config");
                    }
                }
                // If this is the GUI version we didn't kill the program yet,
                // even though
                // there might have been multiple failed tries.
                if (connectionListener == null) {
                    portBindFailureProblem(ports);
                }
            }
        }

        return true;
    }

    /**
     * Starts connection listeners for D2D (needs to be called in Server.start after SSl certificates are checked)
     */
    public void initializeListenerOnLocalPortD2D() {
        /* Check whether to start D2D, too */
        int port = ConfigurationEntry.NET_PORT_D2D.getValueInt(this);
        if (port > 0) {
            logInfo("D2D is enabled");
            boolean listenerOpened = false;
            for (String bindAddress : ConfigurationEntry.NET_BIND_ADDRESS.getValueArray(this)) {
                listenerOpened = openListener(bindAddress, port, true);
                nodeManager.getMySelf().getInfo().setD2dPort(port);
                if (!listenerOpened) {
                    logSevere("Couldn't bind to D2D port " + port);
                } else {
                    logInfo("Listening on D2D port " + port);
                }
            }
        }
        for (ConnectionListener connectionListener : additionalConnectionListeners) {
            if (connectionListener.useD2D) {
                try {
                    connectionListener.start();
                } catch (ConnectionException e) {
                    logSevere("Problems starting listener " + connectionListener, e);
                }
            }
        }

    }

    /**
     * Call to notify the Controller of a problem while binding a required
     * listening socket.
     *
     * @param ports
     */
    private void portBindFailureProblem(String ports) {
        if (!isUIEnabled()) {
            logSevere("Unable to open incoming port from the portlist: "
                + ports);
            exit(1);
            return;
        }

        // Must use JOptionPane here because there is no Controller yet for
        // DialogFactory!
        int response = JOptionPane
            .showOptionDialog(
                null,
                Translation.get("dialog.bind_error.option.text"),
                Translation.get("dialog.bind_error.option.title"),
                JOptionPane.YES_NO_OPTION,
                JOptionPane.WARNING_MESSAGE,
                null,
                new String[]{
                    Translation
                        .get("dialog.bind_error.option.ignore"),
                    Translation.get("dialog.bind_error.option.exit")},
                0);
        switch (response) {
            case 1 :
                exit(0);
                break;
            default :
                bindRandomPort();
                break;
        }
    }

    /**
     * Tries to bind a random port
     */
    private void bindRandomPort() {
        for (String bindAddress : ConfigurationEntry.NET_BIND_ADDRESS.getValueArray(this)) {
            if ((openListener(bindAddress, ConnectionListener.DEFAULT_PORT, false)
                    || openListener(bindAddress, 0, false))
                    && connectionListener != null) {
                nodeManager.getMySelf().getInfo()
                        .setConnectAddress(connectionListener.getAddress());
            } else {
                logSevere("failed to open random port!!!");
                fatalStartError(Translation.get("dialog.bind_error"));
            }
        }
    }

    /**
     * Starts all configured connection listener
     */
    private void startConfiguredListener() {
        // Start the connection listener
        if (connectionListener != null) {
            try {
                connectionListener.start();
            } catch (ConnectionException e) {
                logSevere("Problems starting listener " + connectionListener, e);
            }
            for (ConnectionListener additionalConnectionListener : additionalConnectionListeners)
            {
                try {
                    additionalConnectionListener.start();
                } catch (ConnectionException e) {
                    logSevere("Problems starting listener "
                        + connectionListener, e);
                }
            }
        }
    }

    /**
     * Saves the current config to disk
     */
    public synchronized void saveConfig() {
        if (!started) {
            return;
        }
        logFine("Saving config (" + getConfigName() + ".config)");

        // PFS-2227
        config.remove("removed.folder.files");
        Path file;
        Path tempFile;
        Path folderFile;
        Path tempFolderFile;
        Path backupFile;
        if (getConfigLocationBase() == null) {
            file = Paths.get(getConfigName() + ".config").toAbsolutePath();
            tempFile = Paths.get(getConfigName() + ".writing.config")
                .toAbsolutePath();
            folderFile = Paths.get(getConfigName() + "-Folder.config")
                .toAbsolutePath();
            tempFolderFile = Paths.get(
                getConfigName() + "-Folder.writing.config").toAbsolutePath();
            backupFile = Paths.get(getConfigName() + ".config.backup")
                .toAbsolutePath();
        } else {
            file = getConfigLocationBase().resolve(getConfigName() + ".config");
            tempFile = getConfigLocationBase().resolve(
                getConfigName() + ".writing.config").toAbsolutePath();
            backupFile = getConfigLocationBase().resolve(
                getConfigName() + ".config.backup");
            folderFile = getConfigLocationBase().resolve(
                getConfigName() + "-Folder.config");
            tempFolderFile = getConfigLocationBase().resolve(
                getConfigName() + "-Folder.writing.config").toAbsolutePath();
        }

        // PF-1029
        try {
            FileStore store = Files.getFileStore(file);
            if (store.getUsableSpace() < 1024L * 1024L * 10) {
                logSevere("Unable to store configuration file. Disk space insufficient: "
                        + Format.formatBytesShort(store.getUsableSpace()));
                return;
            }
        } catch (IOException e) {
            logFine(e);
        }

        try {
            // Backup is done in #backupConfigAssets
            Files.deleteIfExists(backupFile);

            String distName = "PowerFolder";
            if (distribution != null
                && StringUtils.isNotBlank(distribution.getName()))
            {
                distName = distribution.getName();
            }

            Properties prev = new Properties();
            if (Files.exists(file)) {
                try (BufferedInputStream in = new BufferedInputStream(
                    Files.newInputStream(file))) {
                    prev.load(in);
                }
            }

            if (!prev.equals(config.getRegular())) {
                // Store config in misc base
                PropertiesUtil.saveConfig(tempFile, config.getRegular(),
                    distName + " config file (v" + PROGRAM_VERSION + ')');
                Files.deleteIfExists(file);
                try {
                    Files.move(tempFile, file);
                } catch (IOException e) {
                    Files.copy(tempFile, file);
                    Files.delete(tempFile);
                }
            } else {
                if (isFine()) {
                    logFine("Not storing config to " + file
                        + ". Base config remains unchanged");
                }
            }

            Properties prevFolders = new Properties();
            if (Files.exists(folderFile)) {
                try (BufferedInputStream in = new BufferedInputStream(Files.newInputStream(folderFile))) {
                    prevFolders.load(in);
                }
            }
            if (!prevFolders.equals(config.getFolders())) {
                PropertiesUtil.saveConfig(tempFolderFile, config.getFolders(), distName + " folders config file (v" + PROGRAM_VERSION + ')');
                Files.deleteIfExists(folderFile);
                try {
                    Files.move(tempFolderFile, folderFile);
                } catch (IOException e) {
                    Files.copy(tempFolderFile, folderFile);
                    Files.delete(tempFolderFile);
                }
            }
        } catch (IOException e) {
            // FATAL
            logSevere("Unable to save config. " + e, e);
            exit(1);
        } catch (Exception e) {
            // major problem , setting code is wrong
            e.printStackTrace();
            logSevere("major problem , setting code is wrong", e);
        }
    }

    /**
     * Answers if controller is started (by config)
     *
     * @return true if controller is started (by config)
     */
    public boolean isStarted() {
        return started;
    }

    /**
     * @return true is shutdown still in progress
     */
    public boolean isShuttingDown() {
        return shuttingDown;
    }

    /**
     * the uptime in milliseconds.
     *
     * @return The uptime time in millis, or -1 if not started yet
     */
    public long getUptime() {
        if (startTime == null) {
            return -1;
        }
        return System.currentTimeMillis() - startTime.getTime();
    }

    /**
     * @return Name of the JAR file on windows installations.
     */
    public String getJARName() {
        if (distribution != null && distribution.getBinaryName() != null) {
            return distribution.getBinaryName() + ".jar";
        }
        logSevere("Unable to get JAR name for distribution: " + distribution,
            new RuntimeException());
        return "PowerFolder.jar";
    }

    /**
     * @return Name of the L4J INI file on windows installations.
     */
    public String getL4JININame() {
        if (distribution != null && distribution.getBinaryName() != null) {
            return distribution.getBinaryName() + ".l4j.ini";
        }
        logSevere("Unable to get l4j.ini name for distribution: "
            + distribution);
        return "PowerFolder.l4j.ini";
    }

    /**
     * Sets the paused mode.
     *
     * @param newPausedValue
     */
    public void setPaused(boolean newPausedValue) {
        setPaused0(newPausedValue, false);
    }

    /**
     * Sets the paused mode.
     *
     * @param newPausedValue
     */
    private synchronized void setPaused0(boolean newPausedValue,
        boolean changedByAdaptiveLogic)
    {
        boolean oldPausedValue = paused;
        paused = newPausedValue;

        if (newPausedValue) {
            folderRepository.getFolderScanner().abortScan();
            transferManager.abortAllDownloads();
            transferManager.abortAllUploads();
        } else {
            folderRepository.triggerMaintenance();
            folderRepository.getFileRequestor().triggerFileRequesting();
            for (Folder folder : folderRepository.getFolders()) {
                folder.broadcastFileRequestCommand();
            }
        }
        if (oldPausedValue != newPausedValue) {
            transferManager.updateSpeedLimits();
        }
        PreferencesEntry.PAUSED.setValue(this, newPausedValue);
        pausedModeListenerSupport.setPausedMode(new PausedModeEvent(
            newPausedValue));

        if (pauseResumeFuture != null) {
            try {
                pauseResumeFuture.cancel(true);
                if (!removeScheduled(pauseResumeFuture)) {
                    logSevere("Unable to remove pause task: "
                        + pauseResumeFuture, new RuntimeException(
                        "Unable to remove pause task: " + pauseResumeFuture));
                }
                logFine("Cancelled resume task");
            } catch (Exception e) {
                e.printStackTrace();
                logSevere(e);
            }
        }
        int delay = ConfigurationEntry.PAUSE_RESUME_SECONDS.getValueInt(this);
        if (newPausedValue) {
            if (delay == 0) {
                // User adaptive. Check for user inactivity
                pauseResumeFuture = scheduleAndRepeat(
                    new PauseResumeTask(true), 1000);
            } else if (delay < Integer.MAX_VALUE) {
                pauseResumeFuture = schedule(new PauseResumeTask(false),
                    delay * 1000);
                logFine("Scheduled resume task in " + delay + " seconds.");
            }
        } else {
            if (delay == 0 && changedByAdaptiveLogic) {
                // Turn on pause again when user gets active
                pauseResumeFuture = scheduleAndRepeat(
                    new PauseResumeTask(true), 1000);
            } else {
                pauseResumeFuture = null;
            }
        }
    }

    /**
     * @return true if the controller is paused.
     */
    public boolean isPaused() {
        return paused;
    }

    /**
     * Answers if node is running in LAN only networking mode
     *
     * @return true if in LAN only mode else false
     */
    public boolean isLanOnly() {
        return getNetworkingMode() == NetworkingMode.LANONLYMODE;
    }

    /**
     * If this client is running in backup only mode.
     * <p>
     * Backup only client feature. Controls:
     * <p>
     * 1) If the client can send invitations
     * <p>
     * 2) If the client can add friends
     * <p>
     * 3) The client can connect to others except the server.
     *
     * @return true if running as backup only client.
     */
    public boolean isBackupOnly() {
        return false;
    }

    /**
     * returns the enum with the current networkin mode.
     *
     * @return The Networking mode either NetworkingMode.PUBLICMODE,
     *         NetworkingMode.PRIVATEMODE or NetworkingMode.LANONLYMODE
     */
    public NetworkingMode getNetworkingMode() {
        if (networkingMode == null) {
            if (isBackupOnly()) {
                // ALWAYS server only mode.
                networkingMode = NetworkingMode.SERVERONLYMODE;
                return networkingMode;
            }
            // default = private
            String value = ConfigurationEntry.NETWORKING_MODE.getValue(this);
            try {
                networkingMode = NetworkingMode.valueOf(value);
            } catch (Exception e) {
                logSevere(
                    "Unable to read networking mode, reverting to PRIVATE_ONLY_MODE: "
                        + e.toString(), e);
                networkingMode = NetworkingMode.PRIVATEMODE;
            }
        }
        return networkingMode;
    }

    public void addPausedModeListener(PausedModeListener listener) {
        ListenerSupportFactory.addListener(pausedModeListenerSupport, listener);
    }

    public void removePausedModeListener(PausedModeListener listener) {
        ListenerSupportFactory.removeListener(pausedModeListenerSupport,
            listener);
    }

    public void addNetworkingModeListener(NetworkingModeListener listener) {
        ListenerSupportFactory.addListener(networkingModeListenerSupport,
            listener);
    }

    public void removeNetworkingModeListener(NetworkingModeListener listener) {
        ListenerSupportFactory.removeListener(networkingModeListenerSupport,
            listener);
    }

    public void addLimitedConnectivityListener(
        LimitedConnectivityListener listener)
    {
        ListenerSupportFactory.addListener(limitedConnectivityListenerSupport,
            listener);
    }

    public void removeLimitedConnectivityListener(
        LimitedConnectivityListener listener)
    {
        ListenerSupportFactory.removeListener(
            limitedConnectivityListenerSupport, listener);
    }

    public void setNetworkingMode(NetworkingMode newMode) {
        setNetworkingMode(newMode, true);
    }
    
    public void setNetworkingMode(NetworkingMode newMode, boolean restartNodeManager) {
        if (isBackupOnly() && newMode != NetworkingMode.SERVERONLYMODE) {
            // ALWAYS server only mode if backup-only.
            newMode = NetworkingMode.SERVERONLYMODE;
            logWarning("Backup only client. Only supports server only networking mode");
        }
        logFine("setNetworkingMode: " + newMode);
        NetworkingMode oldMode = getNetworkingMode();
        if (newMode != oldMode) {
            ConfigurationEntry.NETWORKING_MODE.setValue(this, newMode.name());

            networkingMode = newMode;
            networkingModeListenerSupport
                .setNetworkingMode(new NetworkingModeEvent(oldMode, newMode));

            // Restart nodeManager
            // PFS-1922:
            if (restartNodeManager) {
                nodeManager.shutdown();
                nodeManager.start();
            }
            reconnectManager.buildReconnectionQueue();
        }
    }

    /**
     * Answers if this controller has restricted connection to the network
     *
     * @return true if no incoming connections, else false.
     */
    public boolean isLimitedConnectivity() {
        return limitedConnectivity;
    }

    public void setLimitedConnectivity(boolean limitedConnectivity) {
        boolean oldValue = this.limitedConnectivity;
        this.limitedConnectivity = limitedConnectivity;
        LimitedConnectivityEvent e = new LimitedConnectivityEvent(oldValue,
            limitedConnectivity);
        limitedConnectivityListenerSupport.setLimitedConnectivity(e);
    }

    /**
     * Shuts down controller and exits to system with the given status
     *
     * @param status
     *            the status to exit with.
     */
    public void exit(int status) {
        if (Feature.EXIT_ON_SHUTDOWN.isDisabled()) {
            System.err
                .println("Running in JUnit testmode, no system.exit() called");
            return;
        }
        shutdown();
        System.exit(status);
    }

    /**
     * Shuts down the controller and requests and moves into restart requested
     * state
     */
    public void shutdownAndRequestRestart() {
        restartRequested = true;
        shutdown();
    }

    /**
     * @return true if the controller was shut down, with the request to restart
     */
    public boolean isRestartRequested() {
        return restartRequested;
    }

    /**
     * Shuts down all activities of this controller
     */
    public synchronized void shutdown() {
        if (shuttingDown || !started) {
            return;
        }
        PathUtils.setIOExceptionListener(null);
        shuttingDown = true;
        logInfo("Shutting down...");
        setFirstStart(false);
        // if (started && !OSUtil.isSystemService()) {
        // // Save config need a started in that method so do that first
        // saveConfig();
        // }

        if (Profiling.isEnabled()) {
            logFine(Profiling.dumpStats());
        }

        // Save anything important that has not been handled.
        savePersistentObjects();

        // stop
        boolean wasStarted = started;
        started = false;
        startTime = null;

        PreferencesEntry.LAST_NODE_ID.setValue(this,
            LoginUtil.hashAndSalt(getMySelf().getId()));

        if (taskManager != null) {
            logFine("Shutting down task manager");
            taskManager.shutdown();
        }

        if (threadPool != null) {
            logFine("Shutting down global threadpool");
            threadPool.shutdownNow();
        }

        if (fbIntegration != null) {
            fbIntegration.shutdown();
        }

        if (isUIOpen()) {
            logFine("Shutting down UI");
            uiController.shutdown();
        }

        if (rconManager != null) {
            logFine("Shutting down RConManager");
            rconManager.shutdown();
        }

        logFine("Shutting down connection listener(s)");
        if (connectionListener != null) {
            connectionListener.shutdown();
        }
        for (ConnectionListener addListener : additionalConnectionListeners) {
            addListener.shutdown();
        }
        additionalConnectionListeners.clear();
        if (broadcastManager != null) {
            logFine("Shutting down broadcast manager");
            broadcastManager.shutdown();
        }

        if (transferManager != null) {
            logFine("Shutting down transfer manager");
            transferManager.shutdown();
        }

        if (nodeManager != null) {
            logFine("Shutting down node manager");
            nodeManager.shutdown();
        }

        if (ioProvider != null) {
            logFine("Shutting down io provider");
            ioProvider.shutdown();
        }

        // shut down folder repository
        if (folderRepository != null) {
            logFine("Shutting down folder repository");
            folderRepository.shutdown();
        }

        if (reconnectManager != null) {
            logFine("Shutting down reconnect manager");
            reconnectManager.shutdown();
        }

        if (pluginManager != null) {
            logFine("Shutting down plugin manager");
            pluginManager.shutdown();
        }

        if (MacUtils.isSupported()) {
            MacUtils.getInstance().removeAppReOpenedListener();
        }

        if (webClientLogin != null){
            webClientLogin.stop();
        }

        if (wasStarted) {
            System.out.println("------------ " + PowerFolder.NAME + " "
                + PROGRAM_VERSION + " Controller Shutdown ------------");
        }

        // remove current config
        // config = null;
        shuttingDown = false;
        logInfo("Shutting down done");

        LoggingManager.closeFileLogging();
        backupConfigAssets();
    }

    public ScheduledExecutorService getThreadPool() {
        return threadPool;
    }

    /**
     * Returns a debug report
     *
     * @return the Debug report.
     */
    public String getDebugReport() {
        return Debug.buildDebugReport(this);
    }

    /**
     * Writes the debug report to diks
     */
    public void writeDebugReport() {
        try {
            FileOutputStream fOut = new FileOutputStream(getConfigName()
                + ".report.txt");
            String report = getDebugReport();
            fOut.write(report.getBytes());
            fOut.close();
        } catch (FileNotFoundException e) {
            logSevere("FileNotFoundException", e);
        } catch (IOException e) {
            logSevere("IOException", e);
        }
    }

    /**
     * Answers the current config name loaded <configname>.properties
     *
     * @return The name of the current config
     */
    public String getConfigName() {
        if (configFilename == null) {
            return null;
        }
        String configName = configFilename;
        int dot = configName.indexOf('.');
        if (dot > 0) {
            configName = configName.substring(0, dot);
        }
        return configName;
    }

    public Path getConfigFile() {
        return configFile;
    }

    public String getConfigFilename() {
        return configFilename;
    }

    public Path getConfigFolderFile() {
        return configFolderFile;
    }

    public Path getSslTrustStoreFile() {
        return sslTrustStoreFile;
    }

    /**
     * Returns the config, read from the configfile.
     *
     * @return the config as properties object
     */
    public Properties getConfig() {
        return config;
    }

    /**
     * Returns the command line of the start
     *
     * @return The command line
     */
    public CommandLine getCommandLine() {
        return commandLine;
    }

    public String getCLIUsername() {
        return commandLine != null ? commandLine.getOptionValue("u") : null;
    }

    public String getCLIPassword() {
        return commandLine != null ? commandLine.getOptionValue("p") : null;
    }

    /**
     * Returns local preferences, Preferences are stored till the next start. On
     * windows they are stored in the registry.
     *
     * @return The preferences
     */
    public Preferences getPreferences() {
        return preferences;
    }

    /**
     * @return true if this is the first start of PowerFolder of this config.
     */
    public boolean isFirstStart() {
        return preferences.getBoolean("openwizard2", true);
    }

    public void setFirstStart(boolean bool) {
        preferences.putBoolean("openwizard2", bool);
    }


    /**
     * @return the distribution of this client.
     */
    public Distribution getDistribution() {
        return distribution;
    }

    /**
     * @return the configured update settings for the current distribution
     */
    public UpdateSetting getUpdateSettings() {
        return UpdateSetting.create(this);
    }

    /**
     * Answers the own identity, of course with no connection
     *
     * @return a referens to the member object representing myself.
     */
    @Override
    public Member getMySelf() {
        return nodeManager != null ? nodeManager.getMySelf() : null;
    }

    /**
     * Changes the nick and tells other nodes
     *
     * @param newNick
     *            the new nick
     * @param saveConfig
     *            true if the config should be save directly otherwise you have
     *            to do it by hand
     */
    public void changeNick(String newNick, boolean saveConfig) {
        getMySelf().setNick(newNick);
        ConfigurationEntry.NICK.setValue(this, getMySelf().getNick());
        if (saveConfig) {
            saveConfig();
        }
        // broadcast nickchange
        nodeManager.broadcastMessage(new SettingsChange(getMySelf()));
        if (isUIOpen()) {
            // Update title
            uiController.getMainFrame().updateTitle();
        }
    }

    /**
     * @return the io provider.
     */
    public IOProvider getIOProvider() {
        return ioProvider;
    }

    /**
     * @return the Online Storage client.
     */
    public ServerClient getOSClient() {
        return osClient;
    }

    /**
     * Retruns the plugin manager
     *
     * @return the plugin manager
     */
    public PluginManager getPluginManager() {
        return pluginManager;
    }

    /**
     * Returns the dyndns manager
     *
     * @return the dyndns manager
     */
    public DynDnsManager getDynDnsManager() {
        return dyndnsManager;
    }

    /**
     * Returns the broadcast manager
     *
     * @return broadcast manager
     */
    public BroadcastMananger getBroadcastManager() {
        return broadcastManager;
    }

    /**
     * Returns the NodeManager
     *
     * @return the NodeManager
     */
    public NodeManager getNodeManager() {
        return nodeManager;
    }

    public ReconnectManager getReconnectManager() {
        return reconnectManager;
    }

    public PersistentTaskManager getTaskManager() {
        return taskManager;
    }

    /**
     * Returns the folder repository
     *
     * @return the folder repository
     */
    public FolderRepository getFolderRepository() {
        return folderRepository;
    }

    /**
     * Returns the transfer manager of the controller
     *
     * @return transfer manager
     */
    public TransferManager getTransferManager() {
        return transferManager;
    }

    /**
     * ONLY USE THIS METHOD FOR TESTING PURPOSES!
     *
     * @param factory
     */
    public void setTransferManagerFactory(Callable<TransferManager> factory) {
        Reject.ifNull(factory, "TransferManager factory is null");
        if (transferManager != null) {
            throw new IllegalStateException("TransferManager was already set!");
        }
        transferManagerFactory = factory;
    }

    public SecurityManager getSecurityManager() {
        return securityManager;
    }

    /**
     * Injects a security manager.
     *
     * @param securityManager
     *            the security manager to set.
     */
    public void setSecurityManager(SecurityManager securityManager) {
        logFiner("Security manager set: " + securityManager);
        this.securityManager = securityManager;
    }

    /**
     * Connects to a remote peer, with ip and port
     * @author Christoph Kappel <kappel@powerfolder.com>
     * @param  address  Address to connect to
     * @throws ConnectionException Raised when something is wrong
     * @return The connected {@link Node}
     */
    public Member connect(InetSocketAddress address) throws ConnectionException
    {
      return connect(address, false);
    }

    /** connect
     * Connects to a remote peer, with ip and port
     * @author Christoph Kappel <kappel@powerfolder.com>
     * @param  address  Address to connect to
     * @param  useD2D   Whether to use D2D proto
     * @throws ConnectionException Raised when something is wrong
     * @return The connected {@link Node}
     **/

    public Member
    connect(InetSocketAddress address,
      boolean useD2D) throws ConnectionException
    {
      if(!started)
        {
          logInfo("NOT Connecting to " + address + ". Controller not started");

          throw new ConnectionException("NOT Connecting to " + address
             + ". Controller not started");
        }

      if(0 >= address.getPort())
        {
          // connect to defaul port
          logWarning("Unable to connect, port illegal " + address.getPort());
        }

      logFine("Connecting to " + address + (useD2D ? "via D2D" : "") + "...");

      ConnectionHandler conHan = ioProvider.getConnectionHandlerFactory()
        .tryToConnect(address, useD2D);

      // Accept new node
      return nodeManager.acceptConnection(conHan);
    }

    /**
     * Connect to a remote node Interprets a string as connection string Format
     * is expeced as ' <connect host>' or ' <connect host>: <port>'
     *
     * @param connectStr
     * @return the member that connected under the given addresse
     * @throws ConnectionException
     * @returns the connected node
     */
    public Member connect(String connectStr) throws ConnectionException {
        return connect(Util.parseConnectionString(connectStr));
    }

    /**
     * Answers if controller is started in console mode
     *
     * @return true if in console mode
     */
    public boolean isConsoleMode() {
        if (commandLine != null) {
            if (commandLine.hasOption('s')) {
                return true;
            }
        }
        if (config != null) {
            if (ConfigurationEntry.DISABLE_GUI.getValueBoolean(this)) {
                return true;
            }
        }
        if (Feature.UI_ENABLED.isDisabled()) {
            return true;
        }
        return GraphicsEnvironment.isHeadless();
    }

    /**
     * Whether to display notifications bottom-left instead of the normal
     * bottom-right. Primarily a development switch for running two PFs on one
     * PC.
     *
     * @return true if notifications should be displayed on the left.
     */
    public boolean isNotifyLeft() {
        return commandLine != null && commandLine.hasOption('y');
    }

    /**
     * Opens the graphical user interface
     */
    private void openUI() {
        uiController.start();
    }

    /**
     * Answers if the user interface (ui) is enabled
     *
     * @return true if the user interface is enabled, else false
     */
    public boolean isUIEnabled() {
        return !isConsoleMode();
    }

    /**
     * Answers if we have the ui open
     *
     * @return true if the uiserinterface is actualy started
     */
    public boolean isUIOpen() {
        return uiController != null && uiController.isStarted();
    }

    /**
     * Exposing UIController, acces to all UserInterface elements
     *
     * @return the UIController
     */
    public UIController getUIController() {
        return uiController;
    }

    /**
     * Waits for the ui to open, afterwards it is guranteed that uicontroller is
     * started
     */
    public void waitForUIOpen() {
        if (!isUIEnabled()) {
            throw new IllegalStateException(
                "Unable to ui to open, ui is not enabled");
        }
        while (!isUIOpen()) {
            try {
                // Wait....
                Thread.sleep(1000);
            } catch (InterruptedException e) {
                logFiner("InterruptedException", e);
                break;
            }
        }
    }

    /**
     * Opens the listener on local port. The first listener is set to
     * "connectionListener". All others are added the the list of
     * additionalConnectionListeners.
     *
     * @param  port             Port to open listener to
     * @param  bindAddress      Address to bind listener to
     * @param  useD2D           Whether to use D2D proto (FIXME: Might be a bit
     *                          pointless this way but allows to use this proto
     *                          on any port later <kappel@powerfolder.com>)
     *
     * @return if succeeded
     */
    private boolean openListener(String bindAddress, int port, boolean useD2D) {
        logFine("Opening incoming connection listener on port " + port
                + " on interface " + (bindAddress != null ? bindAddress : "(all)"));
        while (true) {
            try {
                ConnectionListener newListener = new ConnectionListener(this,
                        port, bindAddress, useD2D);
                if (connectionListener == null || !connectionListener.isServerSocketOpen() && !useD2D) {
                    // its our primary listener
                    connectionListener = newListener;
                } else {
                    additionalConnectionListeners.add(newListener);
                }
                return true;
            } catch (ConnectionException e) {
                logWarning("Unable to bind to port " + port);
                logFiner("ConnectionException", e);
                if (bindAddress != null) {
                    logSevere("This could've been caused by a binding error on the interface... Retrying without binding");
                    bindAddress = null;
                } else { // Already tried binding once or not at all so get
                    // out
                    return false;
                }
            }
        }
    }

    /**
     * Do we have a connection listener?
     *
     * @return true if we have a connection listener, otherwise false
     */
    public boolean hasConnectionListener() {
        return connectionListener != null;
    }

    /**
     * Gets the connection listener
     *
     * @return the connection listener
     */
    public ConnectionListener getConnectionListener() {
        return connectionListener;
    }

    /** getAdditionalConnectionListeners
     * Gets a list of registered connection listeners
     * @author Christoph Kappel <kappel@powerfolder.com>
     * @return List of {@link ConnectionListener}
     **/

    public List<ConnectionListener> getAdditionalConnectionListeners() {
        return this.additionalConnectionListeners;
    }

    /**
     * Answers if this controller is runing in verbose mode. Set verbose=true on
     * config file to enable this, this gives access to all kinds of debugging
     * stuff.
     *
     * @return true if we are in verbose mode
     */
    public boolean isVerbose() {
        return verbose;
    }

    /**
     * Answers if debug reports should be requested. Set debugReports=true on
     * config file to enable this, this request node information. Only enabled
     * if in verbose mode.
     *
     * @see RequestNodeInformation
     * @return true if we are in verbose mode
     */
    public boolean isDebugReports() {
        return debugReports && verbose;
    }

    /**
     * Returns the buildtime of this jar
     *
     * @return the Date the application jar was build.
     */
    public Date getBuildTime() {
        Path jar = Paths.get(getJARName());
        if (Files.exists(jar)) {
            try {
                return new Date(Files.getLastModifiedTime(jar).toMillis());
            } catch (IOException ioe) {
                return null;
            }
        }
        return null;
    }

    /**
     * Sets the loading completion of this controller. Used in the splash
     * screen.
     *
     * @param percentage
     *            the percentage complete
     */
    private void setLoadingCompletion(int percentage, int nextPerc) {
        if (uiController != null) {
            uiController.setLoadingCompletion(percentage, nextPerc);
        }
    }

    /**
     * Answers if minimized start is wanted. Use startup option -m to enable
     * this.
     *
     * @return if a minimized startup should be performed.
     */
    public boolean isStartMinimized() {
        return commandLine != null && commandLine.hasOption('m');
    }

    /**
     * The base directory where to store/load config files. or null if on
     * working path
     *
     * @return The File object representing the absolute location of where the
     *         config files are/should be stored.
     */
    private Path getConfigLocationBase() {
        // First check if we have a config file in local path
        Path aConfigFile = Paths.get(getConfigName() + ".config")
            .toAbsolutePath();

        // Load configuration in misc file if config file if in
        if (OSUtil.isWebStart() || Files.notExists(aConfigFile)) {
            if (isFiner()) {
                logFiner("Config location base: "
                    + getMiscFilesLocation().toString());
            }
            return getMiscFilesLocation();
        }

        // Otherwise use local path as configuration base
        return null;
    }

    public static Path getMiscFilesLocation() {
        return getMiscFilesLocation(true);
    }

    /**
     * Answers the path, where to load/store miscellaneous files created by
     * PowerFolder. e.g. .nodes files
     *
     * @param create Should the directory be created?
     * @return the file base, a directory
     */
    public static Path getMiscFilesLocation(boolean create) {
        Path unixConfigDir = Paths.get(System.getProperty("user.home"),
            "." + miscFilesLocationDirName).toAbsolutePath();
        Path base = unixConfigDir;
        if (OSUtil.isWindowsSystem()
            && Feature.WINDOWS_MISC_DIR_USE_APP_DATA.isEnabled())
        {
            String appData = WinUtils.getAppDataCurrentUser();
            if (Feature.CONFIGURATION_ALL_USERS.isEnabled()) {
                appData = WinUtils.getAppDataAllUsers();
            }

            if (StringUtils.isBlank(appData)) {
                // Appdata not found. Fallback.
                return unixConfigDir;
            }

            Path windowsConfigDir = Paths.get(appData, miscFilesLocationDirName)
                .toAbsolutePath();
            base = windowsConfigDir;

            // Check if migration is necessary
            if (Files.exists(unixConfigDir)) {
                boolean migrateConfig;
                if (Files.exists(windowsConfigDir)) {
                    // APPDATA/PowerFolder does not yet contain a config file OR
                    try (DirectoryStream<Path> stream = Files
                        .newDirectoryStream(windowsConfigDir, "*.config")) {
                        migrateConfig = !stream.iterator().hasNext();
                    } catch (IOException ioe) {
                        log.info(ioe.getMessage());
                        migrateConfig = true;
                    }
                } else {
                    // Migrate if APPDATA/PowerFolder not existing yet.
                    migrateConfig = true;
                }

                if (migrateConfig) {
                    boolean migrationOk = migrateWindowsMiscLocation(
                        unixConfigDir, windowsConfigDir);
                    if (!migrationOk) {
                        // Fallback, migration failed.
                        base = unixConfigDir;
                    }
                }
            }
        }
        if (create && Files.notExists(base)) {
            try {
                Files.createDirectories(base);
            } catch (IOException ioe) {
                log.severe("Failed to create "
                    + base.toAbsolutePath().toString() + ". " + ioe);
            }
        }
        return base;
    }

    /**
     * Migrate config dir (if necessary) in Windows from user.home to APPDATA.
     * Pre Version 4, the config was in 'user.home'/.PowerFolder.
     * 'APPDATA'/PowerFolder is a more normal Windows location for application
     * data.
     *
     * @param unixBaseDir
     *            the old user.home based config directory.
     * @param windowsBaseDir
     *            the preferred APPDATA based config directory.
     */
    private static boolean migrateWindowsMiscLocation(Path unixBaseDir,
        Path windowsBaseDir)
    {
        if (Files.notExists(windowsBaseDir)) {
            try {
                Files.createDirectories(windowsBaseDir);
            } catch (IOException ioe) {
                log.severe("Failed to create "
                    + windowsBaseDir.toAbsolutePath().toString() + ". " + ioe);
            }
        }
        try {
            PathUtils.recursiveMove(unixBaseDir, windowsBaseDir);
            log.warning("Migrated config from " + unixBaseDir + " to "
                + windowsBaseDir);
            return true;
        } catch (IOException e) {
            log.warning("Failed to migrate config from " + unixBaseDir + " to "
                + windowsBaseDir + ". " + e);
            return false;
        }
    }

    /**
     * Answers the path, where to load/store temp files created by PowerFolder.
     *
     * @return the file base, a directory
     */
    public static Path getTempFilesLocation() {
        Path base = Paths.get(System.getProperty("java.io.tmpdir"));
        if (Files.notExists(base)) {
            try {
                Files.createDirectories(base);
            } catch (IOException ioe) {
                log.warning("Could not create temp files location '"
                    + base.toAbsolutePath().toString() + "'. " + ioe);
            }
        }
        return base;
    }

    private void killRunningInstance() {
        if (RemoteCommandManager.hasRunningInstance()) {
            logWarning("Found a running instance. Trying to shut it down...");
            RemoteCommandManager.sendCommand(RemoteCommandManager.QUIT);
            Waiter w = new Waiter(10000L);
            while (RemoteCommandManager.hasRunningInstance() && !w.isTimeout())
            {
                w.waitABit();
            }
            if (!RemoteCommandManager.hasRunningInstance()) {
                logInfo("Was able to shut down running instance. Continue normal");
                return;
            }
            logWarning("Was NOT able to shut down running instance.");
        }
    }

    /**
     * Called if controller has detected a already running instance
     */
    private void alreadyRunningCheck() {
        Component parent = null;
        if (isUIOpen()) {
            parent = uiController.getMainFrame().getUIComponent();
        }
        if (!isStartMinimized() && isUIEnabled() && !commandLine.hasOption('z'))
        {
            Object[] options = {Translation
                .get("dialog.already_running.show_button")};
            int exitOption = 0;
            if (verbose) {
                options = new Object[]{
                    Translation
                        .get("dialog.already_running.start_button"),
                    Translation
                        .get("dialog.already_running.exit_button")};
                exitOption = 1;
            }
            if (JOptionPane.showOptionDialog(parent,
                Translation.get("dialog.already_running.warning"),
                Translation.get("dialog.already_running.title"),
                JOptionPane.DEFAULT_OPTION, JOptionPane.INFORMATION_MESSAGE,
                null, options, options[0]) == exitOption)
            { // exit pressed
              // Try to bring existing instance to the foreground.
                RemoteCommandManager.sendCommand(RemoteCommandManager.SHOW_UI);
                exit(1);
            } else {
                exit(1);
            }
        } else {
            // If no gui show error but start anyways
            logWarning("PowerFolder already running");
        }
    }

    private void fatalStartError(String message) {
        Component parent = null;
        if (isUIOpen()) {
            parent = uiController.getMainFrame().getUIComponent();
        }
        if (isUIEnabled()) {
            Object[] options = {Translation
                .get("dialog.already_running.exit_button")};
            JOptionPane.showOptionDialog(parent, message,
                Translation.get("dialog.fatal_error.title"),
                JOptionPane.DEFAULT_OPTION, JOptionPane.ERROR_MESSAGE, null,
                options, options[0]);
        } else {
            logSevere(message);
        }
        exit(1);
    }

    private void initDistribution() {
        try {
            if (ConfigurationEntry.DIST_CLASSNAME.hasNonBlankValue(getController())) {
                Class<?> distClass = Class
                    .forName(ConfigurationEntry.DIST_CLASSNAME
                        .getValue(getController()));
                distribution = (Distribution) distClass.newInstance();
            }

            if (distribution == null) {
                ServiceLoader<Distribution> brandingLoader = ServiceLoader
                    .load(Distribution.class);
                for (Distribution br : brandingLoader) {
                    if (distribution != null) {
                        logWarning("Found multiple distribution classes: "
                            + br.getName() + ", already using "
                            + distribution.getName());
                        break;
                    }
                    distribution = br;
                }
            }

            if (distribution == null) {
                if (ProUtil.isRunningProVersion()) {
                    distribution = new PowerFolderPro();
                } else {
                    distribution = new PowerFolderBasic();
                }
                logFine("Distributon not found. Falling back to "
                    + distribution.getName());
            }
            distribution.init(this);
            logInfo("Running distribution: " + distribution.getName());
        } catch (Exception e) {
            logSevere("Failed to initialize distribution "
                + (distribution == null ? "null" : distribution.getName()), e);

            // Fallback
            try {
                if (distribution == null) {
                    if (ProUtil.isRunningProVersion()) {
                        distribution = new PowerFolderPro();
                    } else {
                        distribution = new PowerFolderBasic();
                    }
                }
                logInfo("Running distribution: " + distribution.getName());
                distribution.init(this);
            } catch (Exception e2) {
                logSevere("Failed to initialize fallback distribution", e2);
            }
        }
    }

    @Override
    public String toString() {
        return "Controller '" + getMySelf() + '\'';
    }

    /**
     * Distribute ask for friendship events.
     *
     * @param event
     */
    public void makeFriendship(MemberInfo memberInfo) {
        if (networkingMode == NetworkingMode.SERVERONLYMODE) {
            logFine("Ignoring ask for friendship from client " + memberInfo
                + ". Running in server only mode");
            return;
        }

        // Is this a friend already?
        Member member = memberInfo.getNode(this, false);
        if (member != null) {
            if (member.isFriend()) {
                log.fine("Ignoring ask for friendship from "
                    + memberInfo.getNick() + ". Already friend.");
                return;
            }
            if (member.isServer()) {
                log.fine("Ignoring ask for friendship from "
                    + memberInfo.getNick() + ". is a server.");
                return;
            }
            // Hack alert(tm):
            String lnick = member.getNick().toLowerCase();
            boolean isPowerFolderCloud = lnick.contains("powerfolder")
                && lnick.contains("cloud");
            if (isPowerFolderCloud) {
                log.fine("Ignoring ask for friendship from "
                    + memberInfo.getNick() + ". is a pf server.");
                return;
            }

            // A new friend!
            member.setFriend(true, null);
        }
    }

    /**
     * Distribute invitations.
     *
     * @param invitation
     */
    public void invitationReceived(Invitation invitation) {
        for (InvitationHandler handler : invitationHandlers) {
            handler.gotInvitation(invitation);
        }
    }

    /**
     * Save anything important that was not handled.
     */
    private void savePersistentObjects() {

        if (started && isUIEnabled()) {

            // Save unhandled notices.
            List<Notice> notices = new ArrayList<Notice>();
            for (Notice notice : uiController.getApplicationModel()
                .getNoticesModel().getAllNotices())
            {
                if (notice.isPersistable()) {
                    notices.add(notice);
                }
            }
            Path file = getMiscFilesLocation().resolve(
                getConfigName() + ".notices");
            try (ObjectOutputStream outputStream = new ObjectOutputStream(
                Files.newOutputStream(file))) {
                logInfo("There are " + notices.size() + " notices to persist.");
                outputStream.writeUnshared(notices);
            } catch (FileNotFoundException e) {
                logSevere("FileNotFoundException", e);
            } catch (IOException e) {
                logSevere("IOException", e);
            }
        }
    }

    /**
     * Load anything that was not handled last time.
     */
    @SuppressWarnings("unchecked")
    private void loadPersistentObjects() {

        if (isUIEnabled()) {
            // Load notices.
            Path file = getMiscFilesLocation().resolve(
                getConfigName() + ".notices");
            if (Files.exists(file)) {
                logInfo("Loading notices");
                try (ObjectInputStream inputStream = new ObjectInputStream(
                    Files.newInputStream(file))) {
                    List<Notice> notices = (List<Notice>) inputStream
                        .readObject();
                    inputStream.close();
                    for (Notice notice : notices) {
                        uiController.getApplicationModel().getNoticesModel()
                            .handleSystemNotice(notice, true);
                    }
                    logFine("Loaded " + notices.size() + " notices.");
                } catch (FileNotFoundException e) {
                    logSevere("FileNotFoundException", e);
                } catch (IOException e) {
                    logSevere("IOException", e);
                } catch (ClassNotFoundException e) {
                    logSevere("ClassNotFoundException", e);
                } catch (ClassCastException e) {
                    logSevere("ClassCastException", e);
                }
            } else {
                logInfo("No notices found - probably first start of PF.");
            }
        }
    }

    /**
     * Wait for the repo to finish syncing. Then request system shutdown and
     * exit PF.
     *
     * @param password
     *            required only for Linux shutdowns.
     */
    public void shutdownAfterSync(final String password) {
        final AtomicBoolean oneShot = new AtomicBoolean(true);
        scheduleAndRepeat(new Runnable() {
            @Override
            public void run() {
                // ALPS Problem: Change to check for all in sync.

                if (oneShot.get() && folderRepository.isInSync()) {
                    // Make sure we only try to shutdown once,
                    // in case the user aborts the shutdown.
                    oneShot.set(false);
                    log.info("Sync and shutdown in sync.");
                    if (SystemUtil.shutdown(password)) {
                        log.info("Shutdown command issued.");
                        exit(0);
                    } else {
                        log.warning("Shutdown command failed.");
                    }
                }
            }
        }, 10000, 10000);
    }

    /**
     * Waits for the repo to finish syncing. Then request system shutdown and
     * exit PF.
     *
     * @param secWait
     *            number of seconds to wait.
     */
    public void exitAfterSync(int secWait) {
        logInfo("Sync and exit initiated. Begin check in " + secWait + 's');
        final AtomicBoolean oneShot = new AtomicBoolean(true);
        scheduleAndRepeat(new Runnable() {
            @Override
            public void run() {
                // ALPS Problem: Change to check for all in sync.
                if (oneShot.get() && folderRepository.isInSync()) {
                    // Make sure we only try to shutdown once,
                    // in case the user aborts the shutdown.
                    oneShot.set(false);
                    log.info("I'm in sync - exit now. Sync and exit was triggered.");
                    exit(0);
                }
            }
        }, 1000L * secWait, 10000);
    }

    /**
     * #2485
     */
    private class PauseResumeTask extends TimerTask {
        private final boolean userAdaptive;

        public PauseResumeTask(boolean whenUserIsInactive) {
            this.userAdaptive = whenUserIsInactive;
        }

        @Override
        public void run() {
            if (userAdaptive && isUIOpen()) {
                ApplicationModel appModel = uiController.getApplicationModel();
                if (appModel.isUserActive()) {
                    if (!isPaused()) {
                        getController().schedule(new Runnable() {
                            @Override
                            public void run() {
                                setPaused0(true, true);
                                log.info("User active. Executed pause task.");
                            }
                        }, 50);
                    }
                } else {
                    // Resume if user is not active
                    if (isPaused()) {
                        getController().schedule(new Resumer(), 50);
                    }
                }
            } else {
                // Simply unpause after X seconds
                setPaused0(false, true);
                log.info("Executed resume task.");
            }
        }
    }

    private class Resumer implements Runnable {
        @Override
        public void run() {
            setPaused0(false, true);
            log.info("User inactive. Executed resume task.");
        }
    }
}<|MERGE_RESOLUTION|>--- conflicted
+++ resolved
@@ -90,11 +90,7 @@
 
     private static final int MAJOR_VERSION = 14;
     private static final int MINOR_VERSION = 3;
-<<<<<<< HEAD
-    private static final int REVISION_VERSION = 2;
-=======
     private static final int REVISION_VERSION = 3;
->>>>>>> 2b2a7a57
     private static final int SPRINT_NUMBER = 10;
 
     /**
