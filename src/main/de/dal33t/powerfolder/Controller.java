--- conflicted
+++ resolved
@@ -88,15 +88,9 @@
     private static final Logger log = Logger.getLogger(Controller.class
         .getName());
 
-<<<<<<< HEAD
     private static final int MAJOR_VERSION = 14;
     private static final int MINOR_VERSION = 0;
     private static final int REVISION_VERSION = 95;
-=======
-    private static final int MAJOR_VERSION = 11;
-    private static final int MINOR_VERSION = 7;
-    private static final int REVISION_VERSION = 748;
->>>>>>> 3dd38f41
 
     /**
      * Program version.
@@ -365,10 +359,6 @@
         // brandedMiscFilesLocation does NOT EXIST
         log.fine("No branded config dir found");
 
-<<<<<<< HEAD
-        Path defaultMiscFilesLocation = brandedMiscFilesLocation
-            .getParent().resolve("." + Constants.MISC_DIR_NAME);
-=======
         String dirName = "";
         if (OSUtil.isWindowsSystem()) {
             dirName = Constants.MISC_DIR_NAME;
@@ -377,7 +367,6 @@
         }
         Path defaultMiscFilesLocation = brandedMiscFilesLocation
             .getParent().resolve(dirName);
->>>>>>> 3dd38f41
         if (Files.notExists(defaultMiscFilesLocation)) {
             log.fine("Also no default config dir found -> create new branded config dir");
             return;
