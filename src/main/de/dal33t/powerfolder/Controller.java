/*
 * Copyright 2004 - 2015 Christian Sprajc. All rights reserved.
 *
 * This file is part of PowerFolder.
 *
 * PowerFolder is free software: you can redistribute it and/or modify
 * it under the terms of the GNU General Public License as published by
 * the Free Software Foundation.
 *
 * PowerFolder is distributed in the hope that it will be useful,
 * but WITHOUT ANY WARRANTY; without even the implied warranty of
 * MERCHANTABILITY or FITNESS FOR A PARTICULAR PURPOSE.  See the
 * GNU General Public License for more details.
 *
 * You should have received a copy of the GNU General Public License
 * along with PowerFolder. If not, see <http://www.gnu.org/licenses/>.
 *
 * $Id: Controller.java 21251 2013-03-19 01:46:23Z sprajc $
 */
package de.dal33t.powerfolder;

import de.dal33t.powerfolder.clientserver.ServerClient;
import de.dal33t.powerfolder.disk.Folder;
import de.dal33t.powerfolder.disk.FolderRepository;
import de.dal33t.powerfolder.disk.SyncProfile;
import de.dal33t.powerfolder.distribution.Distribution;
import de.dal33t.powerfolder.distribution.PowerFolderBasic;
import de.dal33t.powerfolder.distribution.PowerFolderPro;
import de.dal33t.powerfolder.event.*;
import de.dal33t.powerfolder.light.MemberInfo;
import de.dal33t.powerfolder.message.FolderList;
import de.dal33t.powerfolder.message.Invitation;
import de.dal33t.powerfolder.message.RequestNodeInformation;
import de.dal33t.powerfolder.message.SettingsChange;
import de.dal33t.powerfolder.net.*;
import de.dal33t.powerfolder.plugin.PluginManager;
import de.dal33t.powerfolder.security.SecurityManager;
import de.dal33t.powerfolder.security.SecurityManagerClient;
import de.dal33t.powerfolder.task.PersistentTaskManager;
import de.dal33t.powerfolder.transfer.TransferManager;
import de.dal33t.powerfolder.ui.FileBrowserIntegration;
import de.dal33t.powerfolder.ui.UIController;
import de.dal33t.powerfolder.ui.dialog.SyncFolderDialog;
import de.dal33t.powerfolder.ui.dialog.UIUnLockDialog;
import de.dal33t.powerfolder.ui.model.ApplicationModel;
import de.dal33t.powerfolder.ui.notices.Notice;
import de.dal33t.powerfolder.ui.util.LimitedConnectivityChecker;
import de.dal33t.powerfolder.util.*;
import de.dal33t.powerfolder.util.logging.LoggingManager;
import de.dal33t.powerfolder.util.net.NetworkUtil;
import de.dal33t.powerfolder.util.os.OSUtil;
import de.dal33t.powerfolder.util.os.SystemUtil;
import de.dal33t.powerfolder.util.os.Win32.WinUtils;
import de.dal33t.powerfolder.util.os.mac.MacUtils;
import de.dal33t.powerfolder.util.update.UpdateSetting;
import org.apache.commons.cli.CommandLine;
import org.quartz.*;
import org.quartz.impl.StdSchedulerFactory;

import javax.swing.*;
import java.awt.*;
import java.io.*;
import java.net.InetSocketAddress;
import java.nio.file.*;
import java.security.Security;
import java.text.SimpleDateFormat;
import java.util.List;
import java.util.*;
import java.util.concurrent.*;
import java.util.concurrent.atomic.AtomicBoolean;
import java.util.logging.Level;
import java.util.logging.Logger;
import java.util.prefs.BackingStoreException;
import java.util.prefs.Preferences;

import static de.dal33t.powerfolder.util.ConfigurationLoader.DEFAULT_CONFIG_FILENAME;
import static org.quartz.CronScheduleBuilder.dailyAtHourAndMinute;

/**
 * Central class gives access to all core components in PowerFolder. Make sure
 * to extend PFComponent so you always have a reference to the main
 * {@link Controller}.
 * @
 * @author Christian Sprajc
 * @version $Revision: 1.107 $
 */
public class Controller extends PFComponent {
    private static final Logger log = Logger.getLogger(Controller.class
        .getName());

    private static final int MAJOR_VERSION = 11;
    private static final int MINOR_VERSION = 7;
<<<<<<< HEAD
    private static final int REVISION_VERSION = 766;
    private static final int SPRINT_NUMBER = 3;
=======
    private static final int REVISION_VERSION = 767;
>>>>>>> aded5645

    /**
     * Program version.
     */
    public static final String PROGRAM_VERSION = MAJOR_VERSION + "."
        + MINOR_VERSION + "." + REVISION_VERSION;

    /**
     * Federation version.
     */
    public static final String FEDERATION_VERSION = MAJOR_VERSION + "." + MINOR_VERSION;

    public static final String INCREMENT_VERSION = MAJOR_VERSION + "." + MINOR_VERSION + "." + REVISION_VERSION + "." + SPRINT_NUMBER;

    /** general wait time for all threads (5000 is a balanced value) */
    private static final long WAIT_TIME = 5000;

    /** Subdir of misc files */
    private static String miscFilesLocationDirName = Constants.MISC_DIR_NAME;

    /** The command line entered by the user when starting the program */
    private CommandLine commandLine;

    /** filename of the current configFile */
    private String configFilename;
    /**
     * The actual config file.
     */
    private Path configFile;
    private Path configFolderFile;
    private Path sslTrustStoreFile;
    private Path sslCaTrustStoreFile;
    private Path sslCaCertificateFile;

    /** The config properties */
    private SplitConfig config;

    /**
     * The preferences
     */
    private Preferences preferences;

    /**
     * The distribution running.
     */
    private Distribution distribution;

    /** Program start time */
    private Date startTime;

    /** Are we in started state? */
    private volatile boolean started;

    /** Are we trying to shutdown? */
    private volatile boolean shuttingDown;

    /** Is a restart requested */
    private boolean restartRequested;

    /** Are we in verbose mode? */
    private boolean verbose;

    /** Should we request debug reports? */
    private boolean debugReports;

    /**
     * If running is paused mode
     */
    private volatile boolean paused;

    /**
     * cache the networking mode in a field so we dont heve to do all this
     * comparing
     */
    private NetworkingMode networkingMode;

    /** The nodemanager that holds all members */
    private NodeManager nodeManager;

    /**
     * Responsible for (re-)connecting to other nodes.
     */
    private ReconnectManager reconnectManager;

    /** The FolderRepository that holds all "joined" folders */
    private FolderRepository folderRepository;

    /** The Listener to incomming connections of other PowerFolder clients */
    private ConnectionListener connectionListener;

    /** The basic io provider */
    private IOProvider ioProvider;

    /** Icon overlays and context menus */
    private FileBrowserIntegration fbIntegration;

    /**
     * besides the default listener we may have a list of connection listeners
     * that listen on other ports
     */
    private List<ConnectionListener> additionalConnectionListeners;

    private final List<InvitationHandler> invitationHandlers;

    /** The BroadcastManager send "broadcasts" on the LAN so we can */
    private BroadcastMananger broadcastManager;

    /**
     * The DynDNS manager that handles the working arwound for user with a
     * dynnamip IP address.
     */
    private DynDnsManager dyndnsManager;

    private PersistentTaskManager taskManager;

    private Callable<TransferManager> transferManagerFactory = new Callable<TransferManager>()
    {
        @Override
        public TransferManager call() {
            return new TransferManager(Controller.this);
        }
    };

    /** Handels the up and downloads */
    private TransferManager transferManager;

    /**
     * Remote Commands listener, a protocol handler for powerfolder links:
     * powerfolder://
     */
    private RemoteCommandManager rconManager;

    /**
     * Listener for authentication requests on WD NAS storages.
     */

    private WebClientLogin webClientLogin;

    /** Holds the User interface */
    private UIController uiController;

    /** holds all installed plugins */
    private PluginManager pluginManager;
    /**
     * The security manager, handles access etc.
     */
    private SecurityManager securityManager;

    /**
     * The Online Storage client
     */
    private ServerClient osClient;

    /** global Threadpool */
    private ScheduledExecutorService threadPool;

    /** Remembers if a port on the local firewall was opened */
    private final boolean portWasOpened = false;

    /**
     * If we have limited connectivity
     */
    private boolean limitedConnectivity;

    private final PausedModeListener pausedModeListenerSupport;

    private final NetworkingModeListener networkingModeListenerSupport;

    private final LimitedConnectivityListener limitedConnectivityListenerSupport;

    private ScheduledFuture<?> pauseResumeFuture;

    public Controller() {
        // Do some TTL fixing for dyndns resolving
        Security.setProperty("networkaddress.cache.ttl", "0");
        Security.setProperty("networkaddress.cache.negative.ttl", "0");
        System.setProperty("sun.net.inetaddr.ttl", "0");
        System.setProperty("com.apple.mrj.application.apple.menu.about.name",
            "PowerFolder");
        invitationHandlers = new CopyOnWriteArrayList<InvitationHandler>();
        pausedModeListenerSupport = ListenerSupportFactory
            .createListenerSupport(PausedModeListener.class);
        networkingModeListenerSupport = ListenerSupportFactory
            .createListenerSupport(NetworkingModeListener.class);
        limitedConnectivityListenerSupport = ListenerSupportFactory
            .createListenerSupport(LimitedConnectivityListener.class);
        AntiSerializationVulnerability.checkClasspath();
    }

    /**
     * Overwite the PFComponent.getController() otherwise that one returns null
     * for this Controller itself.
     *
     * @return a reference to this
     */
    @Override
    public Controller getController() {
        return this;
    }

    /**
     * Creates a fresh Controller.
     *
     * @return the controller
     */
    public static Controller createController() {
        return new Controller();
    }

    /**
     * Starts this controller loading the config from the default config file
     */
    public void startDefaultConfig() {
        startConfig(Constants.DEFAULT_CONFIG_FILE);
    }

    /**
     * Starts a config with the given command line arguments
     *
     * @param aCommandLine the command line as specified by the user
     */
    void startConfig(CommandLine aCommandLine) {

        commandLine = aCommandLine;
        String[] configNames = aCommandLine.getOptionValues("c");
        String configName = configNames != null && configNames.length > 0
                && StringUtils.isNotBlank(configNames[0]) ? configNames[0] : null;

        if (StringUtils.isNotBlank(configName) &&
                (configName.startsWith("http:") || configName.startsWith("https:"))) {
            if (configNames.length > 1) {
                configName = configNames[1];
            } else {
                configName = Constants.DEFAULT_CONFIG_FILE;
            }
        } else if (StringUtils.isBlank(configName)) {
            Properties preConfig = null;
            try {
                preConfig = ConfigurationLoader
                        .loadPreConfigFromClasspath(DEFAULT_CONFIG_FILENAME);
            } catch (IOException e) {
                // Ignore
            }
            String distributionName = preConfig != null ? preConfig.getProperty("dist.name") : "";

            if (StringUtils.isNotBlank(distributionName)) {
                miscFilesLocationDirName = distributionName.trim();

                migrateConfigFileIfNecessary(distributionName);
            }
            configName = Constants.DEFAULT_CONFIG_FILE;
        }

        startConfig(configName);
    }

    /**
     * Migrate ~/.PowerFolder to ~/.<dist-name> if the previous Config has the
     * same {@code dist.name}
     *
     * @param distributionName The name of the distribution
     */
    private void migrateConfigFileIfNecessary(String distributionName) {
        Path brandedMiscFilesLocation = getMiscFilesLocation(false);
        if (Files.exists(brandedMiscFilesLocation)) {
            log.fine("Using my branded directory at " + brandedMiscFilesLocation.toString());
            return;
        }

        // brandedMiscFilesLocation does NOT EXIST
        log.fine("No branded config dir found");

        String dirName = "";
        if (OSUtil.isWindowsSystem()) {
            dirName = Constants.MISC_DIR_NAME;
        } else {
            dirName = "." + Constants.MISC_DIR_NAME;
        }
        Path defaultMiscFilesLocation = brandedMiscFilesLocation
            .getParent().resolve(dirName);
        if (Files.notExists(defaultMiscFilesLocation)) {
            log.fine("Also no default config dir found -> create new branded config dir");
            return;
        }

        // defaultMiscFilesLocation DOES exist
        log.fine("Found default config dir at " + defaultMiscFilesLocation.toString());

        Path prevConifgFile = defaultMiscFilesLocation.resolve(Constants.DEFAULT_CONFIG_FILE);
        Properties prefConfig = new Properties();
        try (InputStream in = Files.newInputStream(prevConifgFile)) {
            prefConfig.load(in);
        } catch (IOException ioe) {
            log.warning("Could not read " + prevConifgFile.toString()
                + ". Using new branded config at " + brandedMiscFilesLocation.toString()
                + ". " + ioe.getMessage());
            return;
        }

        String prevDistName = prefConfig.getProperty("dist.name");

        if (StringUtils.isBlank(prevDistName) || !prevDistName.equalsIgnoreCase(distributionName)) {
            log.fine("Not migrating an empty or different branding "
                + prevDistName + " then mine " + distributionName);
            return;
        }

        // prevDistName is my own
        log.info("Trying to move " + defaultMiscFilesLocation.toString()
            + " to " + brandedMiscFilesLocation.toString());

        try {
            Files.move(defaultMiscFilesLocation, brandedMiscFilesLocation);
        } catch (IOException ioe) {
            log.warning("Could not move " + defaultMiscFilesLocation.toString()
                + " to " + brandedMiscFilesLocation.toString() + ". " + ioe.getMessage());
        }
    }

    /** initTranslation
     * Init translation bundles
     * @author Christoph Kappel <kappel@powerfolder.com>
     **/

    public void initTranslation() {
        // Initialize resource bundle eager
        // check forced language file from commandline
        if (commandLine != null && commandLine.hasOption("f")) {
            String langfilename = commandLine.getOptionValue("f");
            try {
                ResourceBundle resourceBundle = new ForcedLanguageFileResourceBundle(
                    langfilename);
                Translation.setResourceBundle(resourceBundle);
                logInfo("Loading language bundle from file " + langfilename);
            } catch (FileNotFoundException fnfe) {
                logSevere("forced language file (" + langfilename
                    + ") not found: " + fnfe.getMessage());
                logSevere("using setup language");
                Translation.resetResourceBundle();
            } catch (IOException ioe) {
                logSevere("forced language file io error: " + ioe.getMessage());
                logSevere("using setup language");
                Translation.resetResourceBundle();
            }
        } else {
            Translation.resetResourceBundle();
        }
        Translation.getResourceBundle();
    }

    /**
     * Starts controller with a special config file, and creates and starts all
     * components of PowerFolder.
     *
     * @param filename
     *            The filename to uses as config file (located in the
     *            "getConfigLocationBase()")
     */
    public void startConfig(String filename) {
        if (started) {
            throw new IllegalStateException(
                "Configuration already started, shutdown controller first");
        }

        initTranslation();

        // loadConfigFile
        if (!loadConfigFile(filename)) {
            return;
        }

        start();
    }

    /** start
     * Starts controller and all other components of PowerFolder
     * @author Christoph <kappel@powerfolder.com>
     **/

    public void start() {
        boolean isDefaultConfig = Constants.DEFAULT_CONFIG_FILE
            .startsWith(getConfigName());
        if (isDefaultConfig) {
            // To keep compatible with previous versions
            preferences = Preferences.userNodeForPackage(PowerFolder.class);
        } else {
            preferences = Preferences.userNodeForPackage(PowerFolder.class)
                .node(getConfigName());

        }

        // initialize logger
        // Enabled verbose mode if in config.
        // This logs to file for analysis.
        verbose = ConfigurationEntry.VERBOSE.getValueBoolean(this);
        initLogger();

        if (verbose) {
            ByteSerializer.BENCHMARK = true;
            scheduleAndRepeat(() -> ByteSerializer.printStats(), 600000L, 600000L);
            Profiling.setEnabled(false);
            Profiling.reset();
        }

        String arch = OSUtil.is64BitPlatform() ? "64bit" : "32bit";
        logFine("OS: " + System.getProperty("os.name") + " " + System.getProperty("os.version") + " (" + arch + ")");
        logFine("Java: " + JavaVersion.systemVersion().toString() + " ("
            + System.getProperty("java.vendor") + ')');
        logFine("Current time: " + new Date());
        Runtime runtime = Runtime.getRuntime();
        long maxMemory = runtime.maxMemory();
        long totalMemory = runtime.totalMemory();
        logFine("Max Memory: " + Format.formatBytesShort(maxMemory)
            + ", Total Memory: " + Format.formatBytesShort(totalMemory));
        if (!Desktop.isDesktopSupported() && isUIEnabled()) {
            logWarning("Desktop utility not supported");
        }

        // If we have a new config. clear the preferences.
        clearPreferencesOnConfigSwitch();

        // Load and set http proxy settings
        HTTPProxySettings.loadFromConfig(this);

        // PFC-2670: Start
        boolean localAllTrustCert = false;
        if (ConfigurationEntry.SECURITY_SSL_TRUST_ANY
            .getValueBoolean(getController()))
        {
        	localAllTrustCert = true;
            NetworkUtil.installAllTrustingSSLManager();
        }
        // PFC-2670: End

        // #2179: Load from server. How to handle timeouts?
        // Command line option -c http://are.de
        ConfigurationLoader.loadAndMergeCLI(this);
        // Config entry in file
        ConfigurationLoader.loadAndMergeConfigURL(this);
        // Read from installer temp file
        ConfigurationLoader.loadAndMergeFromInstaller(this);

        if (verbose != ConfigurationEntry.VERBOSE.getValueBoolean(this)) {
            verbose = ConfigurationEntry.VERBOSE.getValueBoolean(this);
            initLogger();
        }

        // PFC-2670: Start
        // Setting might have changed.
        if (ConfigurationEntry.SECURITY_SSL_TRUST_ANY
            .getValueBoolean(getController()))
        {
            NetworkUtil.installAllTrustingSSLManager();
        } else if (localAllTrustCert) {
            // Locally was set to trust, but remote profile forbids this.
            // Exit->Restart
            logWarning("Security break protection: Trust any SSL certificate was turned on, but is disallowed by server profile. Please restart the client");
            exit(66);
        }
        // PFC-2670: End

        // Init paused only if user expects pause to be permanent or
        // "while I work"
        int pauseSecs = ConfigurationEntry.PAUSE_RESUME_SECONDS
            .getValueInt(getController());
        paused = PreferencesEntry.PAUSED.getValueBoolean(this)
            && (pauseSecs == Integer.MAX_VALUE || pauseSecs == 0);

        // Now set it, just in case it was paused in permanent mode.
        PreferencesEntry.PAUSED.setValue(this, paused);

        // Load and set http proxy settings again.
        HTTPProxySettings.loadFromConfig(this);

        // Initialize branding/preconfiguration of the client
        initDistribution();
        logFine("Build time: " + getBuildTime());
        logInfo("Program version " + INCREMENT_VERSION);

        if (getDistribution().getBinaryName().toLowerCase()
            .contains("powerfolder"))
        {
            Debug.writeSystemProperties();
        }

        if (ConfigurationEntry.KILL_RUNNING_INSTANCE.getValueBoolean(this)) {
            killRunningInstance();
        }
        FolderList.removeMemberFiles(this);

        // Initialize plugins
        setupProPlugins();
        pluginManager = new PluginManager(this);
        pluginManager.init();

        // create node manager
        nodeManager = new NodeManager(this);

        // Only one task brother left...
        taskManager = new PersistentTaskManager(this);
        // Folder repository
        folderRepository = new FolderRepository(this);
        setLoadingCompletion(0, 10);

        // Create transfer manager
        // If this is a unit test it might have been set before.
        try {
            transferManager = transferManagerFactory.call();
        } catch (Exception e) {
            logSevere("Exception", e);
        }

        reconnectManager = new ReconnectManager(this);
        // Create os client
        osClient = new ServerClient(this);

        if (isUIEnabled()) {
            uiController = new UIController(this);
            if (ConfigurationEntry.USER_INTERFACE_LOCKED.getValueBoolean(this)
                && !ConfigurationEntry.SERVER_IDP_DISCO_FEED_URL.hasValue(this))
            {
                // Don't let the user pass this step.
                new UIUnLockDialog(this).openAndWait();
            }
        }

        setLoadingCompletion(10, 20);

        // The io provider.
        ioProvider = new IOProvider(this);
        ioProvider.start();

        // Set hostname by CLI
        if (commandLine != null && commandLine.hasOption('d')) {
            String host = commandLine.getOptionValue("d");
            if (StringUtils.isNotBlank(host)) {
                InetSocketAddress addr = Util.parseConnectionString(host);
                if (addr != null) {
                    ConfigurationEntry.HOSTNAME.setValue(this,
                        addr.getHostName());
                    ConfigurationEntry.NET_BIND_PORT.setValue(this,
                        addr.getPort());
                }
            }
        }

        // initialize dyndns manager
        dyndnsManager = new DynDnsManager(this);

        setLoadingCompletion(20, 30);

        // initialize listener on local port
        if (!initializeListenerOnLocalPort()) {
            return;
        }
        if (!isUIEnabled()) {
            // Disable paused function
            paused = false;
        }

        setLoadingCompletion(30, 35);

        // Start the nodemanager
        nodeManager.init();
        if (!ProUtil.isRunningProVersion()) {
            // Nodemanager gets later (re) started by ProLoader.
            nodeManager.start();
        }

        setLoadingCompletion(35, 60);
        securityManager = new SecurityManagerClient(this, osClient);

        // init repo (read folders)
        folderRepository.init();
        logInfo("Dataitems: " + Debug.countDataitems(Controller.this));
        // init of folders takes rather long so a big difference with
        // last number to get smooth bar... ;-)
        setLoadingCompletion(60, 65);

        // start repo maintainance Thread
        folderRepository.start();
        setLoadingCompletion(65, 70);

        // Start the transfer manager thread
        transferManager.start();
        setLoadingCompletion(70, 75);

        // Initialize rcon manager
        startRConManager();

        // Initialize WD storage authenticator.
        startWebClientLogin();

        setLoadingCompletion(75, 80);

        // Start all configured listener if not in paused mode
        startConfiguredListener();
        setLoadingCompletion(80, 85);

        // open broadcast listener
        openBroadcastManager();
        setLoadingCompletion(85, 90);

        // Controller now started
        started = true;
        startTime = new Date();

        // Now taskmanager
        taskManager.start();

        logInfo("Controller started");

        // dyndns updater
        /*
         * boolean onStartUpdate = ConfigurationEntry.DYNDNS_AUTO_UPDATE
         * .getValueBoolean(this).booleanValue(); if (onStartUpdate) {
         * getDynDnsManager().onStartUpdate(); }
         */
        dyndnsManager.updateIfNessesary();

        setLoadingCompletion(90, 100);

        // Login to OS
        if (Feature.OS_CLIENT.isEnabled()) {
            try {
                osClient.loginWithLastKnown();
            } catch (Exception e) {
                logWarning("Unable to login with last known username. " + e);
                logFiner(e);
            }
        }

        // Start Plugins
        pluginManager.start();

        // open UI
        if (isConsoleMode()) {
            logFine("Running in console");
        } else {
            logFine("Opening UI");
            openUI();
        }

        if (!this.getMySelf().isServer()) {
            enableFileBrowserIntegration(this);
        }

        // Load anything that was not handled last time.
        loadPersistentObjects();

        setLoadingCompletion(100, 100);
        if (!isConsoleMode()) {
            uiController.hideSplash();
        }

        if (ConfigurationEntry.AUTO_CONNECT.getValueBoolean(this)) {
            // Now start the connecting process
            reconnectManager.start();
        } else {
            logFine("Not starting reconnection process. "
                + "Config auto.connect set to false");
        }
        // Start connecting to OS client.
        if (Feature.OS_CLIENT.isEnabled()
            && ConfigurationEntry.SERVER_CONNECT.getValueBoolean(this))
        {
            osClient.start();
        } else {
            logInfo("Not connecting to server (" + osClient.getServerString()
                + "): Disabled");
        }

        // Setup our background working tasks
        setupPeriodicalTasks();

        if (MacUtils.isSupported()) {
            if (isFirstStart()) {
                MacUtils.getInstance().setPFStartup(true, this);
            }
            MacUtils.getInstance().setAppReOpenedListener(this);
        }

        if (pauseSecs == 0) {
            // Activate adaptive logic
            setPaused(paused);
        }
    }

    private void enableFileBrowserIntegration(Controller controller) {
        // PFC-2395: Start
        fbIntegration = new FileBrowserIntegration(getController());
        fbIntegration.start();
        // PFC-2395: End
    }

    private void clearPreferencesOnConfigSwitch() {
        String lastNodeIdObf = PreferencesEntry.LAST_NODE_ID
            .getValueString(this);
        String thisNodeId = ConfigurationEntry.NODE_ID.getValue(this);
        try {
            if (StringUtils.isNotBlank(lastNodeIdObf)
                && !LoginUtil.matches(Util.toCharArray(thisNodeId),
                    lastNodeIdObf))
            {
                int i = 0;
                for (String key : preferences.keys()) {
                    preferences.remove(key);
                    i++;
                }
                logWarning("Cleared " + i
                    + " preferences, new config/nodeid found");
            }
        } catch (BackingStoreException e1) {
            logWarning("Unable to clear preferences. " + e1);
        }
    }

    /**
     * For each folder, kick off scan.
     */
    public void performFullSync() {
        // Let other nodes scan now!
        folderRepository.broadcastScanCommandOnAllFolders();

        // Force scan on all folders, of repository was selected
        Collection<Folder> folders = folderRepository.getFolders();
        for (Folder folder : folders) {
            // Ask for more sync options on that folder if on project sync
            if (Util.isAwtAvailable()
                    && folder.getSyncProfile().equals(
                    SyncProfile.MANUAL_SYNCHRONIZATION)) {
                new SyncFolderDialog(this, folder).open();
            } else {
                // Recommend scan on this folder
                folder.recommendScanOnNextMaintenance();
            }
        }

        setPaused(false);

        // Now trigger the scan
        folderRepository.triggerMaintenance();

        // Trigger file requesting
        folderRepository.getFileRequestor().triggerFileRequesting();

        // Fresh reconnection try!
        reconnectManager.buildReconnectionQueue();

    }

    /**
     * Add invitation listener.
     *
     * @param l
     */
    public void addInvitationHandler(InvitationHandler l) {
        invitationHandlers.add(l);
    }

    /**
     * Remove invitation listener.
     *
     * @param l
     */
    public void removeInvitationHandler(InvitationHandler l) {
        invitationHandlers.remove(l);
    }

    private void setupProPlugins() {
        String pluginConfig = ConfigurationEntry.PLUGINS.getValue(this);
        boolean autoSetupPlugins = StringUtils.isEmpty(pluginConfig)
            || !pluginConfig.contains(Constants.PRO_LOADER_PLUGIN_CLASS);
        if (ProUtil.isRunningProVersion() && autoSetupPlugins) {
            logFine("Setting up pro loader");
            String newPluginConfig = Constants.PRO_LOADER_PLUGIN_CLASS;
            if (!StringUtils.isBlank(pluginConfig)) {
                newPluginConfig += ',' + pluginConfig;
            }
            ConfigurationEntry.PLUGINS.setValue(this, newPluginConfig);
        }
    }

    private void initLogger() {

        // Set a nice prefix for file looging file names.
        String configName = getConfigName();
        if (configName != null) {
            LoggingManager.setPrefix(configName);
        }

        if (verbose) {
            String str = ConfigurationEntry.LOG_LEVEL_CONSOLE.getValue(this);
            Level consoleLevel = LoggingManager.levelForName(str);
            LoggingManager.setConsoleLogging(consoleLevel != null
                ? consoleLevel
                : Level.WARNING);

            // Enable file logging
            str = ConfigurationEntry.LOG_LEVEL_FILE.getValue(this);
            boolean rotate = ConfigurationEntry.LOG_FILE_ROTATE
                .getValueBoolean(this);
            Level fileLevel = LoggingManager.levelForName(str);
            LoggingManager.setFileLogging(fileLevel != null
                ? fileLevel
                : Level.FINE, rotate);

            // Switch on the document handler.
            if (isUIEnabled()) {
                str = PreferencesEntry.DOCUMENT_LOGGING.getValueString(this);
                Level uiLogLevel = LoggingManager.levelForName(str);
                LoggingManager.setDocumentLogging(uiLogLevel != null
                    ? uiLogLevel
                    : Level.WARNING, this);
            }

            if (LoggingManager.isLogToFile()) {
                logFine("Logging to file '"
                    + LoggingManager.getLoggingFileName() + '\'');
            } else {
                logInfo("No logging to file");
            }

            if (ConfigurationEntry.LOG_SYSLOG_HOST.hasNonBlankValue(this)) {
                str = ConfigurationEntry.LOG_SYSLOG_LEVEL.getValue(this);
                Level syslogLevel = LoggingManager.levelForName(str);
                LoggingManager.setSyslogLogging(syslogLevel != null
                    ? syslogLevel
                    : Level.WARNING, this);
            }
        }

        if (commandLine != null && commandLine.hasOption('l')) {
            String str = commandLine.getOptionValue('l');
            Level consoleLevel = LoggingManager.levelForName(str);
            if (consoleLevel != null) {
                LoggingManager.setConsoleLogging(consoleLevel);
            }
        }

        // Enable debug reports.
        debugReports = ConfigurationEntry.DEBUG_REPORTS.getValueBoolean(this);

        LoggingManager.clearBuffer();
        int maxDays = ConfigurationEntry.LOG_FILE_DELETE_DAYS
            .getValueInt(getController());
        if (maxDays >= 0) {
            LoggingManager.removeOldLogs(maxDays);
        }
    }

    /**
     * Loads a config file (located in "getConfigLocationBase()")
     *
     * @param theFilename
     * @return false if unsuccessful, true if file found and reading succeeded.
     */
    public boolean loadConfigFile(String theFilename) {

        /* Init stuff (moved here from {@link startConfig} */
        additionalConnectionListeners = Collections
            .synchronizedList(new ArrayList<>());
        started = false;
        shuttingDown = false;
        threadPool = new WrappedScheduledThreadPoolExecutor(
            Constants.CONTROLLER_MIN_THREADS_IN_THREADPOOL, new NamedThreadFactory(
                "Controller-Thread-"));

        // PFI-312
        PathUtils.setIOExceptionListener(e -> {
            if (e instanceof FileSystemException
                && e.toString().toLowerCase()
                    .contains("too many open files"))
            {
                logSevere("Detected I/O Exception: " + e.getMessage());
                logSevere("Please adjust limits for open file handles on this server");
                exit(1);
            }
        });

        String filename = theFilename;
        if (filename == null) {
            filename = Constants.DEFAULT_CONFIG_FILE;
        }

        if (filename.indexOf('.') < 0) {
            // append .config extension
            filename += ".config";
        }

        configFilename = null;
        config = new SplitConfig();
        configFilename = filename;
        configFile = getConfigLocationBase();

        if (configFile == null) {
            configFile = Paths.get(filename).toAbsolutePath();
        } else {
            configFile = configFile.resolve(filename);
        }

        BufferedInputStream bis = null;
        try {
            if (Files.exists(configFile)) {
                logFine("Loading configfile " + configFile.toString());
            } else {
                logFine("Config file does not exist. " + configFile.toString());
                throw new FileNotFoundException();
            }
            if (OSUtil.isWebStart()) {
                logFine("WebStart, config file location: "
                    + configFile.toString());
            }

            bis = new BufferedInputStream(Files.newInputStream(configFile));
            config.load(bis);
        } catch (FileNotFoundException e) {
            logWarning("Unable to start config, file '" + filename
                + "' not found, using defaults");
        } catch (IOException e) {
            logSevere("Unable to start config from file '" + filename + '\'');
            config = null;
            return false;
        } finally {
            try {
                if (bis != null) {
                    bis.close();
                }
            } catch (Exception e) {
                // Ignore.
            }
        }

        String folderfilename = filename.replace(".config", "-Folder.config");
        configFolderFile = getConfigLocationBase();
        if (configFolderFile == null) {
            configFolderFile = Paths.get(folderfilename).toAbsolutePath();
        } else {
            configFolderFile = configFolderFile.resolve(folderfilename);
        }

        String sslTrustStoreFileName = filename.replace(".config", ".ssl.jks");
        sslTrustStoreFile = getConfigLocationBase();
        if (sslTrustStoreFile == null) {
            sslTrustStoreFile = Paths.get(sslTrustStoreFileName).toAbsolutePath();
        } else {
            sslTrustStoreFile = sslTrustStoreFile.resolve(sslTrustStoreFileName);
        }

        String sslCaTrustStoreFileName = filename.replace(".config", ".sslca.jks");
        sslCaTrustStoreFile = getConfigLocationBase();
        if (sslCaTrustStoreFile == null) {
            sslCaTrustStoreFile = Paths.get(sslCaTrustStoreFileName).toAbsolutePath();
        } else {
            sslCaTrustStoreFile = sslCaTrustStoreFile.resolve(sslCaTrustStoreFileName);
        }

        String sslCaCertificateFileName = filename.replace(".config", ".sslca.pem");
        sslCaCertificateFile = getConfigLocationBase();
        if (sslCaCertificateFile == null) {
            sslCaCertificateFile = Paths.get(sslCaCertificateFileName).toAbsolutePath();
        } else {
            sslCaCertificateFile = sslCaCertificateFile.resolve(sslCaCertificateFileName);
        }

        if (Files.exists(configFolderFile)) {
            try {
                logInfo("Loading folder configfile "
                    + configFolderFile.toString());
                bis = new BufferedInputStream(
                    Files.newInputStream(configFolderFile));
                config.load(bis);
            } catch (FileNotFoundException e) {
                logWarning("Unable to start config, file '" + folderfilename
                    + "' not found, using defaults");
            } catch (IOException e) {
                logSevere("Unable to start config from file '" + folderfilename
                    + '\'');
                configFolderFile = null;
                return false;
            } finally {
                try {
                    if (bis != null) {
                        bis.close();
                    }
                } catch (Exception e) {
                    // Ignore.
                }
            }
        } else {
            logFine("Folder config file does not exist. "
                + configFolderFile.toString());
        }
        return true;
    }

    /**
     * PFC-2846: Config reload via command line while running
     */
    void reloadConfigFile() {
        if (Files.exists(configFile)) {
            logInfo("Reloading configfile " + configFile.toString());
        } else {
            logWarning("Config file does not exist. " + configFile.toString());
            return;
        }
        try (BufferedInputStream bis = new BufferedInputStream(Files.newInputStream(configFile))) {
            config.load(bis);
        } catch (IOException e) {
            logWarning("Unable to reload config file " + configFile
                    + ". " + e);
        }
        // Ignore.
    }

    /**
     * Schedules a task to be executed periodically repeated without initial
     * delay. Until removed. ATTENTION: Tasks may be executed concurrently if
     * long running - especially longer than the period time. Take proper action
     * if you need to avoid concurrent runs, e.g. with AtomicBoolean.
     *
     * @param task
     *            the task to schedule
     * @param period
     *            the time in ms between executions
     */
    public ScheduledFuture<?> scheduleAndRepeat(Runnable task, long period) {
        if (!shuttingDown && !threadPool.isShutdown()) {
            return threadPool.scheduleWithFixedDelay(task, 0, period,
                TimeUnit.MILLISECONDS);
        }
        return null;
    }

    /**
     * Schedules a task to be executed periodically repeated with initial
     * delay. Until removed. ATTENTION: Tasks may be executed concurrently if
     * long running - especially longer than the period time. Take proper action
     * if you need to avoid concurrent runs, e.g. with AtomicBoolean.
     *
     * @param task
     *            the task to schedule
     * @param initialDelay
     *            the initial delay in ms
     * @param period
     *            the time in ms between executions
     * @return
     */
    public ScheduledFuture<?> scheduleAndRepeat(Runnable task,
        long initialDelay, long period)
    {
        if (!shuttingDown && !threadPool.isShutdown()) {
            return threadPool.scheduleWithFixedDelay(task, initialDelay,
                period, TimeUnit.MILLISECONDS);
        }
        return null;
    }

    /**
     * Use to schedule a task to be executed ONCE after the initial delay.
     *
     * @param task
     *            the task to schedule
     * @param delay
     *            the initial delay in ms
     */
    public ScheduledFuture<?> schedule(Runnable task, long delay) {
        if (!shuttingDown && !threadPool.isShutdown()) {
            return threadPool.schedule(task, delay, TimeUnit.MILLISECONDS);
        }
        return null;
    }

    /**
     * Removes a schduled task for the threadpool
     *
     * @param task
     */
    public void removeScheduled(Runnable task) {
        if (!shuttingDown && !threadPool.isShutdown()) {
            if (threadPool instanceof ScheduledThreadPoolExecutor) {
                ((ScheduledThreadPoolExecutor) threadPool).remove(task);
                ((ScheduledThreadPoolExecutor) threadPool).purge();
            } else {
                logSevere("Unable to remove scheduled task. Wrong threadpool. "
                    + task);
            }
        }
    }

    /**
     * Removes a scheduled task for the threadpool
     *
     * @param future
     */
    public boolean removeScheduled(ScheduledFuture<?> future) {
        if (!shuttingDown && !threadPool.isShutdown()) {
            if (threadPool instanceof ScheduledThreadPoolExecutor) {
                return ((ScheduledThreadPoolExecutor) threadPool)
                    .remove((Runnable) future);
            } else {
                logSevere("Unable to remove scheduled task. Wrong threadpool. "
                    + future);
            }
        }
        return false;
    }

    /**
     * Sets up the task, which should be executes periodically.
     */
    private void setupPeriodicalTasks() {

        // ============
        // Test the connectivity after a while.
        // ============
        LimitedConnectivityChecker.install(this);

        // ============
        // Schedule a task to do housekeeping every day, just after midnight.
        // ============
        // Run housekeeping at 00:00 o'clock
        JobDetail housekeepingJob = JobBuilder.newJob(Housekeeping.class)
            .withIdentity("midnight", "housekeeping").build();

        Trigger housekeepingTrigger = TriggerBuilder.newTrigger()
            .withIdentity("trigger", "housekeeping")
            .forJob(housekeepingJob)
            .withSchedule(dailyAtHourAndMinute(0, 0))
            .build();

        try {
            Scheduler sched = new StdSchedulerFactory().getScheduler();
            sched.scheduleJob(housekeepingJob, housekeepingTrigger);
            sched.getContext().put("controller", this);
            sched.start();
        } catch (SchedulerException e) {
            logWarning("Could not initiate housekeeping: " + e.getMessage());
        }

        // Also run housekeeping one minute after start up.
        threadPool.schedule(() -> {
            performHousekeeping(false);
        } , 1, TimeUnit.MINUTES);
        
        // ============
        // Do profiling
        // ============
        if (Profiling.ENABLED) {
            threadPool.scheduleWithFixedDelay(new TimerTask() {
                @Override
                public void run() {
                    logFine(Profiling.dumpStats());
                }
            }, 0, 1, TimeUnit.MINUTES);
        }

        // ============
        // Hourly tasks
        // ============
        // @todo what's this for? comment?
        boolean alreadyDetected = ConfigurationEntry.TRANSFER_LIMIT_AUTODETECT
            .getValueBoolean(this)
            && ConfigurationEntry.UPLOAD_LIMIT_WAN.getValueInt(this) > 0;
        // If already detected wait 10 mins before next test. Otherwise start
        // instantly.
        long initialDelay = alreadyDetected ? 600 : 5;
        threadPool.scheduleWithFixedDelay(new TimerTask() {
            @Override
            public void run() {
                performHourly();
            }
        }, initialDelay, 3600, TimeUnit.SECONDS);

        // =========
        // Profiling
        // =========
        // final Collector cpu = CollectorFactory.getFactory().createCollector(
        // CollectorID.CPU_USAGE.id);
        threadPool.scheduleWithFixedDelay(new Runnable() {
            @Override
            public void run() {
                if (!verbose) {
                    return;
                }
                if (isFine()) {
                    logFine("Dataitems: "
                        + Debug.countDataitems(Controller.this));
                }
                String dump = Debug.dumpCurrentStacktraces(false);
                if (StringUtils.isNotBlank(dump)
                    && isFine()
                    && ConfigurationEntry.LOG_ACTIVE_THREADS
                        .getValueBoolean(getController()))
                {
                    logFine("Active threads:\n\n" + dump);
                } else {
                    logFine("No active threads");
                }
            }
        }, 1, 5, TimeUnit.MINUTES);
    }

    /**
     * These tasks get performed every hour.
     */
    private void performHourly() {
        if (ConfigurationEntry.TRANSFER_LIMIT_AUTODETECT.getValueBoolean(this))
        {
            FutureTask<Object> recalculateRunnable = transferManager
                .getRecalculateAutomaticRate();
            threadPool.execute(recalculateRunnable);
        }
    }

    private void openBroadcastManager() {
        if (ConfigurationEntry.NET_BROADCAST.getValueBoolean(this)) {
            try {
                broadcastManager = new BroadcastMananger(this,
                  ConfigurationEntry.D2D_ENABLED.getValueBoolean(this));
                broadcastManager.start();
            } catch (ConnectionException e) {
                logSevere("Unable to open broadcast manager, you wont automatically connect to clients on LAN: "
                    + e.getMessage());
                logSevere("ConnectionException", e);
            }
        } else {
            logInfo("Auto client discovery in LAN via broadcast disabled");
        }
    }

    /**
     * General houskeeping task. Runs one minute after start and every midnight.
     *
     * @param midnightRun
     *            true if this is the midnight invokation, false if this is at
     *            start up.
     */
    void performHousekeeping(boolean midnightRun) {
        log.fine("Performing housekeeping " + midnightRun);
        if (midnightRun) {
            Date now = new Date();
            // Reconfigure log file after midnight.
            logFine("Reconfiguring logs for new day: " + now);
            initLogger();
            LoggingManager.resetFileLogging();
            int days = ConfigurationEntry.LOG_FILE_DELETE_DAYS
                .getValueInt(getController());
            if (days >= 0) {
                LoggingManager.removeOldLogs(days);
            }
            logFine("Reconfigured logs for new day: " + now);

            backupConfigAssets();
            folderRepository.cleanupOldArchiveFiles();            
        }
        
        // Prune stats.
        transferManager.pruneStats();
    }

    /**
     * #2526
     */
    private void backupConfigAssets() {
        SimpleDateFormat dateFormat = new SimpleDateFormat("yyyy.MM.dd");
        Path backupDir = getMiscFilesLocation().resolve(
            "backups/" + dateFormat.format(new Date()));
        if (Files.notExists(backupDir)) {
            try {
                Files.createDirectories(backupDir);
            } catch (IOException ioe) {
                logInfo("Could not create directory '"
                    + backupDir.toAbsolutePath().toString() + "'");
            }
        }
        Path configBackup = backupDir.resolve(configFile.getFileName());
        try {
            PathUtils.copyFile(configFile, configBackup);
        } catch (IOException e) {
            logWarning("Unable to backup file " + configFile + ". " + e);
        }
        if (Files.exists(configFolderFile)) {
            Path configFolderBackup = backupDir.resolve(configFolderFile
                .getFileName());
            try {
                PathUtils.copyFile(configFolderFile, configFolderBackup);
            } catch (IOException e) {
                logWarning("Unable to backup file " + configFolderFile + ". "
                    + e);
            }
        }
        Path myKeyFile = getMiscFilesLocation().resolve(
            getConfigName() + ".mykey");
        Path mykeyBackup = backupDir.resolve(myKeyFile.getFileName());
        if (Files.exists(myKeyFile)) {
            try {
                PathUtils.copyFile(myKeyFile, mykeyBackup);
            } catch (IOException e) {
                logWarning("Unable to backup file " + myKeyFile + ". " + e);
            }
        }
        Path dbFile = getMiscFilesLocation().resolve("Accounts.h2.db");
        Path dbBackup = backupDir.resolve(dbFile.getFileName());
        if (Files.exists(dbFile)) {
            try {
                PathUtils.copyFile(dbFile, dbBackup);
            } catch (IOException e) {
                logWarning("Unable to backup file " + dbFile + ". " + e);
            }
        }
    }

    /**
     * Starts the rcon manager.
     */
    private void startRConManager() {
        if (RemoteCommandManager.hasRunningInstance()) {
            alreadyRunningCheck();
        }
        if (!ConfigurationEntry.NET_RCON_MANAGER.getValueBoolean(this)) {
            logWarning("Not starting RemoteCommandManager");
            return;
        }
        rconManager = new RemoteCommandManager(this);
        rconManager.start();
    }

    /**
     * Starts the WD storage authenticator.
     */
    private void startWebClientLogin() {
        if (WebClientLogin.hasRunningInstance()) {
            alreadyRunningCheck();
        }
        if (ConfigurationEntry.WEB_CLIENT_PORT.hasNonBlankValue(this)
                && ConfigurationEntry.WEB_CLIENT_PORT.getValueInt(this) > 0) {
            webClientLogin = new WebClientLogin(this);
            webClientLogin.start();
        }
    }

    /**
     * Starts a connection listener for each port found in config property
     * "port" ("," separeted), if "random-port" is set to "true" this "port"
     * entry will be ignored and a random port will be used (between 49152 and
     * 65535).
     */
    private boolean initializeListenerOnLocalPort() {
        if (ConfigurationEntry.NET_BIND_RANDOM_PORT.getValueBoolean(this)) {
            bindRandomPort();
        } else {
            String ports = ConfigurationEntry.NET_BIND_PORT.getValue(this);
            if ("0".equals(ports)) {
                logWarning("Not opening connection listener. (port=0)");
            } else {
                if (ports == null) {
                    ports = String.valueOf(ConnectionListener.DEFAULT_PORT);
                }
                StringTokenizer nizer = new StringTokenizer(ports, ",");
                while (nizer.hasMoreElements()) {
                    String portStr = nizer.nextToken();
                    try {
                        int port = Integer.parseInt(portStr);
                        boolean listenerOpened = openListener(port, false);
                        if (listenerOpened && connectionListener != null) {
                            // set reconnect on first successfull listener
                            nodeManager
                                .getMySelf()
                                .getInfo()
                                .setConnectAddress(
                                    connectionListener.getAddress());
                        }
                        if (!listenerOpened && !isUIOpen()) {
                            logSevere("Couldn't bind to port " + port);
                            // exit(1);
                            // fatalStartError(Translation
                            // .getTranslation("dialog.bind_error"));
                            // return false; // Shouldn't reach this!
                        }
                    } catch (NumberFormatException e) {
                        logFine("Unable to read listener port ('" + portStr
                            + "') from config");
                    }
                }
                // If this is the GUI version we didn't kill the program yet,
                // even though
                // there might have been multiple failed tries.
                if (connectionListener == null) {
                    portBindFailureProblem(ports);
                }
            }
        }

        /* Check whether to start D2D, too */
        boolean useD2D = ConfigurationEntry.D2D_ENABLED.getValueBoolean(this);
        int     port   = ConfigurationEntry.D2D_PORT.getValueInt(this);

        if(useD2D) {
            logInfo("D2D is enabled");

            boolean listenerOpened = openListener(port, useD2D);

            if(!listenerOpened) {
                logSevere("Couldn't bind to port " + port);
            } else logInfo("Listening on D2D port " + port);
        }

        return true;
    }

    /**
     * Call to notify the Controller of a problem while binding a required
     * listening socket.
     *
     * @param ports
     */
    private void portBindFailureProblem(String ports) {
        if (!isUIEnabled()) {
            logSevere("Unable to open incoming port from the portlist: "
                + ports);
            exit(1);
            return;
        }

        // Must use JOptionPane here because there is no Controller yet for
        // DialogFactory!
        int response = JOptionPane
            .showOptionDialog(
                null,
                Translation.get("dialog.bind_error.option.text"),
                Translation.get("dialog.bind_error.option.title"),
                JOptionPane.YES_NO_OPTION,
                JOptionPane.WARNING_MESSAGE,
                null,
                new String[]{
                    Translation
                        .get("dialog.bind_error.option.ignore"),
                    Translation.get("dialog.bind_error.option.exit")},
                0);
        switch (response) {
            case 1 :
                exit(0);
                break;
            default :
                bindRandomPort();
                break;
        }
    }

    /**
     * Tries to bind a random port
     */
    private void bindRandomPort() {
        if ((openListener(ConnectionListener.DEFAULT_PORT, false)
            || openListener(0, false))
            && connectionListener != null)
        {
            nodeManager.getMySelf().getInfo()
                .setConnectAddress(connectionListener.getAddress());
        } else {
            logSevere("failed to open random port!!!");
            fatalStartError(Translation.get("dialog.bind_error"));
        }
    }

    /**
     * Starts all configured connection listener
     */
    private void startConfiguredListener() {
        // Start the connection listener
        if (connectionListener != null) {
            try {
                connectionListener.start();
            } catch (ConnectionException e) {
                logSevere("Problems starting listener " + connectionListener, e);
            }
            for (ConnectionListener additionalConnectionListener : additionalConnectionListeners)
            {
                try {
                    additionalConnectionListener.start();
                } catch (ConnectionException e) {
                    logSevere("Problems starting listener "
                        + connectionListener, e);
                }
            }
        }
    }

    /**
     * Saves the current config to disk
     */
    public synchronized void saveConfig() {
        if (!started) {
            return;
        }
        logFine("Saving config (" + getConfigName() + ".config)");

        // PFS-2227
        config.remove("removed.folder.files");
        Path file;
        Path tempFile;
        Path folderFile;
        Path tempFolderFile;
        Path backupFile;
        if (getConfigLocationBase() == null) {
            file = Paths.get(getConfigName() + ".config").toAbsolutePath();
            tempFile = Paths.get(getConfigName() + ".writing.config")
                .toAbsolutePath();
            folderFile = Paths.get(getConfigName() + "-Folder.config")
                .toAbsolutePath();
            tempFolderFile = Paths.get(
                getConfigName() + "-Folder.writing.config").toAbsolutePath();
            backupFile = Paths.get(getConfigName() + ".config.backup")
                .toAbsolutePath();
        } else {
            file = getConfigLocationBase().resolve(getConfigName() + ".config");
            tempFile = getConfigLocationBase().resolve(
                getConfigName() + ".writing.config").toAbsolutePath();
            backupFile = getConfigLocationBase().resolve(
                getConfigName() + ".config.backup");
            folderFile = getConfigLocationBase().resolve(
                getConfigName() + "-Folder.config");
            tempFolderFile = getConfigLocationBase().resolve(
                getConfigName() + "-Folder.writing.config").toAbsolutePath();
        }

        // PF-1029
        FileStore store = null;
        try {
            store = Files.getFileStore(file);
            if (store.getUsableSpace() < 1024L * 1024L * 10) {
                logSevere("Unable to store configuration file. Disk space insufficient: "
                        + Format.formatBytesShort(store.getUsableSpace()));
                return;
            }
        } catch (IOException e) {
            logFine(e);
        }

        try {
            // Backup is done in #backupConfigAssets
            Files.deleteIfExists(backupFile);

            String distName = "PowerFolder";
            if (distribution != null
                && StringUtils.isNotBlank(distribution.getName()))
            {
                distName = distribution.getName();
            }

            Properties prev = new Properties();
            if (Files.exists(file)) {
                try (BufferedInputStream in = new BufferedInputStream(
                    Files.newInputStream(file))) {
                    prev.load(in);
                }
            }

            if (!prev.equals(config.getRegular())) {
                // Store config in misc base
                PropertiesUtil.saveConfig(tempFile, config.getRegular(),
                    distName + " config file (v" + PROGRAM_VERSION + ')');
                Files.deleteIfExists(file);
                try {
                    Files.move(tempFile, file);
                } catch (IOException e) {
                    Files.copy(tempFile, file);
                    Files.delete(tempFile);
                }
            } else {
                if (isFine()) {
                    logFine("Not storing config to " + file
                        + ". Base config remains unchanged");
                }
            }

            if (!config.getFolders().isEmpty()) {
                Properties prevFolders = new Properties();
                if (Files.exists(folderFile)) {
                    try (BufferedInputStream in = new BufferedInputStream(
                        Files.newInputStream(folderFile))) {
                        prevFolders.load(in);
                    }
                }
                if (!prevFolders.equals(config.getFolders())) {
                    PropertiesUtil
                        .saveConfig(tempFolderFile, config.getFolders(),
                            distName + " folders config file (v"
                                + PROGRAM_VERSION + ')');
                    Files.deleteIfExists(folderFile);
                    try {
                        Files.move(tempFolderFile, folderFile);
                    } catch (IOException e) {
                        Files.copy(tempFolderFile, folderFile);
                        Files.delete(tempFolderFile);
                    }
                }
            }
        } catch (IOException e) {
            // FATAL
            logSevere("Unable to save config. " + e, e);
            exit(1);
        } catch (Exception e) {
            // major problem , setting code is wrong
            e.printStackTrace();
            logSevere("major problem , setting code is wrong", e);
        }
    }

    /**
     * Answers if controller is started (by config)
     *
     * @return true if controller is started (by config)
     */
    public boolean isStarted() {
        return started;
    }

    /**
     * @return true is shutdown still in progress
     */
    public boolean isShuttingDown() {
        return shuttingDown;
    }

    /**
     * the uptime in milliseconds.
     *
     * @return The uptime time in millis, or -1 if not started yet
     */
    public long getUptime() {
        if (startTime == null) {
            return -1;
        }
        return System.currentTimeMillis() - startTime.getTime();
    }

    /**
     * @return Name of the JAR file on windows installations.
     */
    public String getJARName() {
        if (distribution != null && distribution.getBinaryName() != null) {
            return distribution.getBinaryName() + ".jar";
        }
        logSevere("Unable to get JAR name for distribution: " + distribution,
            new RuntimeException());
        return "PowerFolder.jar";
    }

    /**
     * @return Name of the L4J INI file on windows installations.
     */
    public String getL4JININame() {
        if (distribution != null && distribution.getBinaryName() != null) {
            return distribution.getBinaryName() + ".l4j.ini";
        }
        logSevere("Unable to get l4j.ini name for distribution: "
            + distribution);
        return "PowerFolder.l4j.ini";
    }

    /**
     * Sets the paused mode.
     *
     * @param newPausedValue
     */
    public void setPaused(boolean newPausedValue) {
        setPaused0(newPausedValue, false);
    }

    /**
     * Sets the paused mode.
     *
     * @param newPausedValue
     */
    private synchronized void setPaused0(boolean newPausedValue,
        boolean changedByAdaptiveLogic)
    {
        boolean oldPausedValue = paused;
        paused = newPausedValue;

        if (newPausedValue) {
            folderRepository.getFolderScanner().abortScan();
            transferManager.abortAllDownloads();
            transferManager.abortAllUploads();
        } else {
            folderRepository.triggerMaintenance();
            folderRepository.getFileRequestor().triggerFileRequesting();
            for (Folder folder : folderRepository.getFolders()) {
                folder.broadcastFileRequestCommand();
            }
        }
        if (oldPausedValue != newPausedValue) {
            transferManager.updateSpeedLimits();
        }
        PreferencesEntry.PAUSED.setValue(this, newPausedValue);
        pausedModeListenerSupport.setPausedMode(new PausedModeEvent(
            newPausedValue));

        if (pauseResumeFuture != null) {
            try {
                pauseResumeFuture.cancel(true);
                if (!removeScheduled(pauseResumeFuture)) {
                    logSevere("Unable to remove pause task: "
                        + pauseResumeFuture, new RuntimeException(
                        "Unable to remove pause task: " + pauseResumeFuture));
                }
                logFine("Cancelled resume task");
            } catch (Exception e) {
                e.printStackTrace();
                logSevere(e);
            }
        }
        int delay = ConfigurationEntry.PAUSE_RESUME_SECONDS.getValueInt(this);
        if (newPausedValue) {
            if (delay == 0) {
                // User adaptive. Check for user inactivity
                pauseResumeFuture = scheduleAndRepeat(
                    new PauseResumeTask(true), 1000);
            } else if (delay < Integer.MAX_VALUE) {
                pauseResumeFuture = schedule(new PauseResumeTask(false),
                    delay * 1000);
                logFine("Scheduled resume task in " + delay + " seconds.");
            }
        } else {
            if (delay == 0 && changedByAdaptiveLogic) {
                // Turn on pause again when user gets active
                pauseResumeFuture = scheduleAndRepeat(
                    new PauseResumeTask(true), 1000);
            } else {
                pauseResumeFuture = null;
            }
        }
    }

    /**
     * @return true if the controller is paused.
     */
    public boolean isPaused() {
        return paused;
    }

    /**
     * Answers if node is running in LAN only networking mode
     *
     * @return true if in LAN only mode else false
     */
    public boolean isLanOnly() {
        return getNetworkingMode() == NetworkingMode.LANONLYMODE;
    }

    /**
     * If this client is running in backup only mode.
     * <p>
     * Backup only client feature. Controls:
     * <p>
     * 1) If the client can send invitations
     * <p>
     * 2) If the client can add friends
     * <p>
     * 3) The client can connect to others except the server.
     *
     * @return true if running as backup only client.
     */
    public boolean isBackupOnly() {
        return false;
    }

    /**
     * returns the enum with the current networkin mode.
     *
     * @return The Networking mode either NetworkingMode.PUBLICMODE,
     *         NetworkingMode.PRIVATEMODE or NetworkingMode.LANONLYMODE
     */
    public NetworkingMode getNetworkingMode() {
        if (networkingMode == null) {
            if (isBackupOnly()) {
                // ALWAYS server only mode.
                networkingMode = NetworkingMode.SERVERONLYMODE;
                return networkingMode;
            }
            // default = private
            String value = ConfigurationEntry.NETWORKING_MODE.getValue(this);
            try {
                networkingMode = NetworkingMode.valueOf(value);
            } catch (Exception e) {
                logSevere(
                    "Unable to read networking mode, reverting to PRIVATE_ONLY_MODE: "
                        + e.toString(), e);
                networkingMode = NetworkingMode.PRIVATEMODE;
            }
        }
        return networkingMode;
    }

    public void addPausedModeListener(PausedModeListener listener) {
        ListenerSupportFactory.addListener(pausedModeListenerSupport, listener);
    }

    public void removePausedModeListener(PausedModeListener listener) {
        ListenerSupportFactory.removeListener(pausedModeListenerSupport,
            listener);
    }

    public void addNetworkingModeListener(NetworkingModeListener listener) {
        ListenerSupportFactory.addListener(networkingModeListenerSupport,
            listener);
    }

    public void removeNetworkingModeListener(NetworkingModeListener listener) {
        ListenerSupportFactory.removeListener(networkingModeListenerSupport,
            listener);
    }

    public void addLimitedConnectivityListener(
        LimitedConnectivityListener listener)
    {
        ListenerSupportFactory.addListener(limitedConnectivityListenerSupport,
            listener);
    }

    public void removeLimitedConnectivityListener(
        LimitedConnectivityListener listener)
    {
        ListenerSupportFactory.removeListener(
            limitedConnectivityListenerSupport, listener);
    }

    public void setNetworkingMode(NetworkingMode newMode) {
        setNetworkingMode(newMode, true);
    }
    
    public void setNetworkingMode(NetworkingMode newMode, boolean restartNodeManager) {
        if (isBackupOnly() && newMode != NetworkingMode.SERVERONLYMODE) {
            // ALWAYS server only mode if backup-only.
            newMode = NetworkingMode.SERVERONLYMODE;
            logWarning("Backup only client. Only supports server only networking mode");
        }
        logFine("setNetworkingMode: " + newMode);
        NetworkingMode oldMode = getNetworkingMode();
        if (newMode != oldMode) {
            ConfigurationEntry.NETWORKING_MODE.setValue(this, newMode.name());

            networkingMode = newMode;
            networkingModeListenerSupport
                .setNetworkingMode(new NetworkingModeEvent(oldMode, newMode));

            // Restart nodeManager
            // PFS-1922:
            if (restartNodeManager) {
                nodeManager.shutdown();
                nodeManager.start();
            }
            reconnectManager.buildReconnectionQueue();
        }
    }

    /**
     * Answers if this controller has restricted connection to the network
     *
     * @return true if no incoming connections, else false.
     */
    public boolean isLimitedConnectivity() {
        return limitedConnectivity;
    }

    public void setLimitedConnectivity(boolean limitedConnectivity) {
        boolean oldValue = this.limitedConnectivity;
        this.limitedConnectivity = limitedConnectivity;
        LimitedConnectivityEvent e = new LimitedConnectivityEvent(oldValue,
            limitedConnectivity);
        limitedConnectivityListenerSupport.setLimitedConnectivity(e);
    }

    /**
     * Shuts down controller and exits to system with the given status
     *
     * @param status
     *            the status to exit with.
     */
    public void exit(int status) {
        if (Feature.EXIT_ON_SHUTDOWN.isDisabled()) {
            System.err
                .println("Running in JUnit testmode, no system.exit() called");
            return;
        }
        shutdown();
        System.exit(status);
    }

    /**
     * Shuts down the controller and requests and moves into restart requested
     * state
     */
    public void shutdownAndRequestRestart() {
        restartRequested = true;
        shutdown();
    }

    /**
     * @return true if the controller was shut down, with the request to restart
     */
    public boolean isRestartRequested() {
        return restartRequested;
    }

    /**
     * Shuts down all activities of this controller
     */
    public synchronized void shutdown() {
        if (shuttingDown || !started) {
            return;
        }
        PathUtils.setIOExceptionListener(null);
        shuttingDown = true;
        logInfo("Shutting down...");
        setFirstStart(false);
        // if (started && !OSUtil.isSystemService()) {
        // // Save config need a started in that method so do that first
        // saveConfig();
        // }

        if (Profiling.isEnabled()) {
            logFine(Profiling.dumpStats());
        }

        // Save anything important that has not been handled.
        savePersistentObjects();

        // stop
        boolean wasStarted = started;
        started = false;
        startTime = null;

        PreferencesEntry.LAST_NODE_ID.setValue(this,
            LoginUtil.hashAndSalt(getMySelf().getId()));

        if (taskManager != null) {
            logFine("Shutting down task manager");
            taskManager.shutdown();
        }

        if (threadPool != null) {
            logFine("Shutting down global threadpool");
            threadPool.shutdownNow();
        }

        if (fbIntegration != null) {
            fbIntegration.shutdown();
        }

        if (isUIOpen()) {
            logFine("Shutting down UI");
            uiController.shutdown();
        }

        if (rconManager != null) {
            logFine("Shutting down RConManager");
            rconManager.shutdown();
        }

        logFine("Shutting down connection listener(s)");
        if (connectionListener != null) {
            connectionListener.shutdown();
        }
        for (ConnectionListener addListener : additionalConnectionListeners) {
            addListener.shutdown();
        }
        additionalConnectionListeners.clear();
        if (broadcastManager != null) {
            logFine("Shutting down broadcast manager");
            broadcastManager.shutdown();
        }

        if (transferManager != null) {
            logFine("Shutting down transfer manager");
            transferManager.shutdown();
        }

        if (nodeManager != null) {
            logFine("Shutting down node manager");
            nodeManager.shutdown();
        }

        if (ioProvider != null) {
            logFine("Shutting down io provider");
            ioProvider.shutdown();
        }

        // shut down folder repository
        if (folderRepository != null) {
            logFine("Shutting down folder repository");
            folderRepository.shutdown();
        }

        if (reconnectManager != null) {
            logFine("Shutting down reconnect manager");
            reconnectManager.shutdown();
        }

        if (pluginManager != null) {
            logFine("Shutting down plugin manager");
            pluginManager.shutdown();
        }

        if (MacUtils.isSupported()) {
            MacUtils.getInstance().removeAppReOpenedListener();
        }

        if (webClientLogin != null){
            webClientLogin.stop();
        }

        if (wasStarted) {
            System.out.println("------------ " + PowerFolder.NAME + " "
                + PROGRAM_VERSION + " Controller Shutdown ------------");
        }

        // remove current config
        // config = null;
        shuttingDown = false;
        logInfo("Shutting down done");

        LoggingManager.closeFileLogging();
        backupConfigAssets();
    }

    public ScheduledExecutorService getThreadPool() {
        return threadPool;
    }

    /**
     * Returns a debug report
     *
     * @return the Debug report.
     */
    public String getDebugReport() {
        return Debug.buildDebugReport(this);
    }

    /**
     * Writes the debug report to diks
     */
    public void writeDebugReport() {
        try {
            FileOutputStream fOut = new FileOutputStream(getConfigName()
                + ".report.txt");
            String report = getDebugReport();
            fOut.write(report.getBytes());
            fOut.close();
        } catch (FileNotFoundException e) {
            logSevere("FileNotFoundException", e);
        } catch (IOException e) {
            logSevere("IOException", e);
        }
    }

    /**
     * Answers the current config name loaded <configname>.properties
     *
     * @return The name of the current config
     */
    public String getConfigName() {
        if (configFilename == null) {
            return null;
        }
        String configName = configFilename;
        int dot = configName.indexOf('.');
        if (dot > 0) {
            configName = configName.substring(0, dot);
        }
        return configName;
    }

    public Path getConfigFile() {
        return configFile;
    }

    public Path getConfigFolderFile() {
        return configFolderFile;
    }

    public Path getSslTrustStoreFile() {
        return sslTrustStoreFile;
    }

    public Path getSslCaTrustStoreFile() {
        return sslCaTrustStoreFile;
    }

    public Path getSslCaCertificateFile() {
        return sslCaCertificateFile;
    }

    /**
     * Returns the config, read from the configfile.
     *
     * @return the config as properties object
     */
    public Properties getConfig() {
        return config;
    }

    /**
     * Returns the command line of the start
     *
     * @return The command line
     */
    public CommandLine getCommandLine() {
        return commandLine;
    }

    public String getCLIUsername() {
        return commandLine != null ? commandLine.getOptionValue("u") : null;
    }

    public String getCLIPassword() {
        return commandLine != null ? commandLine.getOptionValue("p") : null;
    }

    /**
     * Returns local preferences, Preferences are stored till the next start. On
     * windows they are stored in the registry.
     *
     * @return The preferences
     */
    public Preferences getPreferences() {
        return preferences;
    }

    /**
     * @return true if this is the first start of PowerFolder of this config.
     */
    public boolean isFirstStart() {
        return preferences.getBoolean("openwizard2", true);
    }

    public void setFirstStart(boolean bool) {
        preferences.putBoolean("openwizard2", bool);
    }


    /**
     * @return the distribution of this client.
     */
    public Distribution getDistribution() {
        return distribution;
    }

    /**
     * @return the configured update settings for the current distribution
     */
    public UpdateSetting getUpdateSettings() {
        return UpdateSetting.create(this);
    }

    /**
     * Answers the own identity, of course with no connection
     *
     * @return a referens to the member object representing myself.
     */
    @Override
    public Member getMySelf() {
        return nodeManager != null ? nodeManager.getMySelf() : null;
    }

    /**
     * Changes the nick and tells other nodes
     *
     * @param newNick
     *            the new nick
     * @param saveConfig
     *            true if the config should be save directly otherwise you have
     *            to do it by hand
     */
    public void changeNick(String newNick, boolean saveConfig) {
        getMySelf().setNick(newNick);
        ConfigurationEntry.NICK.setValue(this, getMySelf().getNick());
        if (saveConfig) {
            saveConfig();
        }
        // broadcast nickchange
        nodeManager.broadcastMessage(new SettingsChange(getMySelf()));
        if (isUIOpen()) {
            // Update title
            uiController.getMainFrame().updateTitle();
        }
    }

    /**
     * @return the io provider.
     */
    public IOProvider getIOProvider() {
        return ioProvider;
    }

    /**
     * @return the Online Storage client.
     */
    public ServerClient getOSClient() {
        return osClient;
    }

    /**
     * Retruns the plugin manager
     *
     * @return the plugin manager
     */
    public PluginManager getPluginManager() {
        return pluginManager;
    }

    /**
     * Returns the dyndns manager
     *
     * @return the dyndns manager
     */
    public DynDnsManager getDynDnsManager() {
        return dyndnsManager;
    }

    /**
     * Returns the broadcast manager
     *
     * @return broadcast manager
     */
    public BroadcastMananger getBroadcastManager() {
        return broadcastManager;
    }

    /**
     * Returns the NodeManager
     *
     * @return the NodeManager
     */
    public NodeManager getNodeManager() {
        return nodeManager;
    }

    public ReconnectManager getReconnectManager() {
        return reconnectManager;
    }

    public PersistentTaskManager getTaskManager() {
        return taskManager;
    }

    /**
     * Returns the folder repository
     *
     * @return the folder repository
     */
    public FolderRepository getFolderRepository() {
        return folderRepository;
    }

    /**
     * Returns the transfer manager of the controller
     *
     * @return transfer manager
     */
    public TransferManager getTransferManager() {
        return transferManager;
    }

    /**
     * ONLY USE THIS METHOD FOR TESTING PURPOSES!
     *
     * @param factory
     */
    public void setTransferManagerFactory(Callable<TransferManager> factory) {
        Reject.ifNull(factory, "TransferManager factory is null");
        if (transferManager != null) {
            throw new IllegalStateException("TransferManager was already set!");
        }
        transferManagerFactory = factory;
    }

    public SecurityManager getSecurityManager() {
        return securityManager;
    }

    /**
     * Injects a security manager.
     *
     * @param securityManager
     *            the security manager to set.
     */
    public void setSecurityManager(SecurityManager securityManager) {
        logFiner("Security manager set: " + securityManager);
        this.securityManager = securityManager;
    }

    /**
     * Connects to a remote peer, with ip and port
     * @author Christoph Kappel <kappel@powerfolder.com>
     * @param  address  Address to connect to
     * @throw {@link ConnectionException} Raised when something is wrong
     * @return The connected {@link Node}
     */
    public Member connect(InetSocketAddress address) throws ConnectionException
    {
      return connect(address, false);
    }

    /** connect
     * Connects to a remote peer, with ip and port
     * @author Christoph Kappel <kappel@powerfolder.com>
     * @param  address  Address to connect to
     * @param  useD2D   Whether to use D2D proto
     * @throw {@link ConnectionException} Raised when something is wrong
     * @return The connected {@link Node}
     **/

    public Member
    connect(InetSocketAddress address,
      boolean useD2D) throws ConnectionException
    {
      if(!started)
        {
          logInfo("NOT Connecting to " + address + ". Controller not started");

          throw new ConnectionException("NOT Connecting to " + address
             + ". Controller not started");
        }

      if(0 >= address.getPort())
        {
          // connect to defaul port
          logWarning("Unable to connect, port illegal " + address.getPort());
        }

      logFine("Connecting to " + address + (useD2D ? "via D2D" : "") + "...");

      ConnectionHandler conHan = ioProvider.getConnectionHandlerFactory()
        .tryToConnect(address, useD2D);

      // Accept new node
      return nodeManager.acceptConnection(conHan);
    }

    /**
     * Connect to a remote node Interprets a string as connection string Format
     * is expeced as ' <connect host>' or ' <connect host>: <port>'
     *
     * @param connectStr
     * @return the member that connected under the given addresse
     * @throws ConnectionException
     * @returns the connected node
     */
    public Member connect(String connectStr) throws ConnectionException {
        return connect(Util.parseConnectionString(connectStr));
    }

    /**
     * Answers if controller is started in console mode
     *
     * @return true if in console mode
     */
    public boolean isConsoleMode() {
        if (commandLine != null) {
            if (commandLine.hasOption('s')) {
                return true;
            }
        }
        if (config != null) {
            if (ConfigurationEntry.DISABLE_GUI.getValueBoolean(this)) {
                return true;
            }
        }
        if (Feature.UI_ENABLED.isDisabled()) {
            return true;
        }
        return GraphicsEnvironment.isHeadless();
    }

    /**
     * Whether to display notifications bottom-left instead of the normal
     * bottom-right. Primarily a development switch for running two PFs on one
     * PC.
     *
     * @return true if notifications should be displayed on the left.
     */
    public boolean isNotifyLeft() {
        return commandLine != null && commandLine.hasOption('y');
    }

    /**
     * Opens the graphical user interface
     */
    private void openUI() {
        uiController.start();
    }

    /**
     * Answers if the user interface (ui) is enabled
     *
     * @return true if the user interface is enabled, else false
     */
    public boolean isUIEnabled() {
        return !isConsoleMode();
    }

    /**
     * Answers if we have the ui open
     *
     * @return true if the uiserinterface is actualy started
     */
    public boolean isUIOpen() {
        return uiController != null && uiController.isStarted();
    }

    /**
     * Exposing UIController, acces to all UserInterface elements
     *
     * @return the UIController
     */
    public UIController getUIController() {
        return uiController;
    }

    /**
     * Waits for the ui to open, afterwards it is guranteed that uicontroller is
     * started
     */
    public void waitForUIOpen() {
        if (!isUIEnabled()) {
            throw new IllegalStateException(
                "Unable to ui to open, ui is not enabled");
        }
        while (!isUIOpen()) {
            try {
                // Wait....
                Thread.sleep(1000);
            } catch (InterruptedException e) {
                logFiner("InterruptedException", e);
                break;
            }
        }
    }

    /**
     * Opens the listener on local port. The first listener is set to
     * "connectionListener". All others are added the the list of
     * additionalConnectionListeners.
     *
     * @param  port    Port to open listener to
     * @param  useD2D  Whether to use D2D proto (FIXME: Might be a bit
     *                 pointless this way but allows to use this proto
     *                 on any port later <kappel@powerfolder.com>)
     *
     * @return if succeeded
     */
    private boolean openListener(int port, boolean useD2D) {
        String bind = ConfigurationEntry.NET_BIND_ADDRESS.getValue(this);
        logFine("Opening incoming connection listener on port " + port
            + " on interface " + (bind != null ? bind : "(all)"));
        while (true) {
            try {
                ConnectionListener newListener = new ConnectionListener(this,
                    port, bind, useD2D);
                if (connectionListener == null || !connectionListener.isServerSocketOpen()) {
                    // its our primary listener
                    connectionListener = newListener;
                } else {
                    additionalConnectionListeners.add(newListener);
                }
                return true;
            } catch (ConnectionException e) {
                logWarning("Unable to bind to port " + port);
                logFiner("ConnectionException", e);
                if (bind != null) {
                    logSevere("This could've been caused by a binding error on the interface... Retrying without binding");
                    bind = null;
                } else { // Already tried binding once or not at all so get
                    // out
                    return false;
                }
            }
        }
    }

    /**
     * Do we have a connection listener?
     *
     * @return true if we have a connection listener, otherwise false
     */
    public boolean hasConnectionListener() {
        return connectionListener != null;
    }

    /**
     * Gets the connection listener
     *
     * @return the connection listener
     */
    public ConnectionListener getConnectionListener() {
        return connectionListener;
    }

    /** getAdditionalConnectionListeners
     * Gets a list of registered connection listeners
     * @author Christoph Kappel <kappel@powerfolder.com>
     * @return List of {@link ConnectionListener}
     **/

    public List<ConnectionListener> getAdditionalConnectionListeners() {
        return this.additionalConnectionListeners;
    }

    /**
     * Answers if this controller is runing in verbose mode. Set verbose=true on
     * config file to enable this, this gives access to all kinds of debugging
     * stuff.
     *
     * @return true if we are in verbose mode
     */
    public boolean isVerbose() {
        return verbose;
    }

    /**
     * Answers if debug reports should be requested. Set debugReports=true on
     * config file to enable this, this request node information. Only enabled
     * if in verbose mode.
     *
     * @see RequestNodeInformation
     * @return true if we are in verbose mode
     */
    public boolean isDebugReports() {
        return debugReports && verbose;
    }

    /**
     * Returns the buildtime of this jar
     *
     * @return the Date the application jar was build.
     */
    public Date getBuildTime() {
        Path jar = Paths.get(getJARName());
        if (Files.exists(jar)) {
            try {
                return new Date(Files.getLastModifiedTime(jar).toMillis());
            } catch (IOException ioe) {
                return null;
            }
        }
        return null;
    }

    /**
     * Sets the loading completion of this controller. Used in the splash
     * screen.
     *
     * @param percentage
     *            the percentage complete
     */
    private void setLoadingCompletion(int percentage, int nextPerc) {
        if (uiController != null) {
            uiController.setLoadingCompletion(percentage, nextPerc);
        }
    }

    /**
     * Answers if minimized start is wanted. Use startup option -m to enable
     * this.
     *
     * @return if a minimized startup should be performed.
     */
    public boolean isStartMinimized() {
        return commandLine != null && commandLine.hasOption('m');
    }

    /**
     * The base directory where to store/load config files. or null if on
     * working path
     *
     * @return The File object representing the absolute location of where the
     *         config files are/should be stored.
     */
    private Path getConfigLocationBase() {
        // First check if we have a config file in local path
        Path aConfigFile = Paths.get(getConfigName() + ".config")
            .toAbsolutePath();

        // Load configuration in misc file if config file if in
        if (OSUtil.isWebStart() || Files.notExists(aConfigFile)) {
            if (isFiner()) {
                logFiner("Config location base: "
                    + getMiscFilesLocation().toString());
            }
            return getMiscFilesLocation();
        }

        // Otherwise use local path as configuration base
        return null;
    }

    public static Path getMiscFilesLocation() {
        return getMiscFilesLocation(true);
    }

    /**
     * Answers the path, where to load/store miscellaneous files created by
     * PowerFolder. e.g. .nodes files
     *
     * @param create Should the directory be created?
     * @return the file base, a directory
     */
    public static Path getMiscFilesLocation(boolean create) {
        Path unixConfigDir = Paths.get(System.getProperty("user.home"),
            "." + miscFilesLocationDirName).toAbsolutePath();
        Path base = unixConfigDir;
        if (OSUtil.isWindowsSystem()
            && Feature.WINDOWS_MISC_DIR_USE_APP_DATA.isEnabled())
        {
            String appData = WinUtils.getAppDataCurrentUser();
            if (Feature.CONFIGURATION_ALL_USERS.isEnabled()) {
                appData = WinUtils.getAppDataAllUsers();
            }

            if (StringUtils.isBlank(appData)) {
                // Appdata not found. Fallback.
                return unixConfigDir;
            }

            Path windowsConfigDir = Paths.get(appData, miscFilesLocationDirName)
                .toAbsolutePath();
            base = windowsConfigDir;

            // Check if migration is necessary
            if (Files.exists(unixConfigDir)) {
                boolean migrateConfig;
                if (Files.exists(windowsConfigDir)) {
                    // APPDATA/PowerFolder does not yet contain a config file OR
                    try (DirectoryStream<Path> stream = Files
                        .newDirectoryStream(windowsConfigDir, "*.config")) {
                        migrateConfig = !stream.iterator().hasNext();
                    } catch (IOException ioe) {
                        log.info(ioe.getMessage());
                        migrateConfig = true;
                    }
                } else {
                    // Migrate if APPDATA/PowerFolder not existing yet.
                    migrateConfig = true;
                }

                if (migrateConfig) {
                    boolean migrationOk = migrateWindowsMiscLocation(
                        unixConfigDir, windowsConfigDir);
                    if (!migrationOk) {
                        // Fallback, migration failed.
                        base = unixConfigDir;
                    }
                }
            }
        }
        if (create && Files.notExists(base)) {
            try {
                Files.createDirectories(base);
            } catch (IOException ioe) {
                log.severe("Failed to create "
                    + base.toAbsolutePath().toString() + ". " + ioe);
            }
        }
        return base;
    }

    /**
     * Migrate config dir (if necessary) in Windows from user.home to APPDATA.
     * Pre Version 4, the config was in 'user.home'/.PowerFolder.
     * 'APPDATA'/PowerFolder is a more normal Windows location for application
     * data.
     *
     * @param unixBaseDir
     *            the old user.home based config directory.
     * @param windowsBaseDir
     *            the preferred APPDATA based config directory.
     */
    private static boolean migrateWindowsMiscLocation(Path unixBaseDir,
        Path windowsBaseDir)
    {
        if (Files.notExists(windowsBaseDir)) {
            try {
                Files.createDirectories(windowsBaseDir);
            } catch (IOException ioe) {
                log.severe("Failed to create "
                    + windowsBaseDir.toAbsolutePath().toString() + ". " + ioe);
            }
        }
        try {
            PathUtils.recursiveMove(unixBaseDir, windowsBaseDir);
            log.warning("Migrated config from " + unixBaseDir + " to "
                + windowsBaseDir);
            return true;
        } catch (IOException e) {
            log.warning("Failed to migrate config from " + unixBaseDir + " to "
                + windowsBaseDir + ". " + e);
            return false;
        }
    }

    /**
     * Answers the path, where to load/store temp files created by PowerFolder.
     *
     * @return the file base, a directory
     */
    public static Path getTempFilesLocation() {
        Path base = Paths.get(System.getProperty("java.io.tmpdir"));
        if (Files.notExists(base)) {
            try {
                Files.createDirectories(base);
            } catch (IOException ioe) {
                log.warning("Could not create temp files location '"
                    + base.toAbsolutePath().toString() + "'. " + ioe);
            }
        }
        return base;
    }

    private void killRunningInstance() {
        if (RemoteCommandManager.hasRunningInstance()) {
            logWarning("Found a running instance. Trying to shut it down...");
            RemoteCommandManager.sendCommand(RemoteCommandManager.QUIT);
            Waiter w = new Waiter(10000L);
            while (RemoteCommandManager.hasRunningInstance() && !w.isTimeout())
            {
                w.waitABit();
            }
            if (!RemoteCommandManager.hasRunningInstance()) {
                logInfo("Was able to shut down running instance. Continue normal");
                return;
            }
            logWarning("Was NOT able to shut down running instance.");
        }
    }

    /**
     * Called if controller has detected a already running instance
     */
    private void alreadyRunningCheck() {
        Component parent = null;
        if (isUIOpen()) {
            parent = uiController.getMainFrame().getUIComponent();
        }
        if (!isStartMinimized() && isUIEnabled() && !commandLine.hasOption('z'))
        {
            Object[] options = {Translation
                .get("dialog.already_running.show_button")};
            int exitOption = 0;
            if (verbose) {
                options = new Object[]{
                    Translation
                        .get("dialog.already_running.start_button"),
                    Translation
                        .get("dialog.already_running.exit_button")};
                exitOption = 1;
            }
            if (JOptionPane.showOptionDialog(parent,
                Translation.get("dialog.already_running.warning"),
                Translation.get("dialog.already_running.title"),
                JOptionPane.DEFAULT_OPTION, JOptionPane.INFORMATION_MESSAGE,
                null, options, options[0]) == exitOption)
            { // exit pressed
              // Try to bring existing instance to the foreground.
                RemoteCommandManager.sendCommand(RemoteCommandManager.SHOW_UI);
                exit(1);
            } else {
                exit(1);
            }
        } else {
            // If no gui show error but start anyways
            logWarning("PowerFolder already running");
        }
    }

    private void fatalStartError(String message) {
        Component parent = null;
        if (isUIOpen()) {
            parent = uiController.getMainFrame().getUIComponent();
        }
        if (isUIEnabled()) {
            Object[] options = {Translation
                .get("dialog.already_running.exit_button")};
            JOptionPane.showOptionDialog(parent, message,
                Translation.get("dialog.fatal_error.title"),
                JOptionPane.DEFAULT_OPTION, JOptionPane.ERROR_MESSAGE, null,
                options, options[0]);
        } else {
            logSevere(message);
        }
        exit(1);
    }

    private void initDistribution() {
        try {
            if (ConfigurationEntry.DIST_CLASSNAME.hasNonBlankValue(getController())) {
                Class<?> distClass = Class
                    .forName(ConfigurationEntry.DIST_CLASSNAME
                        .getValue(getController()));
                distribution = (Distribution) distClass.newInstance();
            }

            if (distribution == null) {
                ServiceLoader<Distribution> brandingLoader = ServiceLoader
                    .load(Distribution.class);
                for (Distribution br : brandingLoader) {
                    if (distribution != null) {
                        logWarning("Found multiple distribution classes: "
                            + br.getName() + ", already using "
                            + distribution.getName());
                        break;
                    }
                    distribution = br;
                }
            }

            if (distribution == null) {
                if (ProUtil.isRunningProVersion()) {
                    distribution = new PowerFolderPro();
                } else {
                    distribution = new PowerFolderBasic();
                }
                logFine("Distributon not found. Falling back to "
                    + distribution.getName());
            }
            distribution.init(this);
            logInfo("Running distribution: " + distribution.getName());
        } catch (Exception e) {
            logSevere("Failed to initialize distribution "
                + (distribution == null ? "null" : distribution.getName()), e);

            // Fallback
            try {
                if (distribution == null) {
                    if (ProUtil.isRunningProVersion()) {
                        distribution = new PowerFolderPro();
                    } else {
                        distribution = new PowerFolderBasic();
                    }
                }
                logInfo("Running distribution: " + distribution.getName());
                distribution.init(this);
            } catch (Exception e2) {
                logSevere("Failed to initialize fallback distribution", e2);
            }
        }
    }

    @Override
    public String toString() {
        return "Controller '" + getMySelf() + '\'';
    }

    /**
     * Distribute ask for friendship events.
     *
     * @param event
     */
    public void makeFriendship(MemberInfo memberInfo) {
        if (networkingMode == NetworkingMode.SERVERONLYMODE) {
            logFine("Ignoring ask for friendship from client " + memberInfo
                + ". Running in server only mode");
            return;
        }

        // Is this a friend already?
        Member member = memberInfo.getNode(this, false);
        if (member != null) {
            if (member.isFriend()) {
                log.fine("Ignoring ask for friendship from "
                    + memberInfo.getNick() + ". Already friend.");
                return;
            }
            if (member.isServer()) {
                log.fine("Ignoring ask for friendship from "
                    + memberInfo.getNick() + ". is a server.");
                return;
            }
            // Hack alert(tm):
            String lnick = member.getNick().toLowerCase();
            boolean isPowerFolderCloud = lnick.contains("powerfolder")
                && lnick.contains("cloud");
            if (isPowerFolderCloud) {
                log.fine("Ignoring ask for friendship from "
                    + memberInfo.getNick() + ". is a pf server.");
                return;
            }
        }

        // A new friend!
        member.setFriend(true, null);
    }

    /**
     * Distribute invitations.
     *
     * @param invitation
     */
    public void invitationReceived(Invitation invitation) {
        for (InvitationHandler handler : invitationHandlers) {
            handler.gotInvitation(invitation);
        }
    }

    /**
     * Save anything important that was not handled.
     */
    private void savePersistentObjects() {

        if (started && isUIEnabled()) {

            // Save unhandled notices.
            List<Notice> notices = new ArrayList<Notice>();
            for (Notice notice : uiController.getApplicationModel()
                .getNoticesModel().getAllNotices())
            {
                if (notice.isPersistable()) {
                    notices.add(notice);
                }
            }
            Path file = getMiscFilesLocation().resolve(
                getConfigName() + ".notices");
            try (ObjectOutputStream outputStream = new ObjectOutputStream(
                Files.newOutputStream(file))) {
                logInfo("There are " + notices.size() + " notices to persist.");
                outputStream.writeUnshared(notices);
            } catch (FileNotFoundException e) {
                logSevere("FileNotFoundException", e);
            } catch (IOException e) {
                logSevere("IOException", e);
            }
        }
    }

    /**
     * Load anything that was not handled last time.
     */
    @SuppressWarnings("unchecked")
    private void loadPersistentObjects() {

        if (isUIEnabled()) {
            // Load notices.
            Path file = getMiscFilesLocation().resolve(
                getConfigName() + ".notices");
            if (Files.exists(file)) {
                logInfo("Loading notices");
                try (ObjectInputStream inputStream = new ObjectInputStream(
                    Files.newInputStream(file))) {
                    List<Notice> notices = (List<Notice>) inputStream
                        .readObject();
                    inputStream.close();
                    for (Notice notice : notices) {
                        uiController.getApplicationModel().getNoticesModel()
                            .handleSystemNotice(notice, true);
                    }
                    logFine("Loaded " + notices.size() + " notices.");
                } catch (FileNotFoundException e) {
                    logSevere("FileNotFoundException", e);
                } catch (IOException e) {
                    logSevere("IOException", e);
                } catch (ClassNotFoundException e) {
                    logSevere("ClassNotFoundException", e);
                } catch (ClassCastException e) {
                    logSevere("ClassCastException", e);
                }
            } else {
                logInfo("No notices found - probably first start of PF.");
            }
        }
    }

    /**
     * Wait for the repo to finish syncing. Then request system shutdown and
     * exit PF.
     *
     * @param password
     *            required only for Linux shutdowns.
     */
    public void shutdownAfterSync(final String password) {
        final AtomicBoolean oneShot = new AtomicBoolean(true);
        scheduleAndRepeat(new Runnable() {
            @Override
            public void run() {
                // ALPS Problem: Change to check for all in sync.

                if (oneShot.get() && folderRepository.isInSync()) {
                    // Make sure we only try to shutdown once,
                    // in case the user aborts the shutdown.
                    oneShot.set(false);
                    log.info("Sync and shutdown in sync.");
                    if (SystemUtil.shutdown(password)) {
                        log.info("Shutdown command issued.");
                        exit(0);
                    } else {
                        log.warning("Shutdown command failed.");
                    }
                }
            }
        }, 10000, 10000);
    }

    /**
     * Waits for the repo to finish syncing. Then request system shutdown and
     * exit PF.
     *
     * @param secWait
     *            number of seconds to wait.
     */
    public void exitAfterSync(int secWait) {
        logInfo("Sync and exit initiated. Begin check in " + secWait + 's');
        final AtomicBoolean oneShot = new AtomicBoolean(true);
        scheduleAndRepeat(new Runnable() {
            @Override
            public void run() {
                // ALPS Problem: Change to check for all in sync.
                if (oneShot.get() && folderRepository.isInSync()) {
                    // Make sure we only try to shutdown once,
                    // in case the user aborts the shutdown.
                    oneShot.set(false);
                    log.info("I'm in sync - exit now. Sync and exit was triggered.");
                    exit(0);
                }
            }
        }, 1000L * secWait, 10000);
    }

    /**
     * #2485
     */
    private class PauseResumeTask extends TimerTask {
        private final boolean userAdaptive;

        public PauseResumeTask(boolean whenUserIsInactive) {
            this.userAdaptive = whenUserIsInactive;
        }

        @Override
        public void run() {
            if (userAdaptive && isUIOpen()) {
                ApplicationModel appModel = uiController.getApplicationModel();
                if (appModel.isUserActive()) {
                    if (!isPaused()) {
                        getController().schedule(new Runnable() {
                            @Override
                            public void run() {
                                setPaused0(true, true);
                                log.info("User active. Executed pause task.");
                            }
                        }, 50);
                    }
                } else {
                    // Resume if user is not active
                    if (isPaused()) {
                        getController().schedule(new Resumer(), 50);
                    }
                }
            } else {
                // Simply unpause after X seconds
                setPaused0(false, true);
                log.info("Executed resume task.");
            }
        }
    }

    private class Resumer implements Runnable {
        @Override
        public void run() {
            setPaused0(false, true);
            log.info("User inactive. Executed resume task.");
        }
    }
}<|MERGE_RESOLUTION|>--- conflicted
+++ resolved
@@ -90,12 +90,8 @@
 
     private static final int MAJOR_VERSION = 11;
     private static final int MINOR_VERSION = 7;
-<<<<<<< HEAD
-    private static final int REVISION_VERSION = 766;
+    private static final int REVISION_VERSION = 767;
     private static final int SPRINT_NUMBER = 3;
-=======
-    private static final int REVISION_VERSION = 767;
->>>>>>> aded5645
 
     /**
      * Program version.
