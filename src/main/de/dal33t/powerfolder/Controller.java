/*
 * Copyright 2004 - 2015 Christian Sprajc. All rights reserved.
 *
 * This file is part of PowerFolder.
 *
 * PowerFolder is free software: you can redistribute it and/or modify
 * it under the terms of the GNU General Public License as published by
 * the Free Software Foundation.
 *
 * PowerFolder is distributed in the hope that it will be useful,
 * but WITHOUT ANY WARRANTY; without even the implied warranty of
 * MERCHANTABILITY or FITNESS FOR A PARTICULAR PURPOSE.  See the
 * GNU General Public License for more details.
 *
 * You should have received a copy of the GNU General Public License
 * along with PowerFolder. If not, see <http://www.gnu.org/licenses/>.
 *
 * $Id: Controller.java 21251 2013-03-19 01:46:23Z sprajc $
 */
package de.dal33t.powerfolder;

import de.dal33t.powerfolder.clientserver.ServerClient;
import de.dal33t.powerfolder.disk.Folder;
import de.dal33t.powerfolder.disk.FolderRepository;
import de.dal33t.powerfolder.disk.SyncProfile;
import de.dal33t.powerfolder.distribution.Distribution;
import de.dal33t.powerfolder.distribution.PowerFolderBasic;
import de.dal33t.powerfolder.distribution.PowerFolderPro;
import de.dal33t.powerfolder.event.*;
import de.dal33t.powerfolder.light.MemberInfo;
import de.dal33t.powerfolder.message.FolderList;
import de.dal33t.powerfolder.message.Invitation;
import de.dal33t.powerfolder.message.RequestNodeInformation;
import de.dal33t.powerfolder.message.SettingsChange;
import de.dal33t.powerfolder.net.*;
import de.dal33t.powerfolder.plugin.PluginManager;
import de.dal33t.powerfolder.security.SecurityManager;
import de.dal33t.powerfolder.security.SecurityManagerClient;
import de.dal33t.powerfolder.task.PersistentTaskManager;
import de.dal33t.powerfolder.transfer.TransferManager;
import de.dal33t.powerfolder.ui.FileBrowserIntegration;
import de.dal33t.powerfolder.ui.UIController;
import de.dal33t.powerfolder.ui.dialog.SyncFolderDialog;
import de.dal33t.powerfolder.ui.dialog.UIUnLockDialog;
import de.dal33t.powerfolder.ui.model.ApplicationModel;
import de.dal33t.powerfolder.ui.notices.Notice;
import de.dal33t.powerfolder.ui.util.LimitedConnectivityChecker;
import de.dal33t.powerfolder.util.*;
import de.dal33t.powerfolder.util.logging.LoggingManager;
import de.dal33t.powerfolder.util.net.NetworkUtil;
import de.dal33t.powerfolder.util.os.OSUtil;
import de.dal33t.powerfolder.util.os.SystemUtil;
import de.dal33t.powerfolder.util.os.Win32.WinUtils;
import de.dal33t.powerfolder.util.os.mac.MacUtils;
import de.dal33t.powerfolder.util.update.UpdateSetting;
import org.apache.commons.cli.CommandLine;
import org.quartz.*;
import org.quartz.impl.StdSchedulerFactory;

import javax.swing.*;
import java.awt.*;
import java.io.*;
import java.net.InetSocketAddress;
import java.nio.file.*;
import java.security.Security;
import java.text.SimpleDateFormat;
import java.util.List;
import java.util.*;
import java.util.concurrent.*;
import java.util.concurrent.atomic.AtomicBoolean;
import java.util.logging.Level;
import java.util.logging.Logger;
import java.util.prefs.BackingStoreException;
import java.util.prefs.Preferences;

import static de.dal33t.powerfolder.util.ConfigurationLoader.DEFAULT_CONFIG_FILENAME;
import static org.quartz.CronScheduleBuilder.dailyAtHourAndMinute;

/**
 * Central class gives access to all core components in PowerFolder. Make sure
 * to extend PFComponent so you always have a reference to the main
 * {@link Controller}.
 * @
 * @author Christian Sprajc
 * @version $Revision: 1.107 $
 */
public class Controller extends PFComponent {
    private static final Logger log = Logger.getLogger(Controller.class
        .getName());

    private static final int MAJOR_VERSION = 14;
    private static final int MINOR_VERSION = 0;
<<<<<<< HEAD
    private static final int REVISION_VERSION = 113;
=======
    private static final int REVISION_VERSION = 114;
>>>>>>> 844fd609

    /**
     * Program version.
     */
    public static final String PROGRAM_VERSION = MAJOR_VERSION + "."
        + MINOR_VERSION + "." + REVISION_VERSION;

    /**
     * Federation version.
     */
    public static final String FEDERATION_VERSION = MAJOR_VERSION + "." + MINOR_VERSION;

    /** general wait time for all threads (5000 is a balanced value) */
    private static final long WAIT_TIME = 5000;

    /** Subdir of misc files */
    private static String miscFilesLocationDirName = Constants.MISC_DIR_NAME;

    /** The command line entered by the user when starting the program */
    private CommandLine commandLine;

    /** filename of the current configFile */
    private String configFilename;
    /**
     * The actual config file.
     */
    private Path configFile;
    private Path configFolderFile;
    private Path sslTrustStoreFile;

    /** The config properties */
    private SplitConfig config;

    /**
     * The preferences
     */
    private Preferences preferences;

    /**
     * The distribution running.
     */
    private Distribution distribution;

    /** Program start time */
    private Date startTime;

    /** Are we in started state? */
    private volatile boolean started;

    /** Are we trying to shutdown? */
    private volatile boolean shuttingDown;

    /** Is a restart requested */
    private boolean restartRequested;

    /** Are we in verbose mode? */
    private boolean verbose;

    /** Should we request debug reports? */
    private boolean debugReports;

    /**
     * If running is paused mode
     */
    private volatile boolean paused;

    /**
     * cache the networking mode in a field so we dont heve to do all this
     * comparing
     */
    private NetworkingMode networkingMode;

    /** The nodemanager that holds all members */
    private NodeManager nodeManager;

    /**
     * Responsible for (re-)connecting to other nodes.
     */
    private ReconnectManager reconnectManager;

    /** The FolderRepository that holds all "joined" folders */
    private FolderRepository folderRepository;

    /** The Listener to incomming connections of other PowerFolder clients */
    private ConnectionListener connectionListener;

    /** The basic io provider */
    private IOProvider ioProvider;

    /** Icon overlays and context menus */
    private FileBrowserIntegration fbIntegration;

    /**
     * besides the default listener we may have a list of connection listeners
     * that listen on other ports
     */
    private List<ConnectionListener> additionalConnectionListeners;

    private final List<InvitationHandler> invitationHandlers;

    /** The BroadcastManager send "broadcasts" on the LAN so we can */
    private BroadcastMananger broadcastManager;

    /**
     * The DynDNS manager that handles the working arwound for user with a
     * dynnamip IP address.
     */
    private DynDnsManager dyndnsManager;

    private PersistentTaskManager taskManager;

    private Callable<TransferManager> transferManagerFactory = new Callable<TransferManager>()
    {
        @Override
        public TransferManager call() {
            return new TransferManager(Controller.this);
        }
    };

    /** Handels the up and downloads */
    private TransferManager transferManager;

    /**
     * Remote Commands listener, a protocol handler for powerfolder links:
     * powerfolder://
     */
    private RemoteCommandManager rconManager;

    /**
     * Listener for authentication requests on WD NAS storages.
     */

    private WebClientLogin webClientLogin;

    /** Holds the User interface */
    private UIController uiController;

    /** holds all installed plugins */
    private PluginManager pluginManager;
    /**
     * The security manager, handles access etc.
     */
    private SecurityManager securityManager;

    /**
     * The Online Storage client
     */
    private ServerClient osClient;

    /** global Threadpool */
    private ScheduledExecutorService threadPool;

    /** Remembers if a port on the local firewall was opened */
    private final boolean portWasOpened = false;

    /**
     * If we have limited connectivity
     */
    private boolean limitedConnectivity;

    private final PausedModeListener pausedModeListenerSupport;

    private final NetworkingModeListener networkingModeListenerSupport;

    private final LimitedConnectivityListener limitedConnectivityListenerSupport;

    private ScheduledFuture<?> pauseResumeFuture;

    public Controller() {
        // Do some TTL fixing for dyndns resolving
        Security.setProperty("networkaddress.cache.ttl", "0");
        Security.setProperty("networkaddress.cache.negative.ttl", "0");
        System.setProperty("sun.net.inetaddr.ttl", "0");
        System.setProperty("com.apple.mrj.application.apple.menu.about.name",
            "PowerFolder");
        invitationHandlers = new CopyOnWriteArrayList<InvitationHandler>();
        pausedModeListenerSupport = ListenerSupportFactory
            .createListenerSupport(PausedModeListener.class);
        networkingModeListenerSupport = ListenerSupportFactory
            .createListenerSupport(NetworkingModeListener.class);
        limitedConnectivityListenerSupport = ListenerSupportFactory
            .createListenerSupport(LimitedConnectivityListener.class);
        AntiSerializationVulnerability.checkClasspath();
    }

    /**
     * Overwite the PFComponent.getController() otherwise that one returns null
     * for this Controller itself.
     *
     * @return a reference to this
     */
    @Override
    public Controller getController() {
        return this;
    }

    /**
     * Creates a fresh Controller.
     *
     * @return the controller
     */
    public static Controller createController() {
        return new Controller();
    }

    /**
     * Starts this controller loading the config from the default config file
     */
    public void startDefaultConfig() {
        startConfig(Constants.DEFAULT_CONFIG_FILE);
    }

    /**
     * Starts a config with the given command line arguments
     *
     * @param aCommandLine the command line as specified by the user
     */
    void startConfig(CommandLine aCommandLine) {

        commandLine = aCommandLine;
        String[] configNames = aCommandLine.getOptionValues("c");
        String configName = configNames != null && configNames.length > 0
                && StringUtils.isNotBlank(configNames[0]) ? configNames[0] : null;

        if (StringUtils.isNotBlank(configName) &&
                (configName.startsWith("http:") || configName.startsWith("https:"))) {
            if (configNames.length > 1) {
                configName = configNames[1];
            } else {
                configName = Constants.DEFAULT_CONFIG_FILE;
            }
        } else if (StringUtils.isBlank(configName)) {
            Properties preConfig = null;
            try {
                preConfig = ConfigurationLoader
                        .loadPreConfigFromClasspath(DEFAULT_CONFIG_FILENAME);
            } catch (IOException e) {
                // Ignore
            }
            String distributionName = preConfig != null ? preConfig.getProperty("dist.name") : "";

            if (StringUtils.isNotBlank(distributionName)) {
                miscFilesLocationDirName = distributionName.trim();

                migrateConfigFileIfNecessary(distributionName);
            }
            configName = Constants.DEFAULT_CONFIG_FILE;
        }

        startConfig(configName);
    }

    /**
     * Migrate ~/.PowerFolder to ~/.<dist-name> if the previous Config has the
     * same {@code dist.name}
     *
     * @param distributionName The name of the distribution
     */
    private void migrateConfigFileIfNecessary(String distributionName) {
        Path brandedMiscFilesLocation = getMiscFilesLocation(false);
        if (Files.exists(brandedMiscFilesLocation)) {
            log.fine("Using my branded directory at " + brandedMiscFilesLocation.toString());
            return;
        }

        // brandedMiscFilesLocation does NOT EXIST
        log.fine("No branded config dir found");

        String dirName = "";
        if (OSUtil.isWindowsSystem()) {
            dirName = Constants.MISC_DIR_NAME;
        } else {
            dirName = "." + Constants.MISC_DIR_NAME;
        }
        Path defaultMiscFilesLocation = brandedMiscFilesLocation
            .getParent().resolve(dirName);
        if (Files.notExists(defaultMiscFilesLocation)) {
            log.fine("Also no default config dir found -> create new branded config dir");
            return;
        }

        // defaultMiscFilesLocation DOES exist
        log.fine("Found default config dir at " + defaultMiscFilesLocation.toString());

        Path prevConifgFile = defaultMiscFilesLocation.resolve(Constants.DEFAULT_CONFIG_FILE);
        Properties prefConfig = new Properties();
        try (InputStream in = Files.newInputStream(prevConifgFile)) {
            prefConfig.load(in);
        } catch (IOException ioe) {
            log.warning("Could not read " + prevConifgFile.toString()
                + ". Using new branded config at " + brandedMiscFilesLocation.toString()
                + ". " + ioe.getMessage());
            return;
        }

        String prevDistName = prefConfig.getProperty("dist.name");

        if (StringUtils.isBlank(prevDistName) || !prevDistName.equalsIgnoreCase(distributionName)) {
            log.fine("Not migrating an empty or different branding "
                + prevDistName + " then mine " + distributionName);
            return;
        }

        // prevDistName is my own
        log.info("Trying to move " + defaultMiscFilesLocation.toString()
            + " to " + brandedMiscFilesLocation.toString());

        try {
            Files.move(defaultMiscFilesLocation, brandedMiscFilesLocation);
        } catch (IOException ioe) {
            log.warning("Could not move " + defaultMiscFilesLocation.toString()
                + " to " + brandedMiscFilesLocation.toString() + ". " + ioe.getMessage());
        }
    }

    /** initTranslation
     * Init translation bundles
     * @author Christoph Kappel <kappel@powerfolder.com>
     **/

    public void initTranslation() {
        // Initialize resource bundle eager
        // check forced language file from commandline
        if (commandLine != null && commandLine.hasOption("f")) {
            String langfilename = commandLine.getOptionValue("f");
            try {
                ResourceBundle resourceBundle = new ForcedLanguageFileResourceBundle(
                    langfilename);
                Translation.setResourceBundle(resourceBundle);
                logInfo("Loading language bundle from file " + langfilename);
            } catch (FileNotFoundException fnfe) {
                logSevere("forced language file (" + langfilename
                    + ") not found: " + fnfe.getMessage());
                logSevere("using setup language");
                Translation.resetResourceBundle();
            } catch (IOException ioe) {
                logSevere("forced language file io error: " + ioe.getMessage());
                logSevere("using setup language");
                Translation.resetResourceBundle();
            }
        } else {
            Translation.resetResourceBundle();
        }
        Translation.getResourceBundle();
    }

    /**
     * Starts controller with a special config file, and creates and starts all
     * components of PowerFolder.
     *
     * @param filename
     *            The filename to uses as config file (located in the
     *            "getConfigLocationBase()")
     */
    public void startConfig(String filename) {
        if (started) {
            throw new IllegalStateException(
                "Configuration already started, shutdown controller first");
        }

        initTranslation();

        // loadConfigFile
        if (!loadConfigFile(filename)) {
            return;
        }

        start();
    }

    /** start
     * Starts controller and all other components of PowerFolder
     * @author Christoph <kappel@powerfolder.com>
     **/

    public void start() {
        boolean isDefaultConfig = Constants.DEFAULT_CONFIG_FILE
            .startsWith(getConfigName());
        if (isDefaultConfig) {
            // To keep compatible with previous versions
            preferences = Preferences.userNodeForPackage(PowerFolder.class);
        } else {
            preferences = Preferences.userNodeForPackage(PowerFolder.class)
                .node(getConfigName());

        }

        // initialize logger
        // Enabled verbose mode if in config.
        // This logs to file for analysis.
        verbose = ConfigurationEntry.VERBOSE.getValueBoolean(this);
        initLogger();

        if (verbose) {
            ByteSerializer.BENCHMARK = true;
            scheduleAndRepeat(() -> ByteSerializer.printStats(), 600000L, 600000L);
            Profiling.setEnabled(false);
            Profiling.reset();
        }

        String arch = OSUtil.is64BitPlatform() ? "64bit" : "32bit";
        logFine("OS: " + System.getProperty("os.name") + " " + System.getProperty("os.version") + " (" + arch + ")");
        logFine("Java: " + JavaVersion.systemVersion().toString() + " ("
            + System.getProperty("java.vendor") + ')');
        logFine("Current time: " + new Date());
        Runtime runtime = Runtime.getRuntime();
        long maxMemory = runtime.maxMemory();
        long totalMemory = runtime.totalMemory();
        logFine("Max Memory: " + Format.formatBytesShort(maxMemory)
            + ", Total Memory: " + Format.formatBytesShort(totalMemory));
        if (!Desktop.isDesktopSupported() && isUIEnabled()) {
            logWarning("Desktop utility not supported");
        }

        // If we have a new config. clear the preferences.
        clearPreferencesOnConfigSwitch();

        // Load and set http proxy settings
        HTTPProxySettings.loadFromConfig(this);

        // PFC-2670: Start
        boolean localAllTrustCert = false;
        if (ConfigurationEntry.SECURITY_SSL_TRUST_ANY
            .getValueBoolean(getController()))
        {
        	localAllTrustCert = true;
            NetworkUtil.installAllTrustingSSLManager();
        }
        // PFC-2670: End

        // #2179: Load from server. How to handle timeouts?
        // Command line option -c http://are.de
        ConfigurationLoader.loadAndMergeCLI(this);
        // Config entry in file
        ConfigurationLoader.loadAndMergeConfigURL(this);
        // Read from installer temp file
        ConfigurationLoader.loadAndMergeFromInstaller(this);

        if (verbose != ConfigurationEntry.VERBOSE.getValueBoolean(this)) {
            verbose = ConfigurationEntry.VERBOSE.getValueBoolean(this);
            initLogger();
        }

        // PFC-2670: Start
        // Setting might have changed.
        if (ConfigurationEntry.SECURITY_SSL_TRUST_ANY
            .getValueBoolean(getController()))
        {
            NetworkUtil.installAllTrustingSSLManager();
        } else if (localAllTrustCert) {
            // Locally was set to trust, but remote profile forbids this.
            // Exit->Restart
            logWarning("Security break protection: Trust any SSL certificate was turned on, but is disallowed by server profile. Please restart the client");
            exit(66);
        }
        // PFC-2670: End

        // Init paused only if user expects pause to be permanent or
        // "while I work"
        int pauseSecs = ConfigurationEntry.PAUSE_RESUME_SECONDS
            .getValueInt(getController());
        paused = PreferencesEntry.PAUSED.getValueBoolean(this)
            && (pauseSecs == Integer.MAX_VALUE || pauseSecs == 0);

        // Now set it, just in case it was paused in permanent mode.
        PreferencesEntry.PAUSED.setValue(this, paused);

        // Load and set http proxy settings again.
        HTTPProxySettings.loadFromConfig(this);

        // Initialize branding/preconfiguration of the client
        initDistribution();
        logFine("Build time: " + getBuildTime());
        logInfo("Program version " + PROGRAM_VERSION);

        if (getDistribution().getBinaryName().toLowerCase()
            .contains("powerfolder"))
        {
            Debug.writeSystemProperties();
        }

        if (ConfigurationEntry.KILL_RUNNING_INSTANCE.getValueBoolean(this)) {
            killRunningInstance();
        }
        FolderList.removeMemberFiles(this);

        // Initialize plugins
        setupProPlugins();
        pluginManager = new PluginManager(this);
        pluginManager.init();

        // create node manager
        nodeManager = new NodeManager(this);

        // Only one task brother left...
        taskManager = new PersistentTaskManager(this);
        // Folder repository
        folderRepository = new FolderRepository(this);
        setLoadingCompletion(0, 10);

        // Create transfer manager
        // If this is a unit test it might have been set before.
        try {
            transferManager = transferManagerFactory.call();
        } catch (Exception e) {
            logSevere("Exception", e);
        }

        reconnectManager = new ReconnectManager(this);
        // Create os client
        osClient = new ServerClient(this);

        if (isUIEnabled()) {
            uiController = new UIController(this);
            if (ConfigurationEntry.USER_INTERFACE_LOCKED.getValueBoolean(this)
                && !ConfigurationEntry.SERVER_IDP_DISCO_FEED_URL.hasValue(this))
            {
                // Don't let the user pass this step.
                new UIUnLockDialog(this).openAndWait();
            }
        }

        setLoadingCompletion(10, 20);

        // The io provider.
        ioProvider = new IOProvider(this);
        ioProvider.start();

        // Set hostname by CLI
        if (commandLine != null && commandLine.hasOption('d')) {
            String host = commandLine.getOptionValue("d");
            if (StringUtils.isNotBlank(host)) {
                InetSocketAddress addr = Util.parseConnectionString(host);
                if (addr != null) {
                    ConfigurationEntry.HOSTNAME.setValue(this,
                        addr.getHostName());
                    ConfigurationEntry.NET_PORT.setValue(this,
                        addr.getPort());
                }
            }
        }

        // initialize dyndns manager
        dyndnsManager = new DynDnsManager(this);

        setLoadingCompletion(20, 30);

        // initialize listener on local port
        if (!initializeListenerOnLocalPort()) {
            return;
        }
        if (!isUIEnabled()) {
            // Disable paused function
            paused = false;
        }

        setLoadingCompletion(30, 35);

        // Start the nodemanager
        nodeManager.init();
        if (!ProUtil.isRunningProVersion()) {
            // Nodemanager gets later (re) started by ProLoader.
            nodeManager.start();
        }

        setLoadingCompletion(35, 60);
        securityManager = new SecurityManagerClient(this, osClient);

        // init repo (read folders)
        folderRepository.init();
        logInfo("Dataitems: " + Debug.countDataitems(Controller.this));
        // init of folders takes rather long so a big difference with
        // last number to get smooth bar... ;-)
        setLoadingCompletion(60, 65);

        // start repo maintainance Thread
        folderRepository.start();
        setLoadingCompletion(65, 70);

        // Start the transfer manager thread
        transferManager.start();
        setLoadingCompletion(70, 75);

        // Initialize rcon manager
        startRConManager();

        // Initialize WD storage authenticator.
        startWebClientLogin();

        setLoadingCompletion(75, 80);

        // Start all configured listener if not in paused mode
        startConfiguredListener();
        setLoadingCompletion(80, 85);

        // open broadcast listener
        openBroadcastManager();
        setLoadingCompletion(85, 90);

        // Controller now started
        started = true;
        startTime = new Date();

        // Now taskmanager
        taskManager.start();

        logInfo("Controller started");

        // dyndns updater
        /*
         * boolean onStartUpdate = ConfigurationEntry.DYNDNS_AUTO_UPDATE
         * .getValueBoolean(this).booleanValue(); if (onStartUpdate) {
         * getDynDnsManager().onStartUpdate(); }
         */
        dyndnsManager.updateIfNessesary();

        setLoadingCompletion(90, 100);

        // Login to OS
        if (Feature.OS_CLIENT.isEnabled()) {
            try {
                osClient.loginWithLastKnown();
            } catch (Exception e) {
                logWarning("Unable to login with last known username. " + e);
                logFiner(e);
            }
        }

        // Start Plugins
        pluginManager.start();

        // open UI
        if (isConsoleMode()) {
            logFine("Running in console");
        } else {
            logFine("Opening UI");
            openUI();
        }

        if (!this.getMySelf().isServer()) {
            enableFileBrowserIntegration();
        }

        // Load anything that was not handled last time.
        loadPersistentObjects();

        setLoadingCompletion(100, 100);
        if (!isConsoleMode()) {
            uiController.hideSplash();
        }

        if (ConfigurationEntry.AUTO_CONNECT.getValueBoolean(this)) {
            // Now start the connecting process
            reconnectManager.start();
        } else {
            logFine("Not starting reconnection process. "
                + "Config auto.connect set to false");
        }
        // Start connecting to OS client.
        if (Feature.OS_CLIENT.isEnabled()
            && ConfigurationEntry.SERVER_CONNECT.getValueBoolean(this))
        {
            osClient.start();
        } else {
            logInfo("Not connecting to server (" + osClient.getServerString()
                + "): Disabled");
        }

        // Setup our background working tasks
        setupPeriodicalTasks();

        if (MacUtils.isSupported() && !getMySelf().isServer()) {
            MacUtils macUtils = MacUtils.getInstance();
            if (macUtils != null) {
                if (isFirstStart()) {
                    macUtils.setPFStartup(true, this);
                }
                macUtils.setAppReOpenedListener(this);
            }
        }

        if (pauseSecs == 0) {
            // Activate adaptive logic
            setPaused(paused);
        }
    }

    private void enableFileBrowserIntegration() {
        // PFC-2395: Start
        fbIntegration = new FileBrowserIntegration(getController());
        fbIntegration.start();
        // PFC-2395: End
    }

    private void clearPreferencesOnConfigSwitch() {
        String lastNodeIdObf = PreferencesEntry.LAST_NODE_ID
            .getValueString(this);
        String thisNodeId = ConfigurationEntry.NODE_ID.getValue(this);
        try {
            if (StringUtils.isNotBlank(lastNodeIdObf)
                && !LoginUtil.matches(Util.toCharArray(thisNodeId),
                    lastNodeIdObf))
            {
                int i = 0;
                for (String key : preferences.keys()) {
                    preferences.remove(key);
                    i++;
                }
                logWarning("Cleared " + i
                    + " preferences, new config/nodeid found");
            }
        } catch (BackingStoreException e1) {
            logWarning("Unable to clear preferences. " + e1);
        }
    }

    /**
     * For each folder, kick off scan.
     */
    public void performFullSync() {
        // Let other nodes scan now!
        folderRepository.broadcastScanCommandOnAllFolders();

        // Force scan on all folders, of repository was selected
        Collection<Folder> folders = folderRepository.getFolders();
        for (Folder folder : folders) {
            // Ask for more sync options on that folder if on project sync
            if (Util.isAwtAvailable()
                    && folder.getSyncProfile().equals(
                    SyncProfile.MANUAL_SYNCHRONIZATION)) {
                new SyncFolderDialog(this, folder).open();
            } else {
                // Recommend scan on this folder
                folder.recommendScanOnNextMaintenance();
            }
        }

        setPaused(false);

        // Now trigger the scan
        folderRepository.triggerMaintenance();

        // Trigger file requesting
        folderRepository.getFileRequestor().triggerFileRequesting();

        // Fresh reconnection try!
        reconnectManager.buildReconnectionQueue();

    }

    /**
     * Add invitation listener.
     *
     * @param l
     */
    public void addInvitationHandler(InvitationHandler l) {
        invitationHandlers.add(l);
    }

    /**
     * Remove invitation listener.
     *
     * @param l
     */
    public void removeInvitationHandler(InvitationHandler l) {
        invitationHandlers.remove(l);
    }

    private void setupProPlugins() {
        String pluginConfig = ConfigurationEntry.PLUGINS.getValue(this);
        boolean autoSetupPlugins = StringUtils.isEmpty(pluginConfig)
            || !pluginConfig.contains(Constants.PRO_LOADER_PLUGIN_CLASS);
        if (ProUtil.isRunningProVersion() && autoSetupPlugins) {
            logFine("Setting up pro loader");
            String newPluginConfig = Constants.PRO_LOADER_PLUGIN_CLASS;
            if (!StringUtils.isBlank(pluginConfig)) {
                newPluginConfig += ',' + pluginConfig;
            }
            ConfigurationEntry.PLUGINS.setValue(this, newPluginConfig);
        }
    }

    private void initLogger() {

        // Set a nice prefix for file looging file names.
        String configName = getConfigName();
        if (configName != null) {
            LoggingManager.setPrefix(configName);
        }

        if (verbose) {
            String str = ConfigurationEntry.LOG_LEVEL_CONSOLE.getValue(this);
            Level consoleLevel = LoggingManager.levelForName(str);
            LoggingManager.setConsoleLogging(consoleLevel != null
                ? consoleLevel
                : Level.WARNING);

            // Enable file logging
            str = ConfigurationEntry.LOG_LEVEL_FILE.getValue(this);
            boolean rotate = ConfigurationEntry.LOG_FILE_ROTATE
                .getValueBoolean(this);
            Level fileLevel = LoggingManager.levelForName(str);
            LoggingManager.setFileLogging(fileLevel != null
                ? fileLevel
                : Level.FINE, rotate);

            // Switch on the document handler.
            if (isUIEnabled()) {
                str = PreferencesEntry.DOCUMENT_LOGGING.getValueString(this);
                Level uiLogLevel = LoggingManager.levelForName(str);
                LoggingManager.setDocumentLogging(uiLogLevel != null
                    ? uiLogLevel
                    : Level.WARNING, this);
            }

            if (LoggingManager.isLogToFile()) {
                logFine("Logging to file '"
                    + LoggingManager.getLoggingFileName() + '\'');
            } else {
                logInfo("No logging to file");
            }

            if (ConfigurationEntry.LOG_SYSLOG_HOST.hasNonBlankValue(this)) {
                str = ConfigurationEntry.LOG_SYSLOG_LEVEL.getValue(this);
                Level syslogLevel = LoggingManager.levelForName(str);
                LoggingManager.setSyslogLogging(syslogLevel != null
                    ? syslogLevel
                    : Level.WARNING, this);
            }
        }

        if (commandLine != null && commandLine.hasOption('l')) {
            String str = commandLine.getOptionValue('l');
            Level consoleLevel = LoggingManager.levelForName(str);
            if (consoleLevel != null) {
                LoggingManager.setConsoleLogging(consoleLevel);
            }
        }

        // Enable debug reports.
        debugReports = ConfigurationEntry.DEBUG_REPORTS.getValueBoolean(this);

        LoggingManager.clearBuffer();
        int maxDays = ConfigurationEntry.LOG_FILE_DELETE_DAYS
            .getValueInt(getController());
        if (maxDays >= 0) {
            LoggingManager.removeOldLogs(maxDays);
        }
    }

    /**
     * Loads a config file (located in "getConfigLocationBase()")
     *
     * @param theFilename
     * @return false if unsuccessful, true if file found and reading succeeded.
     */
    public boolean loadConfigFile(String theFilename) {

        /* Init stuff (moved here from {@link startConfig} */
        additionalConnectionListeners = Collections
            .synchronizedList(new ArrayList<>());
        started = false;
        shuttingDown = false;
        threadPool = new WrappedScheduledThreadPoolExecutor(
            Constants.CONTROLLER_MIN_THREADS_IN_THREADPOOL, new NamedThreadFactory(
                "Controller-Thread-"));

        // PFI-312
        PathUtils.setIOExceptionListener(e -> {
            if (e instanceof FileSystemException
                && e.toString().toLowerCase()
                    .contains("too many open files"))
            {
                logSevere("Detected I/O Exception: " + e.getMessage());
                logSevere("Please adjust limits for open file handles on this server");
                exit(1);
            }
        });

        String filename = theFilename;
        if (filename == null) {
            filename = Constants.DEFAULT_CONFIG_FILE;
        }

        if (filename.indexOf('.') < 0) {
            // append .config extension
            filename += ".config";
        }

        configFilename = null;
        config = new SplitConfig();
        configFilename = filename;
        configFile = getConfigLocationBase();

        if (configFile == null) {
            configFile = Paths.get(filename).toAbsolutePath();
        } else {
            configFile = configFile.resolve(filename);
        }

        BufferedInputStream bis = null;
        try {
            if (Files.exists(configFile)) {
                logFine("Loading configfile " + configFile.toString());
            } else {
                logFine("Config file does not exist. " + configFile.toString());
                throw new FileNotFoundException();
            }
            if (OSUtil.isWebStart()) {
                logFine("WebStart, config file location: "
                    + configFile.toString());
            }

            bis = new BufferedInputStream(Files.newInputStream(configFile));
            config.load(bis);
        } catch (FileNotFoundException e) {
            logWarning("Unable to start config, file '" + filename
                + "' not found, using defaults");
        } catch (IOException e) {
            logSevere("Unable to start config from file '" + filename + '\'');
            config = null;
            return false;
        } finally {
            try {
                if (bis != null) {
                    bis.close();
                }
            } catch (Exception e) {
                // Ignore.
            }
        }

        String folderfilename = filename.replace(".config", "-Folder.config");
        configFolderFile = getConfigLocationBase();
        if (configFolderFile == null) {
            configFolderFile = Paths.get(folderfilename).toAbsolutePath();
        } else {
            configFolderFile = configFolderFile.resolve(folderfilename);
        }

        String sslTrustStoreFileName = filename.replace(".config", ".ssl.jks");
        sslTrustStoreFile = getConfigLocationBase();
        if (sslTrustStoreFile == null) {
            sslTrustStoreFile = Paths.get(sslTrustStoreFileName).toAbsolutePath();
        } else {
            sslTrustStoreFile = sslTrustStoreFile.resolve(sslTrustStoreFileName);
        }

        if (Files.exists(configFolderFile)) {
            try {
                logInfo("Loading folder configfile "
                    + configFolderFile.toString());
                bis = new BufferedInputStream(
                    Files.newInputStream(configFolderFile));
                config.load(bis);
            } catch (FileNotFoundException e) {
                logWarning("Unable to start config, file '" + folderfilename
                    + "' not found, using defaults");
            } catch (IOException e) {
                logSevere("Unable to start config from file '" + folderfilename
                    + '\'');
                configFolderFile = null;
                return false;
            } finally {
                try {
                    if (bis != null) {
                        bis.close();
                    }
                } catch (Exception e) {
                    // Ignore.
                }
            }
        } else {
            logFine("Folder config file does not exist. "
                + configFolderFile.toString());
        }
        return true;
    }

    /**
     * PFC-2846: Config reload via command line while running
     */
    public void reloadConfigFile() {
        if (Files.exists(configFile)) {
            logInfo("Reloading configfile " + configFile.toString());
        } else {
            logWarning("Config file does not exist. " + configFile.toString());
            return;
        }

        try (BufferedInputStream bis = new BufferedInputStream(
                Files.newInputStream(configFile))) {
            config.load(bis);
        } catch (IOException e) {
            logWarning("Unable to reload config file " + configFile
                    + ". " + e);
        }
    }

    /**
     * Schedules a task to be executed periodically repeated without initial
     * delay. Until removed. ATTENTION: Tasks may be executed concurrently if
     * long running - especially longer than the period time. Take proper action
     * if you need to avoid concurrent runs, e.g. with AtomicBoolean.
     *
     * @param task
     *            the task to schedule
     * @param period
     *            the time in ms between executions
     */
    public ScheduledFuture<?> scheduleAndRepeat(Runnable task, long period) {
        if (!shuttingDown && !threadPool.isShutdown()) {
            return threadPool.scheduleWithFixedDelay(task, 0, period,
                TimeUnit.MILLISECONDS);
        }
        return null;
    }

    /**
     * Schedules a task to be executed periodically repeated with initial
     * delay. Until removed. ATTENTION: Tasks may be executed concurrently if
     * long running - especially longer than the period time. Take proper action
     * if you need to avoid concurrent runs, e.g. with AtomicBoolean.
     *
     * @param task
     *            the task to schedule
     * @param initialDelay
     *            the initial delay in ms
     * @param period
     *            the time in ms between executions
     * @return
     */
    public ScheduledFuture<?> scheduleAndRepeat(Runnable task,
        long initialDelay, long period)
    {
        if (!shuttingDown && !threadPool.isShutdown()) {
            return threadPool.scheduleWithFixedDelay(task, initialDelay,
                period, TimeUnit.MILLISECONDS);
        }
        return null;
    }

    /**
     * Use to schedule a task to be executed ONCE after the initial delay.
     *
     * @param task
     *            the task to schedule
     * @param delay
     *            the initial delay in ms
     */
    public ScheduledFuture<?> schedule(Runnable task, long delay) {
        if (!shuttingDown && !threadPool.isShutdown()) {
            return threadPool.schedule(task, delay, TimeUnit.MILLISECONDS);
        }
        return null;
    }

    /**
     * Removes a schduled task for the threadpool
     *
     * @param task
     */
    public void removeScheduled(Runnable task) {
        if (!shuttingDown && !threadPool.isShutdown()) {
            if (threadPool instanceof ScheduledThreadPoolExecutor) {
                ((ScheduledThreadPoolExecutor) threadPool).remove(task);
                ((ScheduledThreadPoolExecutor) threadPool).purge();
            } else {
                logSevere("Unable to remove scheduled task. Wrong threadpool. "
                    + task);
            }
        }
    }

    /**
     * Removes a scheduled task for the threadpool
     *
     * @param future
     */
    public boolean removeScheduled(ScheduledFuture<?> future) {
        if (!shuttingDown && !threadPool.isShutdown()) {
            if (threadPool instanceof ScheduledThreadPoolExecutor) {
                return ((ScheduledThreadPoolExecutor) threadPool)
                    .remove((Runnable) future);
            } else {
                logSevere("Unable to remove scheduled task. Wrong threadpool. "
                    + future);
            }
        }
        return false;
    }

    /**
     * Sets up the task, which should be executes periodically.
     */
    private void setupPeriodicalTasks() {

        // ============
        // Test the connectivity after a while.
        // ============
        LimitedConnectivityChecker.install(this);

        // ============
        // Schedule a task to do housekeeping every day, just after midnight.
        // ============
        // Run housekeeping at 00:00 o'clock
        JobDetail housekeepingJob = JobBuilder.newJob(Housekeeping.class)
                .withIdentity("midnight", "housekeeping").build();

        Trigger housekeepingTrigger = TriggerBuilder.newTrigger()
                .withIdentity("trigger", "housekeeping")
                .forJob(housekeepingJob)
                .withSchedule(dailyAtHourAndMinute(0, 0))
                .build();

        try {
            Scheduler sched = new StdSchedulerFactory().getScheduler();
            sched.scheduleJob(housekeepingJob, housekeepingTrigger);
            sched.getContext().put("controller", this);
            sched.start();
        } catch (SchedulerException e) {
            logWarning("Could not initiate housekeeping: " + e.getMessage());
        }

        // Also run housekeeping one minute after start up.
        threadPool.schedule(() -> {
            performHousekeeping(false);
        } , 1, TimeUnit.MINUTES);
        
        // ============
        // Do profiling
        // ============
        if (Profiling.ENABLED) {
            threadPool.scheduleWithFixedDelay(new TimerTask() {
                @Override
                public void run() {
                    logFine(Profiling.dumpStats());
                }
            }, 0, 1, TimeUnit.MINUTES);
        }

        // ============
        // Hourly tasks
        // ============
        // @todo what's this for? comment?
        boolean alreadyDetected = ConfigurationEntry.TRANSFER_LIMIT_AUTODETECT
            .getValueBoolean(this)
            && ConfigurationEntry.UPLOAD_LIMIT_WAN.getValueInt(this) > 0;
        // If already detected wait 10 mins before next test. Otherwise start
        // instantly.
        long initialDelay = alreadyDetected ? 600 : 5;
        threadPool.scheduleWithFixedDelay(new TimerTask() {
            @Override
            public void run() {
                performHourly();
            }
        }, initialDelay, 3600, TimeUnit.SECONDS);

        // =========
        // Profiling
        // =========
        // final Collector cpu = CollectorFactory.getFactory().createCollector(
        // CollectorID.CPU_USAGE.id);
        threadPool.scheduleWithFixedDelay(new Runnable() {
            @Override
            public void run() {
                if (!verbose) {
                    return;
                }
                if (isFine()) {
                    logFine("Dataitems: "
                        + Debug.countDataitems(Controller.this));
                }
                String dump = Debug.dumpCurrentStacktraces(false);
                if (StringUtils.isNotBlank(dump)
                    && isFine()
                    && ConfigurationEntry.LOG_ACTIVE_THREADS
                        .getValueBoolean(getController()))
                {
                    logFine("Active threads:\n\n" + dump);
                } else {
                    logFine("No active threads");
                }
            }
        }, 1, 5, TimeUnit.MINUTES);
    }

    /**
     * These tasks get performed every hour.
     */
    private void performHourly() {
        if (ConfigurationEntry.TRANSFER_LIMIT_AUTODETECT.getValueBoolean(this))
        {
            FutureTask<Object> recalculateRunnable = transferManager
                .getRecalculateAutomaticRate();
            threadPool.execute(recalculateRunnable);
        }
    }

    private void openBroadcastManager() {
        if (ConfigurationEntry.NET_BROADCAST.getValueBoolean(this)) {
            try {
                broadcastManager = new BroadcastMananger(this,
                        ConfigurationEntry.NET_PORT_D2D.getValueInt(this) > 0);
                broadcastManager.start();
            } catch (ConnectionException e) {
                logSevere("Unable to open broadcast manager, you wont automatically connect to clients on LAN: "
                    + e.getMessage());
                logSevere("ConnectionException", e);
            }
        } else {
            logInfo("Auto client discovery in LAN via broadcast disabled");
        }
    }

    /**
     * General houskeeping task. Runs one minute after start and every midnight.
     *
     * @param midnightRun
     *            true if this is the midnight invokation, false if this is at
     *            start up.
     */
    void performHousekeeping(boolean midnightRun) {
        log.fine("Performing housekeeping " + midnightRun);
        if (midnightRun) {
            Date now = new Date();
            // Reconfigure log file after midnight.
            logFine("Reconfiguring logs for new day: " + now);
            initLogger();
            LoggingManager.resetFileLogging();
            int days = ConfigurationEntry.LOG_FILE_DELETE_DAYS
                .getValueInt(getController());
            if (days >= 0) {
                LoggingManager.removeOldLogs(days);
            }
            logFine("Reconfigured logs for new day: " + now);

            backupConfigAssets();
            folderRepository.cleanupOldArchiveFiles();            
        }
        
        // Prune stats.
        transferManager.pruneStats();
    }

    /**
     * #2526
     */
    private void backupConfigAssets() {
        SimpleDateFormat dateFormat = new SimpleDateFormat("yyyy.MM.dd");
        Path backupDir = getMiscFilesLocation().resolve(
            "backups/" + dateFormat.format(new Date()));
        if (Files.notExists(backupDir)) {
            try {
                Files.createDirectories(backupDir);
            } catch (IOException ioe) {
                logInfo("Could not create directory '"
                    + backupDir.toAbsolutePath().toString() + "'");
            }
        }
        Path configBackup = backupDir.resolve(configFile.getFileName());
        try {
            PathUtils.copyFile(configFile, configBackup);
        } catch (IOException e) {
            logWarning("Unable to backup file " + configFile + ". " + e);
        }
        if (Files.exists(configFolderFile)) {
            Path configFolderBackup = backupDir.resolve(configFolderFile
                .getFileName());
            try {
                PathUtils.copyFile(configFolderFile, configFolderBackup);
            } catch (IOException e) {
                logWarning("Unable to backup file " + configFolderFile + ". "
                    + e);
            }
        }
        Path myKeyFile = getMiscFilesLocation().resolve(
            getConfigName() + ".mykey");
        Path mykeyBackup = backupDir.resolve(myKeyFile.getFileName());
        if (Files.exists(myKeyFile)) {
            try {
                PathUtils.copyFile(myKeyFile, mykeyBackup);
            } catch (IOException e) {
                logWarning("Unable to backup file " + myKeyFile + ". " + e);
            }
        }
        Path dbFile = getMiscFilesLocation().resolve("Accounts.h2.db");
        Path dbBackup = backupDir.resolve(dbFile.getFileName());
        if (Files.exists(dbFile)) {
            try {
                PathUtils.copyFile(dbFile, dbBackup);
            } catch (IOException e) {
                logWarning("Unable to backup file " + dbFile + ". " + e);
            }
        }
    }

    /**
     * Starts the rcon manager.
     */
    private void startRConManager() {
        if (RemoteCommandManager.hasRunningInstance()) {
            alreadyRunningCheck();
        }
        if (!ConfigurationEntry.NET_RCON_MANAGER.getValueBoolean(this)) {
            logWarning("Not starting RemoteCommandManager");
            return;
        }
        rconManager = new RemoteCommandManager(this);
        rconManager.start();
    }

    /**
     * Starts the WD storage authenticator.
     */
    private void startWebClientLogin() {
        if (WebClientLogin.hasRunningInstance()) {
            alreadyRunningCheck();
        }
        if (ConfigurationEntry.WEB_CLIENT_PORT.hasNonBlankValue(this)
                && ConfigurationEntry.WEB_CLIENT_PORT.getValueInt(this) > 0) {
            webClientLogin = new WebClientLogin(this);
            webClientLogin.start();
        }
    }

    /**
     * Starts a connection listener for each port found in config property
     * "port" ("," separeted), if "random-port" is set to "true" this "port"
     * entry will be ignored and a random port will be used (between 49152 and
     * 65535).
     */
    private boolean initializeListenerOnLocalPort() {
        if (ConfigurationEntry.NET_BIND_RANDOM_PORT.getValueBoolean(this)) {
            bindRandomPort();
        } else {
            String ports = ConfigurationEntry.NET_PORT.getValue(this);
            if ("0".equals(ports)) {
                logWarning("Not opening connection listener. (port=0)");
            } else {
                if (ports == null) {
                    ports = String.valueOf(ConnectionListener.DEFAULT_PORT);
                }
                StringTokenizer nizer = new StringTokenizer(ports, ",");
                while (nizer.hasMoreElements()) {
                    String portStr = nizer.nextToken();
                    try {
                        int port = Integer.parseInt(portStr);
                        for (String bindAddress : ConfigurationEntry.NET_BIND_ADDRESS.getValueArray(this)) {
                            boolean listenerOpened = openListener(bindAddress, port, false);
                            if (listenerOpened && connectionListener != null) {
                                // set reconnect on first successful listener
                                nodeManager
                                        .getMySelf()
                                        .getInfo()
                                        .setConnectAddress(
                                                connectionListener.getAddress());
                            }
                            if (!listenerOpened && !isUIOpen()) {
                                logSevere("Couldn't bind to port " + port);
                                // exit(1);
                                // fatalStartError(Translation
                                // .getTranslation("dialog.bind_error"));
                                // return false; // Shouldn't reach this!
                            }
                        }
                    } catch (NumberFormatException e) {
                        logFine("Unable to read listener port ('" + portStr
                            + "') from config");
                    }
                }
                // If this is the GUI version we didn't kill the program yet,
                // even though
                // there might have been multiple failed tries.
                if (connectionListener == null) {
                    portBindFailureProblem(ports);
                }
            }
        }

        return true;
    }

    /**
     * Starts connection listeners for D2D (needs to be called in Server.start after SSl certificates are checked)
     */
    public void initializeListenerOnLocalPortD2D() {
        /* Check whether to start D2D, too */
        int port = ConfigurationEntry.NET_PORT_D2D.getValueInt(this);
        if (port > 0) {
            logInfo("D2D is enabled");
            boolean listenerOpened = false;
            for (String bindAddress : ConfigurationEntry.NET_BIND_ADDRESS.getValueArray(this)) {
                listenerOpened = openListener(bindAddress, port, true);
                nodeManager.getMySelf().getInfo().setD2dPort(port);
                if (!listenerOpened) {
                    logSevere("Couldn't bind to D2D port " + port);
                } else {
                    logInfo("Listening on D2D port " + port);
                }
            }
        }
        for (ConnectionListener connectionListener : additionalConnectionListeners) {
            if (connectionListener.useD2D) {
                try {
                    connectionListener.start();
                } catch (ConnectionException e) {
                    logSevere("Problems starting listener " + connectionListener, e);
                }
            }
        }

    }

    /**
     * Call to notify the Controller of a problem while binding a required
     * listening socket.
     *
     * @param ports
     */
    private void portBindFailureProblem(String ports) {
        if (!isUIEnabled()) {
            logSevere("Unable to open incoming port from the portlist: "
                + ports);
            exit(1);
            return;
        }

        // Must use JOptionPane here because there is no Controller yet for
        // DialogFactory!
        int response = JOptionPane
            .showOptionDialog(
                null,
                Translation.get("dialog.bind_error.option.text"),
                Translation.get("dialog.bind_error.option.title"),
                JOptionPane.YES_NO_OPTION,
                JOptionPane.WARNING_MESSAGE,
                null,
                new String[]{
                    Translation
                        .get("dialog.bind_error.option.ignore"),
                    Translation.get("dialog.bind_error.option.exit")},
                0);
        switch (response) {
            case 1 :
                exit(0);
                break;
            default :
                bindRandomPort();
                break;
        }
    }

    /**
     * Tries to bind a random port
     */
    private void bindRandomPort() {
        for (String bindAddress : ConfigurationEntry.NET_BIND_ADDRESS.getValueArray(this)) {
            if ((openListener(bindAddress, ConnectionListener.DEFAULT_PORT, false)
                    || openListener(bindAddress, 0, false))
                    && connectionListener != null) {
                nodeManager.getMySelf().getInfo()
                        .setConnectAddress(connectionListener.getAddress());
            } else {
                logSevere("failed to open random port!!!");
                fatalStartError(Translation.get("dialog.bind_error"));
            }
        }
    }

    /**
     * Starts all configured connection listener
     */
    private void startConfiguredListener() {
        // Start the connection listener
        if (connectionListener != null) {
            try {
                connectionListener.start();
            } catch (ConnectionException e) {
                logSevere("Problems starting listener " + connectionListener, e);
            }
            for (ConnectionListener additionalConnectionListener : additionalConnectionListeners)
            {
                try {
                    additionalConnectionListener.start();
                } catch (ConnectionException e) {
                    logSevere("Problems starting listener "
                        + connectionListener, e);
                }
            }
        }
    }

    /**
     * Saves the current config to disk
     */
    public synchronized void saveConfig() {
        if (!started) {
            return;
        }
        logFine("Saving config (" + getConfigName() + ".config)");

        // PFS-2227
        config.remove("removed.folder.files");
        Path file;
        Path tempFile;
        Path folderFile;
        Path tempFolderFile;
        Path backupFile;
        if (getConfigLocationBase() == null) {
            file = Paths.get(getConfigName() + ".config").toAbsolutePath();
            tempFile = Paths.get(getConfigName() + ".writing.config")
                .toAbsolutePath();
            folderFile = Paths.get(getConfigName() + "-Folder.config")
                .toAbsolutePath();
            tempFolderFile = Paths.get(
                getConfigName() + "-Folder.writing.config").toAbsolutePath();
            backupFile = Paths.get(getConfigName() + ".config.backup")
                .toAbsolutePath();
        } else {
            file = getConfigLocationBase().resolve(getConfigName() + ".config");
            tempFile = getConfigLocationBase().resolve(
                getConfigName() + ".writing.config").toAbsolutePath();
            backupFile = getConfigLocationBase().resolve(
                getConfigName() + ".config.backup");
            folderFile = getConfigLocationBase().resolve(
                getConfigName() + "-Folder.config");
            tempFolderFile = getConfigLocationBase().resolve(
                getConfigName() + "-Folder.writing.config").toAbsolutePath();
        }

        // PF-1029
        try {
            FileStore store = Files.getFileStore(file);
            if (store.getUsableSpace() < 1024L * 1024L * 10) {
                logSevere("Unable to store configuration file. Disk space insufficient: "
                        + Format.formatBytesShort(store.getUsableSpace()));
                return;
            }
        } catch (IOException e) {
            logFine(e);
        }

        try {
            // Backup is done in #backupConfigAssets
            Files.deleteIfExists(backupFile);

            String distName = "PowerFolder";
            if (distribution != null
                && StringUtils.isNotBlank(distribution.getName()))
            {
                distName = distribution.getName();
            }

            Properties prev = new Properties();
            if (Files.exists(file)) {
                try (BufferedInputStream in = new BufferedInputStream(
                    Files.newInputStream(file))) {
                    prev.load(in);
                }
            }

            if (!prev.equals(config.getRegular())) {
                // Store config in misc base
                PropertiesUtil.saveConfig(tempFile, config.getRegular(),
                    distName + " config file (v" + PROGRAM_VERSION + ')');
                Files.deleteIfExists(file);
                try {
                    Files.move(tempFile, file);
                } catch (IOException e) {
                    Files.copy(tempFile, file);
                    Files.delete(tempFile);
                }
            } else {
                if (isFine()) {
                    logFine("Not storing config to " + file
                        + ". Base config remains unchanged");
                }
            }

            Properties prevFolders = new Properties();
            if (Files.exists(folderFile)) {
                try (BufferedInputStream in = new BufferedInputStream(Files.newInputStream(folderFile))) {
                    prevFolders.load(in);
                }
            }
            if (!prevFolders.equals(config.getFolders())) {
                PropertiesUtil.saveConfig(tempFolderFile, config.getFolders(), distName + " folders config file (v" + PROGRAM_VERSION + ')');
                Files.deleteIfExists(folderFile);
                try {
                    Files.move(tempFolderFile, folderFile);
                } catch (IOException e) {
                    Files.copy(tempFolderFile, folderFile);
                    Files.delete(tempFolderFile);
                }
            }
        } catch (IOException e) {
            // FATAL
            logSevere("Unable to save config. " + e, e);
            exit(1);
        } catch (Exception e) {
            // major problem , setting code is wrong
            e.printStackTrace();
            logSevere("major problem , setting code is wrong", e);
        }
    }

    /**
     * Answers if controller is started (by config)
     *
     * @return true if controller is started (by config)
     */
    public boolean isStarted() {
        return started;
    }

    /**
     * @return true is shutdown still in progress
     */
    public boolean isShuttingDown() {
        return shuttingDown;
    }

    /**
     * the uptime in milliseconds.
     *
     * @return The uptime time in millis, or -1 if not started yet
     */
    public long getUptime() {
        if (startTime == null) {
            return -1;
        }
        return System.currentTimeMillis() - startTime.getTime();
    }

    /**
     * @return Name of the JAR file on windows installations.
     */
    public String getJARName() {
        if (distribution != null && distribution.getBinaryName() != null) {
            return distribution.getBinaryName() + ".jar";
        }
        logSevere("Unable to get JAR name for distribution: " + distribution,
            new RuntimeException());
        return "PowerFolder.jar";
    }

    /**
     * @return Name of the L4J INI file on windows installations.
     */
    public String getL4JININame() {
        if (distribution != null && distribution.getBinaryName() != null) {
            return distribution.getBinaryName() + ".l4j.ini";
        }
        logSevere("Unable to get l4j.ini name for distribution: "
            + distribution);
        return "PowerFolder.l4j.ini";
    }

    /**
     * Sets the paused mode.
     *
     * @param newPausedValue
     */
    public void setPaused(boolean newPausedValue) {
        setPaused0(newPausedValue, false);
    }

    /**
     * Sets the paused mode.
     *
     * @param newPausedValue
     */
    private synchronized void setPaused0(boolean newPausedValue,
        boolean changedByAdaptiveLogic)
    {
        boolean oldPausedValue = paused;
        paused = newPausedValue;

        if (newPausedValue) {
            folderRepository.getFolderScanner().abortScan();
            transferManager.abortAllDownloads();
            transferManager.abortAllUploads();
        } else {
            folderRepository.triggerMaintenance();
            folderRepository.getFileRequestor().triggerFileRequesting();
            for (Folder folder : folderRepository.getFolders()) {
                folder.broadcastFileRequestCommand();
            }
        }
        if (oldPausedValue != newPausedValue) {
            transferManager.updateSpeedLimits();
        }
        PreferencesEntry.PAUSED.setValue(this, newPausedValue);
        pausedModeListenerSupport.setPausedMode(new PausedModeEvent(
            newPausedValue));

        if (pauseResumeFuture != null) {
            try {
                pauseResumeFuture.cancel(true);
                if (!removeScheduled(pauseResumeFuture)) {
                    logSevere("Unable to remove pause task: "
                        + pauseResumeFuture, new RuntimeException(
                        "Unable to remove pause task: " + pauseResumeFuture));
                }
                logFine("Cancelled resume task");
            } catch (Exception e) {
                e.printStackTrace();
                logSevere(e);
            }
        }
        int delay = ConfigurationEntry.PAUSE_RESUME_SECONDS.getValueInt(this);
        if (newPausedValue) {
            if (delay == 0) {
                // User adaptive. Check for user inactivity
                pauseResumeFuture = scheduleAndRepeat(
                    new PauseResumeTask(true), 1000);
            } else if (delay < Integer.MAX_VALUE) {
                pauseResumeFuture = schedule(new PauseResumeTask(false),
                    delay * 1000);
                logFine("Scheduled resume task in " + delay + " seconds.");
            }
        } else {
            if (delay == 0 && changedByAdaptiveLogic) {
                // Turn on pause again when user gets active
                pauseResumeFuture = scheduleAndRepeat(
                    new PauseResumeTask(true), 1000);
            } else {
                pauseResumeFuture = null;
            }
        }
    }

    /**
     * @return true if the controller is paused.
     */
    public boolean isPaused() {
        return paused;
    }

    /**
     * Answers if node is running in LAN only networking mode
     *
     * @return true if in LAN only mode else false
     */
    public boolean isLanOnly() {
        return getNetworkingMode() == NetworkingMode.LANONLYMODE;
    }

    /**
     * If this client is running in backup only mode.
     * <p>
     * Backup only client feature. Controls:
     * <p>
     * 1) If the client can send invitations
     * <p>
     * 2) If the client can add friends
     * <p>
     * 3) The client can connect to others except the server.
     *
     * @return true if running as backup only client.
     */
    public boolean isBackupOnly() {
        return false;
    }

    /**
     * returns the enum with the current networkin mode.
     *
     * @return The Networking mode either NetworkingMode.PUBLICMODE,
     *         NetworkingMode.PRIVATEMODE or NetworkingMode.LANONLYMODE
     */
    public NetworkingMode getNetworkingMode() {
        if (networkingMode == null) {
            if (isBackupOnly()) {
                // ALWAYS server only mode.
                networkingMode = NetworkingMode.SERVERONLYMODE;
                return networkingMode;
            }
            // default = private
            String value = ConfigurationEntry.NETWORKING_MODE.getValue(this);
            try {
                networkingMode = NetworkingMode.valueOf(value);
            } catch (Exception e) {
                logSevere(
                    "Unable to read networking mode, reverting to PRIVATE_ONLY_MODE: "
                        + e.toString(), e);
                networkingMode = NetworkingMode.PRIVATEMODE;
            }
        }
        return networkingMode;
    }

    public void addPausedModeListener(PausedModeListener listener) {
        ListenerSupportFactory.addListener(pausedModeListenerSupport, listener);
    }

    public void removePausedModeListener(PausedModeListener listener) {
        ListenerSupportFactory.removeListener(pausedModeListenerSupport,
            listener);
    }

    public void addNetworkingModeListener(NetworkingModeListener listener) {
        ListenerSupportFactory.addListener(networkingModeListenerSupport,
            listener);
    }

    public void removeNetworkingModeListener(NetworkingModeListener listener) {
        ListenerSupportFactory.removeListener(networkingModeListenerSupport,
            listener);
    }

    public void addLimitedConnectivityListener(
        LimitedConnectivityListener listener)
    {
        ListenerSupportFactory.addListener(limitedConnectivityListenerSupport,
            listener);
    }

    public void removeLimitedConnectivityListener(
        LimitedConnectivityListener listener)
    {
        ListenerSupportFactory.removeListener(
            limitedConnectivityListenerSupport, listener);
    }

    public void setNetworkingMode(NetworkingMode newMode) {
        setNetworkingMode(newMode, true);
    }
    
    public void setNetworkingMode(NetworkingMode newMode, boolean restartNodeManager) {
        if (isBackupOnly() && newMode != NetworkingMode.SERVERONLYMODE) {
            // ALWAYS server only mode if backup-only.
            newMode = NetworkingMode.SERVERONLYMODE;
            logWarning("Backup only client. Only supports server only networking mode");
        }
        logFine("setNetworkingMode: " + newMode);
        NetworkingMode oldMode = getNetworkingMode();
        if (newMode != oldMode) {
            ConfigurationEntry.NETWORKING_MODE.setValue(this, newMode.name());

            networkingMode = newMode;
            networkingModeListenerSupport
                .setNetworkingMode(new NetworkingModeEvent(oldMode, newMode));

            // Restart nodeManager
            // PFS-1922:
            if (restartNodeManager) {
                nodeManager.shutdown();
                nodeManager.start();
            }
            reconnectManager.buildReconnectionQueue();
        }
    }

    /**
     * Answers if this controller has restricted connection to the network
     *
     * @return true if no incoming connections, else false.
     */
    public boolean isLimitedConnectivity() {
        return limitedConnectivity;
    }

    public void setLimitedConnectivity(boolean limitedConnectivity) {
        boolean oldValue = this.limitedConnectivity;
        this.limitedConnectivity = limitedConnectivity;
        LimitedConnectivityEvent e = new LimitedConnectivityEvent(oldValue,
            limitedConnectivity);
        limitedConnectivityListenerSupport.setLimitedConnectivity(e);
    }

    /**
     * Shuts down controller and exits to system with the given status
     *
     * @param status
     *            the status to exit with.
     */
    public void exit(int status) {
        if (Feature.EXIT_ON_SHUTDOWN.isDisabled()) {
            System.err
                .println("Running in JUnit testmode, no system.exit() called");
            return;
        }
        shutdown();
        System.exit(status);
    }

    /**
     * Shuts down the controller and requests and moves into restart requested
     * state
     */
    public void shutdownAndRequestRestart() {
        restartRequested = true;
        shutdown();
    }

    /**
     * @return true if the controller was shut down, with the request to restart
     */
    public boolean isRestartRequested() {
        return restartRequested;
    }

    /**
     * Shuts down all activities of this controller
     */
    public synchronized void shutdown() {
        if (shuttingDown || !started) {
            return;
        }
        PathUtils.setIOExceptionListener(null);
        shuttingDown = true;
        logInfo("Shutting down...");
        setFirstStart(false);
        // if (started && !OSUtil.isSystemService()) {
        // // Save config need a started in that method so do that first
        // saveConfig();
        // }

        if (Profiling.isEnabled()) {
            logFine(Profiling.dumpStats());
        }

        // Save anything important that has not been handled.
        savePersistentObjects();

        // stop
        boolean wasStarted = started;
        started = false;
        startTime = null;

        PreferencesEntry.LAST_NODE_ID.setValue(this,
            LoginUtil.hashAndSalt(getMySelf().getId()));

        if (taskManager != null) {
            logFine("Shutting down task manager");
            taskManager.shutdown();
        }

        if (threadPool != null) {
            logFine("Shutting down global threadpool");
            threadPool.shutdownNow();
        }

        if (fbIntegration != null) {
            fbIntegration.shutdown();
        }

        if (isUIOpen()) {
            logFine("Shutting down UI");
            uiController.shutdown();
        }

        if (rconManager != null) {
            logFine("Shutting down RConManager");
            rconManager.shutdown();
        }

        logFine("Shutting down connection listener(s)");
        if (connectionListener != null) {
            connectionListener.shutdown();
        }
        for (ConnectionListener addListener : additionalConnectionListeners) {
            addListener.shutdown();
        }
        additionalConnectionListeners.clear();
        if (broadcastManager != null) {
            logFine("Shutting down broadcast manager");
            broadcastManager.shutdown();
        }

        if (transferManager != null) {
            logFine("Shutting down transfer manager");
            transferManager.shutdown();
        }

        if (nodeManager != null) {
            logFine("Shutting down node manager");
            nodeManager.shutdown();
        }

        if (ioProvider != null) {
            logFine("Shutting down io provider");
            ioProvider.shutdown();
        }

        // shut down folder repository
        if (folderRepository != null) {
            logFine("Shutting down folder repository");
            folderRepository.shutdown();
        }

        if (reconnectManager != null) {
            logFine("Shutting down reconnect manager");
            reconnectManager.shutdown();
        }

        if (pluginManager != null) {
            logFine("Shutting down plugin manager");
            pluginManager.shutdown();
        }

        if (MacUtils.isSupported()) {
            MacUtils.getInstance().removeAppReOpenedListener();
        }

        if (webClientLogin != null){
            webClientLogin.stop();
        }

        if (wasStarted) {
            System.out.println("------------ " + PowerFolder.NAME + " "
                + PROGRAM_VERSION + " Controller Shutdown ------------");
        }

        // remove current config
        // config = null;
        shuttingDown = false;
        logInfo("Shutting down done");

        LoggingManager.closeFileLogging();
        backupConfigAssets();
    }

    public ScheduledExecutorService getThreadPool() {
        return threadPool;
    }

    /**
     * Returns a debug report
     *
     * @return the Debug report.
     */
    public String getDebugReport() {
        return Debug.buildDebugReport(this);
    }

    /**
     * Writes the debug report to diks
     */
    public void writeDebugReport() {
        try {
            FileOutputStream fOut = new FileOutputStream(getConfigName()
                + ".report.txt");
            String report = getDebugReport();
            fOut.write(report.getBytes());
            fOut.close();
        } catch (FileNotFoundException e) {
            logSevere("FileNotFoundException", e);
        } catch (IOException e) {
            logSevere("IOException", e);
        }
    }

    /**
     * Answers the current config name loaded <configname>.properties
     *
     * @return The name of the current config
     */
    public String getConfigName() {
        if (configFilename == null) {
            return null;
        }
        String configName = configFilename;
        int dot = configName.indexOf('.');
        if (dot > 0) {
            configName = configName.substring(0, dot);
        }
        return configName;
    }

    public Path getConfigFile() {
        return configFile;
    }

    public Path getConfigFolderFile() {
        return configFolderFile;
    }

    public Path getSslTrustStoreFile() {
        return sslTrustStoreFile;
    }

    /**
     * Returns the config, read from the configfile.
     *
     * @return the config as properties object
     */
    public Properties getConfig() {
        return config;
    }

    /**
     * Returns the command line of the start
     *
     * @return The command line
     */
    public CommandLine getCommandLine() {
        return commandLine;
    }

    public String getCLIUsername() {
        return commandLine != null ? commandLine.getOptionValue("u") : null;
    }

    public String getCLIPassword() {
        return commandLine != null ? commandLine.getOptionValue("p") : null;
    }

    /**
     * Returns local preferences, Preferences are stored till the next start. On
     * windows they are stored in the registry.
     *
     * @return The preferences
     */
    public Preferences getPreferences() {
        return preferences;
    }

    /**
     * @return true if this is the first start of PowerFolder of this config.
     */
    public boolean isFirstStart() {
        return preferences.getBoolean("openwizard2", true);
    }

    public void setFirstStart(boolean bool) {
        preferences.putBoolean("openwizard2", bool);
    }


    /**
     * @return the distribution of this client.
     */
    public Distribution getDistribution() {
        return distribution;
    }

    /**
     * @return the configured update settings for the current distribution
     */
    public UpdateSetting getUpdateSettings() {
        return UpdateSetting.create(this);
    }

    /**
     * Answers the own identity, of course with no connection
     *
     * @return a referens to the member object representing myself.
     */
    @Override
    public Member getMySelf() {
        return nodeManager != null ? nodeManager.getMySelf() : null;
    }

    /**
     * Changes the nick and tells other nodes
     *
     * @param newNick
     *            the new nick
     * @param saveConfig
     *            true if the config should be save directly otherwise you have
     *            to do it by hand
     */
    public void changeNick(String newNick, boolean saveConfig) {
        getMySelf().setNick(newNick);
        ConfigurationEntry.NICK.setValue(this, getMySelf().getNick());
        if (saveConfig) {
            saveConfig();
        }
        // broadcast nickchange
        nodeManager.broadcastMessage(new SettingsChange(getMySelf()));
        if (isUIOpen()) {
            // Update title
            uiController.getMainFrame().updateTitle();
        }
    }

    /**
     * @return the io provider.
     */
    public IOProvider getIOProvider() {
        return ioProvider;
    }

    /**
     * @return the Online Storage client.
     */
    public ServerClient getOSClient() {
        return osClient;
    }

    /**
     * Retruns the plugin manager
     *
     * @return the plugin manager
     */
    public PluginManager getPluginManager() {
        return pluginManager;
    }

    /**
     * Returns the dyndns manager
     *
     * @return the dyndns manager
     */
    public DynDnsManager getDynDnsManager() {
        return dyndnsManager;
    }

    /**
     * Returns the broadcast manager
     *
     * @return broadcast manager
     */
    public BroadcastMananger getBroadcastManager() {
        return broadcastManager;
    }

    /**
     * Returns the NodeManager
     *
     * @return the NodeManager
     */
    public NodeManager getNodeManager() {
        return nodeManager;
    }

    public ReconnectManager getReconnectManager() {
        return reconnectManager;
    }

    public PersistentTaskManager getTaskManager() {
        return taskManager;
    }

    /**
     * Returns the folder repository
     *
     * @return the folder repository
     */
    public FolderRepository getFolderRepository() {
        return folderRepository;
    }

    /**
     * Returns the transfer manager of the controller
     *
     * @return transfer manager
     */
    public TransferManager getTransferManager() {
        return transferManager;
    }

    /**
     * ONLY USE THIS METHOD FOR TESTING PURPOSES!
     *
     * @param factory
     */
    public void setTransferManagerFactory(Callable<TransferManager> factory) {
        Reject.ifNull(factory, "TransferManager factory is null");
        if (transferManager != null) {
            throw new IllegalStateException("TransferManager was already set!");
        }
        transferManagerFactory = factory;
    }

    public SecurityManager getSecurityManager() {
        return securityManager;
    }

    /**
     * Injects a security manager.
     *
     * @param securityManager
     *            the security manager to set.
     */
    public void setSecurityManager(SecurityManager securityManager) {
        logFiner("Security manager set: " + securityManager);
        this.securityManager = securityManager;
    }

    /**
     * Connects to a remote peer, with ip and port
     * @author Christoph Kappel <kappel@powerfolder.com>
     * @param  address  Address to connect to
     * @throws ConnectionException Raised when something is wrong
     * @return The connected {@link Node}
     */
    public Member connect(InetSocketAddress address) throws ConnectionException
    {
      return connect(address, false);
    }

    /** connect
     * Connects to a remote peer, with ip and port
     * @author Christoph Kappel <kappel@powerfolder.com>
     * @param  address  Address to connect to
     * @param  useD2D   Whether to use D2D proto
     * @throws ConnectionException Raised when something is wrong
     * @return The connected {@link Node}
     **/

    public Member
    connect(InetSocketAddress address,
      boolean useD2D) throws ConnectionException
    {
      if(!started)
        {
          logInfo("NOT Connecting to " + address + ". Controller not started");

          throw new ConnectionException("NOT Connecting to " + address
             + ". Controller not started");
        }

      if(0 >= address.getPort())
        {
          // connect to defaul port
          logWarning("Unable to connect, port illegal " + address.getPort());
        }

      logFine("Connecting to " + address + (useD2D ? "via D2D" : "") + "...");

      ConnectionHandler conHan = ioProvider.getConnectionHandlerFactory()
        .tryToConnect(address, useD2D);

      // Accept new node
      return nodeManager.acceptConnection(conHan);
    }

    /**
     * Connect to a remote node Interprets a string as connection string Format
     * is expeced as ' <connect host>' or ' <connect host>: <port>'
     *
     * @param connectStr
     * @return the member that connected under the given addresse
     * @throws ConnectionException
     * @returns the connected node
     */
    public Member connect(String connectStr) throws ConnectionException {
        return connect(Util.parseConnectionString(connectStr));
    }

    /**
     * Answers if controller is started in console mode
     *
     * @return true if in console mode
     */
    public boolean isConsoleMode() {
        if (commandLine != null) {
            if (commandLine.hasOption('s')) {
                return true;
            }
        }
        if (config != null) {
            if (ConfigurationEntry.DISABLE_GUI.getValueBoolean(this)) {
                return true;
            }
        }
        if (Feature.UI_ENABLED.isDisabled()) {
            return true;
        }
        return GraphicsEnvironment.isHeadless();
    }

    /**
     * Whether to display notifications bottom-left instead of the normal
     * bottom-right. Primarily a development switch for running two PFs on one
     * PC.
     *
     * @return true if notifications should be displayed on the left.
     */
    public boolean isNotifyLeft() {
        return commandLine != null && commandLine.hasOption('y');
    }

    /**
     * Opens the graphical user interface
     */
    private void openUI() {
        uiController.start();
    }

    /**
     * Answers if the user interface (ui) is enabled
     *
     * @return true if the user interface is enabled, else false
     */
    public boolean isUIEnabled() {
        return !isConsoleMode();
    }

    /**
     * Answers if we have the ui open
     *
     * @return true if the uiserinterface is actualy started
     */
    public boolean isUIOpen() {
        return uiController != null && uiController.isStarted();
    }

    /**
     * Exposing UIController, acces to all UserInterface elements
     *
     * @return the UIController
     */
    public UIController getUIController() {
        return uiController;
    }

    /**
     * Waits for the ui to open, afterwards it is guranteed that uicontroller is
     * started
     */
    public void waitForUIOpen() {
        if (!isUIEnabled()) {
            throw new IllegalStateException(
                "Unable to ui to open, ui is not enabled");
        }
        while (!isUIOpen()) {
            try {
                // Wait....
                Thread.sleep(1000);
            } catch (InterruptedException e) {
                logFiner("InterruptedException", e);
                break;
            }
        }
    }

    /**
     * Opens the listener on local port. The first listener is set to
     * "connectionListener". All others are added the the list of
     * additionalConnectionListeners.
     *
     * @param  port             Port to open listener to
     * @param  bindAddress      Address to bind listener to
     * @param  useD2D           Whether to use D2D proto (FIXME: Might be a bit
     *                          pointless this way but allows to use this proto
     *                          on any port later <kappel@powerfolder.com>)
     *
     * @return if succeeded
     */
    private boolean openListener(String bindAddress, int port, boolean useD2D) {
        logFine("Opening incoming connection listener on port " + port
                + " on interface " + (bindAddress != null ? bindAddress : "(all)"));
        while (true) {
            try {
                ConnectionListener newListener = new ConnectionListener(this,
                        port, bindAddress, useD2D);
                if (connectionListener == null || !connectionListener.isServerSocketOpen() && !useD2D) {
                    // its our primary listener
                    connectionListener = newListener;
                } else {
                    additionalConnectionListeners.add(newListener);
                }
                return true;
            } catch (ConnectionException e) {
                logWarning("Unable to bind to port " + port);
                logFiner("ConnectionException", e);
                if (bindAddress != null) {
                    logSevere("This could've been caused by a binding error on the interface... Retrying without binding");
                    bindAddress = null;
                } else { // Already tried binding once or not at all so get
                    // out
                    return false;
                }
            }
        }
    }

    /**
     * Do we have a connection listener?
     *
     * @return true if we have a connection listener, otherwise false
     */
    public boolean hasConnectionListener() {
        return connectionListener != null;
    }

    /**
     * Gets the connection listener
     *
     * @return the connection listener
     */
    public ConnectionListener getConnectionListener() {
        return connectionListener;
    }

    /** getAdditionalConnectionListeners
     * Gets a list of registered connection listeners
     * @author Christoph Kappel <kappel@powerfolder.com>
     * @return List of {@link ConnectionListener}
     **/

    public List<ConnectionListener> getAdditionalConnectionListeners() {
        return this.additionalConnectionListeners;
    }

    /**
     * Answers if this controller is runing in verbose mode. Set verbose=true on
     * config file to enable this, this gives access to all kinds of debugging
     * stuff.
     *
     * @return true if we are in verbose mode
     */
    public boolean isVerbose() {
        return verbose;
    }

    /**
     * Answers if debug reports should be requested. Set debugReports=true on
     * config file to enable this, this request node information. Only enabled
     * if in verbose mode.
     *
     * @see RequestNodeInformation
     * @return true if we are in verbose mode
     */
    public boolean isDebugReports() {
        return debugReports && verbose;
    }

    /**
     * Returns the buildtime of this jar
     *
     * @return the Date the application jar was build.
     */
    public Date getBuildTime() {
        Path jar = Paths.get(getJARName());
        if (Files.exists(jar)) {
            try {
                return new Date(Files.getLastModifiedTime(jar).toMillis());
            } catch (IOException ioe) {
                return null;
            }
        }
        return null;
    }

    /**
     * Sets the loading completion of this controller. Used in the splash
     * screen.
     *
     * @param percentage
     *            the percentage complete
     */
    private void setLoadingCompletion(int percentage, int nextPerc) {
        if (uiController != null) {
            uiController.setLoadingCompletion(percentage, nextPerc);
        }
    }

    /**
     * Answers if minimized start is wanted. Use startup option -m to enable
     * this.
     *
     * @return if a minimized startup should be performed.
     */
    public boolean isStartMinimized() {
        return commandLine != null && commandLine.hasOption('m');
    }

    /**
     * The base directory where to store/load config files. or null if on
     * working path
     *
     * @return The File object representing the absolute location of where the
     *         config files are/should be stored.
     */
    private Path getConfigLocationBase() {
        // First check if we have a config file in local path
        Path aConfigFile = Paths.get(getConfigName() + ".config")
            .toAbsolutePath();

        // Load configuration in misc file if config file if in
        if (OSUtil.isWebStart() || Files.notExists(aConfigFile)) {
            if (isFiner()) {
                logFiner("Config location base: "
                    + getMiscFilesLocation().toString());
            }
            return getMiscFilesLocation();
        }

        // Otherwise use local path as configuration base
        return null;
    }

    public static Path getMiscFilesLocation() {
        return getMiscFilesLocation(true);
    }

    /**
     * Answers the path, where to load/store miscellaneous files created by
     * PowerFolder. e.g. .nodes files
     *
     * @param create Should the directory be created?
     * @return the file base, a directory
     */
    public static Path getMiscFilesLocation(boolean create) {
        Path unixConfigDir = Paths.get(System.getProperty("user.home"),
            "." + miscFilesLocationDirName).toAbsolutePath();
        Path base = unixConfigDir;
        if (OSUtil.isWindowsSystem()
            && Feature.WINDOWS_MISC_DIR_USE_APP_DATA.isEnabled())
        {
            String appData = WinUtils.getAppDataCurrentUser();
            if (Feature.CONFIGURATION_ALL_USERS.isEnabled()) {
                appData = WinUtils.getAppDataAllUsers();
            }

            if (StringUtils.isBlank(appData)) {
                // Appdata not found. Fallback.
                return unixConfigDir;
            }

            Path windowsConfigDir = Paths.get(appData, miscFilesLocationDirName)
                .toAbsolutePath();
            base = windowsConfigDir;

            // Check if migration is necessary
            if (Files.exists(unixConfigDir)) {
                boolean migrateConfig;
                if (Files.exists(windowsConfigDir)) {
                    // APPDATA/PowerFolder does not yet contain a config file OR
                    try (DirectoryStream<Path> stream = Files
                        .newDirectoryStream(windowsConfigDir, "*.config")) {
                        migrateConfig = !stream.iterator().hasNext();
                    } catch (IOException ioe) {
                        log.info(ioe.getMessage());
                        migrateConfig = true;
                    }
                } else {
                    // Migrate if APPDATA/PowerFolder not existing yet.
                    migrateConfig = true;
                }

                if (migrateConfig) {
                    boolean migrationOk = migrateWindowsMiscLocation(
                        unixConfigDir, windowsConfigDir);
                    if (!migrationOk) {
                        // Fallback, migration failed.
                        base = unixConfigDir;
                    }
                }
            }
        }
        if (create && Files.notExists(base)) {
            try {
                Files.createDirectories(base);
            } catch (IOException ioe) {
                log.severe("Failed to create "
                    + base.toAbsolutePath().toString() + ". " + ioe);
            }
        }
        return base;
    }

    /**
     * Migrate config dir (if necessary) in Windows from user.home to APPDATA.
     * Pre Version 4, the config was in 'user.home'/.PowerFolder.
     * 'APPDATA'/PowerFolder is a more normal Windows location for application
     * data.
     *
     * @param unixBaseDir
     *            the old user.home based config directory.
     * @param windowsBaseDir
     *            the preferred APPDATA based config directory.
     */
    private static boolean migrateWindowsMiscLocation(Path unixBaseDir,
        Path windowsBaseDir)
    {
        if (Files.notExists(windowsBaseDir)) {
            try {
                Files.createDirectories(windowsBaseDir);
            } catch (IOException ioe) {
                log.severe("Failed to create "
                    + windowsBaseDir.toAbsolutePath().toString() + ". " + ioe);
            }
        }
        try {
            PathUtils.recursiveMove(unixBaseDir, windowsBaseDir);
            log.warning("Migrated config from " + unixBaseDir + " to "
                + windowsBaseDir);
            return true;
        } catch (IOException e) {
            log.warning("Failed to migrate config from " + unixBaseDir + " to "
                + windowsBaseDir + ". " + e);
            return false;
        }
    }

    /**
     * Answers the path, where to load/store temp files created by PowerFolder.
     *
     * @return the file base, a directory
     */
    public static Path getTempFilesLocation() {
        Path base = Paths.get(System.getProperty("java.io.tmpdir"));
        if (Files.notExists(base)) {
            try {
                Files.createDirectories(base);
            } catch (IOException ioe) {
                log.warning("Could not create temp files location '"
                    + base.toAbsolutePath().toString() + "'. " + ioe);
            }
        }
        return base;
    }

    private void killRunningInstance() {
        if (RemoteCommandManager.hasRunningInstance()) {
            logWarning("Found a running instance. Trying to shut it down...");
            RemoteCommandManager.sendCommand(RemoteCommandManager.QUIT);
            Waiter w = new Waiter(10000L);
            while (RemoteCommandManager.hasRunningInstance() && !w.isTimeout())
            {
                w.waitABit();
            }
            if (!RemoteCommandManager.hasRunningInstance()) {
                logInfo("Was able to shut down running instance. Continue normal");
                return;
            }
            logWarning("Was NOT able to shut down running instance.");
        }
    }

    /**
     * Called if controller has detected a already running instance
     */
    private void alreadyRunningCheck() {
        Component parent = null;
        if (isUIOpen()) {
            parent = uiController.getMainFrame().getUIComponent();
        }
        if (!isStartMinimized() && isUIEnabled() && !commandLine.hasOption('z'))
        {
            Object[] options = {Translation
                .get("dialog.already_running.show_button")};
            int exitOption = 0;
            if (verbose) {
                options = new Object[]{
                    Translation
                        .get("dialog.already_running.start_button"),
                    Translation
                        .get("dialog.already_running.exit_button")};
                exitOption = 1;
            }
            if (JOptionPane.showOptionDialog(parent,
                Translation.get("dialog.already_running.warning"),
                Translation.get("dialog.already_running.title"),
                JOptionPane.DEFAULT_OPTION, JOptionPane.INFORMATION_MESSAGE,
                null, options, options[0]) == exitOption)
            { // exit pressed
              // Try to bring existing instance to the foreground.
                RemoteCommandManager.sendCommand(RemoteCommandManager.SHOW_UI);
                exit(1);
            } else {
                exit(1);
            }
        } else {
            // If no gui show error but start anyways
            logWarning("PowerFolder already running");
        }
    }

    private void fatalStartError(String message) {
        Component parent = null;
        if (isUIOpen()) {
            parent = uiController.getMainFrame().getUIComponent();
        }
        if (isUIEnabled()) {
            Object[] options = {Translation
                .get("dialog.already_running.exit_button")};
            JOptionPane.showOptionDialog(parent, message,
                Translation.get("dialog.fatal_error.title"),
                JOptionPane.DEFAULT_OPTION, JOptionPane.ERROR_MESSAGE, null,
                options, options[0]);
        } else {
            logSevere(message);
        }
        exit(1);
    }

    private void initDistribution() {
        try {
            if (ConfigurationEntry.DIST_CLASSNAME.hasNonBlankValue(getController())) {
                Class<?> distClass = Class
                    .forName(ConfigurationEntry.DIST_CLASSNAME
                        .getValue(getController()));
                distribution = (Distribution) distClass.newInstance();
            }

            if (distribution == null) {
                ServiceLoader<Distribution> brandingLoader = ServiceLoader
                    .load(Distribution.class);
                for (Distribution br : brandingLoader) {
                    if (distribution != null) {
                        logWarning("Found multiple distribution classes: "
                            + br.getName() + ", already using "
                            + distribution.getName());
                        break;
                    }
                    distribution = br;
                }
            }

            if (distribution == null) {
                if (ProUtil.isRunningProVersion()) {
                    distribution = new PowerFolderPro();
                } else {
                    distribution = new PowerFolderBasic();
                }
                logFine("Distributon not found. Falling back to "
                    + distribution.getName());
            }
            distribution.init(this);
            logInfo("Running distribution: " + distribution.getName());
        } catch (Exception e) {
            logSevere("Failed to initialize distribution "
                + (distribution == null ? "null" : distribution.getName()), e);

            // Fallback
            try {
                if (distribution == null) {
                    if (ProUtil.isRunningProVersion()) {
                        distribution = new PowerFolderPro();
                    } else {
                        distribution = new PowerFolderBasic();
                    }
                }
                logInfo("Running distribution: " + distribution.getName());
                distribution.init(this);
            } catch (Exception e2) {
                logSevere("Failed to initialize fallback distribution", e2);
            }
        }
    }

    @Override
    public String toString() {
        return "Controller '" + getMySelf() + '\'';
    }

    /**
     * Distribute ask for friendship events.
     *
     * @param event
     */
    public void makeFriendship(MemberInfo memberInfo) {
        if (networkingMode == NetworkingMode.SERVERONLYMODE) {
            logFine("Ignoring ask for friendship from client " + memberInfo
                + ". Running in server only mode");
            return;
        }

        // Is this a friend already?
        Member member = memberInfo.getNode(this, false);
        if (member != null) {
            if (member.isFriend()) {
                log.fine("Ignoring ask for friendship from "
                    + memberInfo.getNick() + ". Already friend.");
                return;
            }
            if (member.isServer()) {
                log.fine("Ignoring ask for friendship from "
                    + memberInfo.getNick() + ". is a server.");
                return;
            }
            // Hack alert(tm):
            String lnick = member.getNick().toLowerCase();
            boolean isPowerFolderCloud = lnick.contains("powerfolder")
                && lnick.contains("cloud");
            if (isPowerFolderCloud) {
                log.fine("Ignoring ask for friendship from "
                    + memberInfo.getNick() + ". is a pf server.");
                return;
            }

            // A new friend!
            member.setFriend(true, null);
        }
    }

    /**
     * Distribute invitations.
     *
     * @param invitation
     */
    public void invitationReceived(Invitation invitation) {
        for (InvitationHandler handler : invitationHandlers) {
            handler.gotInvitation(invitation);
        }
    }

    /**
     * Save anything important that was not handled.
     */
    private void savePersistentObjects() {

        if (started && isUIEnabled()) {

            // Save unhandled notices.
            List<Notice> notices = new ArrayList<Notice>();
            for (Notice notice : uiController.getApplicationModel()
                .getNoticesModel().getAllNotices())
            {
                if (notice.isPersistable()) {
                    notices.add(notice);
                }
            }
            Path file = getMiscFilesLocation().resolve(
                getConfigName() + ".notices");
            try (ObjectOutputStream outputStream = new ObjectOutputStream(
                Files.newOutputStream(file))) {
                logInfo("There are " + notices.size() + " notices to persist.");
                outputStream.writeUnshared(notices);
            } catch (FileNotFoundException e) {
                logSevere("FileNotFoundException", e);
            } catch (IOException e) {
                logSevere("IOException", e);
            }
        }
    }

    /**
     * Load anything that was not handled last time.
     */
    @SuppressWarnings("unchecked")
    private void loadPersistentObjects() {

        if (isUIEnabled()) {
            // Load notices.
            Path file = getMiscFilesLocation().resolve(
                getConfigName() + ".notices");
            if (Files.exists(file)) {
                logInfo("Loading notices");
                try (ObjectInputStream inputStream = new ObjectInputStream(
                    Files.newInputStream(file))) {
                    List<Notice> notices = (List<Notice>) inputStream
                        .readObject();
                    inputStream.close();
                    for (Notice notice : notices) {
                        uiController.getApplicationModel().getNoticesModel()
                            .handleSystemNotice(notice, true);
                    }
                    logFine("Loaded " + notices.size() + " notices.");
                } catch (FileNotFoundException e) {
                    logSevere("FileNotFoundException", e);
                } catch (IOException e) {
                    logSevere("IOException", e);
                } catch (ClassNotFoundException e) {
                    logSevere("ClassNotFoundException", e);
                } catch (ClassCastException e) {
                    logSevere("ClassCastException", e);
                }
            } else {
                logInfo("No notices found - probably first start of PF.");
            }
        }
    }

    /**
     * Wait for the repo to finish syncing. Then request system shutdown and
     * exit PF.
     *
     * @param password
     *            required only for Linux shutdowns.
     */
    public void shutdownAfterSync(final String password) {
        final AtomicBoolean oneShot = new AtomicBoolean(true);
        scheduleAndRepeat(new Runnable() {
            @Override
            public void run() {
                // ALPS Problem: Change to check for all in sync.

                if (oneShot.get() && folderRepository.isInSync()) {
                    // Make sure we only try to shutdown once,
                    // in case the user aborts the shutdown.
                    oneShot.set(false);
                    log.info("Sync and shutdown in sync.");
                    if (SystemUtil.shutdown(password)) {
                        log.info("Shutdown command issued.");
                        exit(0);
                    } else {
                        log.warning("Shutdown command failed.");
                    }
                }
            }
        }, 10000, 10000);
    }

    /**
     * Waits for the repo to finish syncing. Then request system shutdown and
     * exit PF.
     *
     * @param secWait
     *            number of seconds to wait.
     */
    public void exitAfterSync(int secWait) {
        logInfo("Sync and exit initiated. Begin check in " + secWait + 's');
        final AtomicBoolean oneShot = new AtomicBoolean(true);
        scheduleAndRepeat(new Runnable() {
            @Override
            public void run() {
                // ALPS Problem: Change to check for all in sync.
                if (oneShot.get() && folderRepository.isInSync()) {
                    // Make sure we only try to shutdown once,
                    // in case the user aborts the shutdown.
                    oneShot.set(false);
                    log.info("I'm in sync - exit now. Sync and exit was triggered.");
                    exit(0);
                }
            }
        }, 1000L * secWait, 10000);
    }

    /**
     * #2485
     */
    private class PauseResumeTask extends TimerTask {
        private final boolean userAdaptive;

        public PauseResumeTask(boolean whenUserIsInactive) {
            this.userAdaptive = whenUserIsInactive;
        }

        @Override
        public void run() {
            if (userAdaptive && isUIOpen()) {
                ApplicationModel appModel = uiController.getApplicationModel();
                if (appModel.isUserActive()) {
                    if (!isPaused()) {
                        getController().schedule(new Runnable() {
                            @Override
                            public void run() {
                                setPaused0(true, true);
                                log.info("User active. Executed pause task.");
                            }
                        }, 50);
                    }
                } else {
                    // Resume if user is not active
                    if (isPaused()) {
                        getController().schedule(new Resumer(), 50);
                    }
                }
            } else {
                // Simply unpause after X seconds
                setPaused0(false, true);
                log.info("Executed resume task.");
            }
        }
    }

    private class Resumer implements Runnable {
        @Override
        public void run() {
            setPaused0(false, true);
            log.info("User inactive. Executed resume task.");
        }
    }
}<|MERGE_RESOLUTION|>--- conflicted
+++ resolved
@@ -90,11 +90,7 @@
 
     private static final int MAJOR_VERSION = 14;
     private static final int MINOR_VERSION = 0;
-<<<<<<< HEAD
-    private static final int REVISION_VERSION = 113;
-=======
     private static final int REVISION_VERSION = 114;
->>>>>>> 844fd609
 
     /**
      * Program version.
