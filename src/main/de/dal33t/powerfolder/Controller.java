/*
 * Copyright 2004 - 2015 Christian Sprajc. All rights reserved.
 *
 * This file is part of PowerFolder.
 *
 * PowerFolder is free software: you can redistribute it and/or modify
 * it under the terms of the GNU General Public License as published by
 * the Free Software Foundation.
 *
 * PowerFolder is distributed in the hope that it will be useful,
 * but WITHOUT ANY WARRANTY; without even the implied warranty of
 * MERCHANTABILITY or FITNESS FOR A PARTICULAR PURPOSE.  See the
 * GNU General Public License for more details.
 *
 * You should have received a copy of the GNU General Public License
 * along with PowerFolder. If not, see <http://www.gnu.org/licenses/>.
 *
 * $Id: Controller.java 21251 2013-03-19 01:46:23Z sprajc $
 */
package de.dal33t.powerfolder;

import de.dal33t.powerfolder.clientserver.ServerClient;
import de.dal33t.powerfolder.disk.Folder;
import de.dal33t.powerfolder.disk.FolderRepository;
import de.dal33t.powerfolder.disk.SyncProfile;
import de.dal33t.powerfolder.distribution.Distribution;
import de.dal33t.powerfolder.distribution.PowerFolderBasic;
import de.dal33t.powerfolder.distribution.PowerFolderPro;
import de.dal33t.powerfolder.event.*;
import de.dal33t.powerfolder.light.MemberInfo;
import de.dal33t.powerfolder.message.FolderList;
import de.dal33t.powerfolder.message.Invitation;
import de.dal33t.powerfolder.message.RequestNodeInformation;
import de.dal33t.powerfolder.message.SettingsChange;
import de.dal33t.powerfolder.net.*;
import de.dal33t.powerfolder.plugin.PluginManager;
import de.dal33t.powerfolder.security.SecurityManager;
import de.dal33t.powerfolder.security.SecurityManagerClient;
import de.dal33t.powerfolder.task.PersistentTaskManager;
import de.dal33t.powerfolder.transfer.TransferManager;
import de.dal33t.powerfolder.ui.FileBrowserIntegration;
import de.dal33t.powerfolder.ui.UIController;
import de.dal33t.powerfolder.ui.dialog.SyncFolderDialog;
import de.dal33t.powerfolder.ui.dialog.UIUnLockDialog;
import de.dal33t.powerfolder.ui.model.ApplicationModel;
import de.dal33t.powerfolder.ui.notices.Notice;
import de.dal33t.powerfolder.ui.preferences.HTTPProxySettingsDialog;
import de.dal33t.powerfolder.ui.util.LimitedConnectivityChecker;
import de.dal33t.powerfolder.util.*;
import de.dal33t.powerfolder.util.logging.LoggingManager;
import de.dal33t.powerfolder.util.net.NetworkUtil;
import de.dal33t.powerfolder.util.os.OSUtil;
import de.dal33t.powerfolder.util.os.SystemUtil;
import de.dal33t.powerfolder.util.os.Win32.WinUtils;
import de.dal33t.powerfolder.util.os.mac.MacUtils;
import de.dal33t.powerfolder.util.update.UpdateSetting;
import org.apache.commons.cli.CommandLine;

import javax.swing.*;
import java.awt.*;
import java.beans.ExceptionListener;
import java.io.*;
import java.net.InetSocketAddress;
import java.nio.file.*;
import java.nio.file.DirectoryStream.Filter;
import java.security.Security;
import java.text.SimpleDateFormat;
import java.util.*;
import java.util.List;
import java.util.concurrent.*;
import java.util.concurrent.atomic.AtomicBoolean;
import java.util.logging.Level;
import java.util.logging.Logger;
import java.util.prefs.BackingStoreException;
import java.util.prefs.Preferences;

/**
 * Central class gives access to all core components in PowerFolder. Make sure
 * to extend PFComponent so you always have a reference to the main
 * {@link Controller}.
 *
 * @author Christian Sprajc
 * @version $Revision: 1.107 $
 */
public class Controller extends PFComponent {
    private static final Logger log = Logger.getLogger(Controller.class
        .getName());

    private static final int MAJOR_VERSION = 11;
<<<<<<< HEAD
    private static final int MINOR_VERSION = 4;
    private static final int REVISION_VERSION = 514;
=======
    private static final int MINOR_VERSION = 3;
    private static final int REVISION_VERSION = 492;
>>>>>>> aa2c183e

    /**
     * Program version.
     */
    public static final String PROGRAM_VERSION = MAJOR_VERSION + "."
        + MINOR_VERSION + "." + REVISION_VERSION;

    /** general wait time for all threads (5000 is a balanced value) */
    private static final long WAIT_TIME = 5000;

    /** The command line entered by the user when starting the program */
    private CommandLine commandLine;

    /** filename of the current configFile */
    private String configFilename;
    /**
     * The actual config file.
     */
    private Path configFile;
    private Path configFolderFile;
    private Path sslTrustStoreFile;
    private Path sslCaTrustStoreFile;
    private Path sslCaCertificateFile;

    /** The config properties */
    private SplitConfig config;

    /**
     * The preferences
     */
    private Preferences preferences;

    /**
     * The distribution running.
     */
    private Distribution distribution;

    /** Program start time */
    private Date startTime;

    /** Are we in started state? */
    private volatile boolean started;

    /** Are we trying to shutdown? */
    private volatile boolean shuttingDown;

    /** Is a restart requested */
    private boolean restartRequested;

    /** Are we in verbose mode? */
    private boolean verbose;

    /** Should we request debug reports? */
    private boolean debugReports;

    /**
     * If running is paused mode
     */
    private volatile boolean paused;

    /**
     * cache the networking mode in a field so we dont heve to do all this
     * comparing
     */
    private NetworkingMode networkingMode;

    /** The nodemanager that holds all members */
    private NodeManager nodeManager;

    /**
     * Responsible for (re-)connecting to other nodes.
     */
    private ReconnectManager reconnectManager;

    /** The FolderRepository that holds all "joined" folders */
    private FolderRepository folderRepository;

    /** The Listener to incomming connections of other PowerFolder clients */
    private ConnectionListener connectionListener;

    /** The basic io provider */
    private IOProvider ioProvider;

    /** Icon overlays and context menus */
    private FileBrowserIntegration fbIntegration;

    /**
     * besides the default listener we may have a list of connection listeners
     * that listen on other ports
     */
    private List<ConnectionListener> additionalConnectionListeners;

    private final List<InvitationHandler> invitationHandlers;
    private final List<MassDeletionHandler> massDeletionHandlers;

    /** The BroadcastManager send "broadcasts" on the LAN so we can */
    private BroadcastMananger broadcastManager;

    /**
     * The DynDNS manager that handles the working arwound for user with a
     * dynnamip IP address.
     */
    private DynDnsManager dyndnsManager;

    private PersistentTaskManager taskManager;

    private Callable<TransferManager> transferManagerFactory = new Callable<TransferManager>()
    {
        @Override
        public TransferManager call() throws Exception {
            return new TransferManager(Controller.this);
        }
    };

    /** Handels the up and downloads */
    private TransferManager transferManager;

    /**
     * Remote Commands listener, a protocol handler for powerfolder links:
     * powerfolder://
     */
    private RemoteCommandManager rconManager;

    /**
     * Listener for authentication requests on WD NAS storages.
     */

    private WebClientLogin webClientLogin;

    /** Holds the User interface */
    private UIController uiController;

    /** holds all installed plugins */
    private PluginManager pluginManager;
    /**
     * The security manager, handles access etc.
     */
    private SecurityManager securityManager;

    /**
     * The Online Storage client
     */
    private ServerClient osClient;

    /** global Threadpool */
    private ScheduledExecutorService threadPool;

    /** Remembers if a port on the local firewall was opened */
    private final boolean portWasOpened = false;

    /**
     * If we have limited connectivity
     */
    private boolean limitedConnectivity;

    private final PausedModeListener pausedModeListenerSupport;

    private final NetworkingModeListener networkingModeListenerSupport;

    private final LimitedConnectivityListener limitedConnectivityListenerSupport;

    private ScheduledFuture<?> pauseResumeFuture;

    public Controller() {
        // Do some TTL fixing for dyndns resolving
        Security.setProperty("networkaddress.cache.ttl", "0");
        Security.setProperty("networkaddress.cache.negative.ttl", "0");
        System.setProperty("sun.net.inetaddr.ttl", "0");
        System.setProperty("com.apple.mrj.application.apple.menu.about.name",
            "PowerFolder");
        invitationHandlers = new CopyOnWriteArrayList<InvitationHandler>();
        massDeletionHandlers = new CopyOnWriteArrayList<MassDeletionHandler>();
        pausedModeListenerSupport = ListenerSupportFactory
            .createListenerSupport(PausedModeListener.class);
        networkingModeListenerSupport = ListenerSupportFactory
            .createListenerSupport(NetworkingModeListener.class);
        limitedConnectivityListenerSupport = ListenerSupportFactory
            .createListenerSupport(LimitedConnectivityListener.class);
        AntiSerializationVulnerability.checkClasspath();
    }

    /**
     * Overwite the PFComponent.getController() otherwise that one returns null
     * for this Controller itself.
     *
     * @return a reference to this
     */
    @Override
    public Controller getController() {
        return this;
    }

    /**
     * Creates a fresh Controller.
     *
     * @return the controller
     */
    public static Controller createController() {
        return new Controller();
    }

    /**
     * Starts this controller loading the config from the default config file
     */
    public void startDefaultConfig() {
        startConfig(Constants.DEFAULT_CONFIG_FILE);
    }

    /**
     * Starts a config with the given command line arguments
     *
     * @param aCommandLine
     *            the command line as specified by the user
     */
    public void startConfig(CommandLine aCommandLine) {
        commandLine = aCommandLine;
        String[] configNames = aCommandLine.getOptionValues("c");
        String configName = configNames != null && configNames.length > 0
            && StringUtils.isNotBlank(configNames[0]) ? configNames[0] : null;
        if (StringUtils.isNotBlank(configName)
            && (configName.startsWith("http:") || configName
                .startsWith("https:")))
        {
            if (configNames.length > 1) {
                configName = configNames[1];
            } else {
                configName = Constants.DEFAULT_CONFIG_FILE;
            }
        }
        startConfig(configName);
    }

    /** initTranslation
     * Init translation bundles
     * @author Christoph Kappel <kappel@powerfolder.com>
     **/

    public void initTranslation() {
        // Initialize resource bundle eager
        // check forced language file from commandline
        if (commandLine != null && commandLine.hasOption("f")) {
            String langfilename = commandLine.getOptionValue("f");
            try {
                ResourceBundle resourceBundle = new ForcedLanguageFileResourceBundle(
                    langfilename);
                Translation.setResourceBundle(resourceBundle);
                logInfo("Loading language bundle from file " + langfilename);
            } catch (FileNotFoundException fnfe) {
                logSevere("forced language file (" + langfilename
                    + ") not found: " + fnfe.getMessage());
                logSevere("using setup language");
                Translation.resetResourceBundle();
            } catch (IOException ioe) {
                logSevere("forced language file io error: " + ioe.getMessage());
                logSevere("using setup language");
                Translation.resetResourceBundle();
            }
        } else {
            Translation.resetResourceBundle();
        }
        Translation.getResourceBundle();
    }

    /**
     * Starts controller with a special config file, and creates and starts all
     * components of PowerFolder.
     *
     * @param filename
     *            The filename to uses as config file (located in the
     *            "getConfigLocationBase()")
     */
    public void startConfig(String filename) {
        if (started) {
            throw new IllegalStateException(
                "Configuration already started, shutdown controller first");
        }

        initTranslation();

        // loadConfigFile
        if (!loadConfigFile(filename)) {
            return;
        }

        start();
    }

    /** start
     * Starts controller and all other components of PowerFolder
     * @author Christoph <kappel@powerfolder.com>
     **/

    public void start() {
        boolean isDefaultConfig = Constants.DEFAULT_CONFIG_FILE
            .startsWith(getConfigName());
        if (isDefaultConfig) {
            // To keep compatible with previous versions
            preferences = Preferences.userNodeForPackage(PowerFolder.class);
        } else {
            preferences = Preferences.userNodeForPackage(PowerFolder.class)
                .node(getConfigName());

        }

        // initialize logger
        // Enabled verbose mode if in config.
        // This logs to file for analysis.
        verbose = ConfigurationEntry.VERBOSE.getValueBoolean(this);
        initLogger();

        if (verbose) {
            ByteSerializer.BENCHMARK = true;
            scheduleAndRepeat(new Runnable() {
                @Override
                public void run() {
                    ByteSerializer.printStats();
                }
            }, 600000L, 600000L);
            Profiling.setEnabled(false);
            Profiling.reset();
        }

        String arch = OSUtil.is64BitPlatform() ? "64bit" : "32bit";
        logFine("OS: " + System.getProperty("os.name") + " " + System.getProperty("os.version") + " (" + arch + ")");
        logFine("Java: " + JavaVersion.systemVersion().toString() + " ("
            + System.getProperty("java.vendor") + ')');
        logFine("Current time: " + new Date());
        Runtime runtime = Runtime.getRuntime();
        long maxMemory = runtime.maxMemory();
        long totalMemory = runtime.totalMemory();
        logFine("Max Memory: " + Format.formatBytesShort(maxMemory)
            + ", Total Memory: " + Format.formatBytesShort(totalMemory));
        if (!Desktop.isDesktopSupported() && isUIEnabled()) {
            logWarning("Desktop utility not supported");
        }

        // If we have a new config. clear the preferences.
        clearPreferencesOnConfigSwitch();

        // Load and set http proxy settings
        HTTPProxySettings.loadFromConfig(this);

        // PFC-2670: Start
        boolean localAllTrustCert = false;
        if (ConfigurationEntry.SECURITY_SSL_TRUST_ANY
            .getValueBoolean(getController()))
        {
        	localAllTrustCert = true;
            NetworkUtil.installAllTrustingSSLManager();
        }
        // PFC-2670: End

        // #2179: Load from server. How to handle timeouts?
        // Command line option -c http://are.de
        ConfigurationLoader.loadAndMergeCLI(this);
        // Config entry in file
        ConfigurationLoader.loadAndMergeConfigURL(this);
        // Read from installer temp file
        ConfigurationLoader.loadAndMergeFromInstaller(this);

        if (verbose != ConfigurationEntry.VERBOSE.getValueBoolean(this)) {
            verbose = ConfigurationEntry.VERBOSE.getValueBoolean(this);
            initLogger();
        }

        // PFC-2670: Start
        // Setting might have changed.
        if (ConfigurationEntry.SECURITY_SSL_TRUST_ANY
            .getValueBoolean(getController()))
        {
            NetworkUtil.installAllTrustingSSLManager();
        } else if (localAllTrustCert) {
            // Locally was set to trust, but remote profile forbids this.
            // Exit->Restart
            logWarning("Security break protection: Trust any SSL certificate was turned on, but is disallowed by server profile. Please restart the client");
            exit(66);
        }
        // PFC-2670: End

        // Init paused only if user expects pause to be permanent or
        // "while I work"
        int pauseSecs = ConfigurationEntry.PAUSE_RESUME_SECONDS
            .getValueInt(getController());
        paused = PreferencesEntry.PAUSED.getValueBoolean(this)
            && (pauseSecs == Integer.MAX_VALUE || pauseSecs == 0);

        // Now set it, just in case it was paused in permanent mode.
        PreferencesEntry.PAUSED.setValue(this, paused);

        // Load and set http proxy settings again.
        HTTPProxySettings.loadFromConfig(this);

        // Initialize branding/preconfiguration of the client
        initDistribution();
        logFine("Build time: " + getBuildTime());
        logInfo("Program version " + PROGRAM_VERSION);

        Debug.writeSystemProperties();

        if (ConfigurationEntry.KILL_RUNNING_INSTANCE.getValueBoolean(this)) {
            killRunningInstance();
        }
        FolderList.removeMemberFiles(this);

        // Initialize plugins
        setupProPlugins();
        pluginManager = new PluginManager(this);
        pluginManager.init();

        // create node manager
        nodeManager = new NodeManager(this);

        // Only one task brother left...
        taskManager = new PersistentTaskManager(this);
        // Folder repository
        folderRepository = new FolderRepository(this);
        setLoadingCompletion(0, 10);

        // Create transfer manager
        // If this is a unit test it might have been set before.
        try {
            transferManager = transferManagerFactory.call();
        } catch (Exception e) {
            logSevere("Exception", e);
        }

        reconnectManager = new ReconnectManager(this);
        // Create os client
        osClient = new ServerClient(this);

        if (isUIEnabled()) {
            uiController = new UIController(this);
            if (ConfigurationEntry.USER_INTERFACE_LOCKED.getValueBoolean(this)
                && !ConfigurationEntry.SERVER_IDP_DISCO_FEED_URL.hasValue(this))
            {
                // Don't let the user pass this step.
                new UIUnLockDialog(this).openAndWait();
            }
        }

        setLoadingCompletion(10, 20);

        // The io provider.
        ioProvider = new IOProvider(this);
        ioProvider.start();

        // Set hostname by CLI
        if (commandLine != null && commandLine.hasOption('d')) {
            String host = commandLine.getOptionValue("d");
            if (StringUtils.isNotBlank(host)) {
                InetSocketAddress addr = Util.parseConnectionString(host);
                if (addr != null) {
                    ConfigurationEntry.HOSTNAME.setValue(this,
                        addr.getHostName());
                    ConfigurationEntry.NET_BIND_PORT.setValue(this,
                        addr.getPort());
                }
            }
        }

        // initialize dyndns manager
        dyndnsManager = new DynDnsManager(this);

        setLoadingCompletion(20, 30);

        // initialize listener on local port
        if (!initializeListenerOnLocalPort()) {
            return;
        }
        if (!isUIEnabled()) {
            // Disable paused function
            paused = false;
        }

        setLoadingCompletion(30, 35);

        // Start the nodemanager
        nodeManager.init();
        if (!ProUtil.isRunningProVersion()) {
            // Nodemanager gets later (re) started by ProLoader.
            nodeManager.start();
        }

        setLoadingCompletion(35, 60);
        securityManager = new SecurityManagerClient(this, osClient);

        // init repo (read folders)
        folderRepository.init();
        logInfo("Dataitems: " + Debug.countDataitems(Controller.this));
        // init of folders takes rather long so a big difference with
        // last number to get smooth bar... ;-)
        setLoadingCompletion(60, 65);

        // start repo maintainance Thread
        folderRepository.start();
        setLoadingCompletion(65, 70);

        // Start the transfer manager thread
        transferManager.start();
        setLoadingCompletion(70, 75);

        // Initialize rcon manager
        startRConManager();

        // Initialize WD storage authenticator.
        startWebClientLogin();

        setLoadingCompletion(75, 80);

        // Start all configured listener if not in paused mode
        startConfiguredListener();
        setLoadingCompletion(80, 85);

        // open broadcast listener
        openBroadcastManager();
        setLoadingCompletion(85, 90);

        // Controller now started
        started = true;
        startTime = new Date();

        // Now taskmanager
        taskManager.start();

        logInfo("Controller started");

        // dyndns updater
        /*
         * boolean onStartUpdate = ConfigurationEntry.DYNDNS_AUTO_UPDATE
         * .getValueBoolean(this).booleanValue(); if (onStartUpdate) {
         * getDynDnsManager().onStartUpdate(); }
         */
        dyndnsManager.updateIfNessesary();

        setLoadingCompletion(90, 100);

        // Login to OS
        if (Feature.OS_CLIENT.isEnabled()) {
            try {
                osClient.loginWithLastKnown();
            } catch (Exception e) {
                logWarning("Unable to login with last known username. " + e);
                logFiner(e);
            }
        }

        // Start Plugins
        pluginManager.start();

        // open UI
        if (isConsoleMode()) {
            logFine("Running in console");
        } else {
            logFine("Opening UI");
            openUI();
        }

        if (!this.getMySelf().isServer()) {
            enableFileBrowserIntegration(this);
        }

        // Load anything that was not handled last time.
        loadPersistentObjects();


        if (HTTPProxySettings.requiresProxyAuthorization(this)) {
            if (isUIEnabled()) {
                new HTTPProxySettingsDialog(this).open();
            } else {
                logWarning("Proxy authorization required. Please setup credentials in config.");
            }
        }

        setLoadingCompletion(100, 100);
        if (!isConsoleMode()) {
            uiController.hideSplash();
        }

        if (ConfigurationEntry.AUTO_CONNECT.getValueBoolean(this)) {
            // Now start the connecting process
            reconnectManager.start();
        } else {
            logFine("Not starting reconnection process. "
                + "Config auto.connect set to false");
        }
        // Start connecting to OS client.
        if (Feature.OS_CLIENT.isEnabled()
            && ConfigurationEntry.SERVER_CONNECT.getValueBoolean(this))
        {
            osClient.start();
        } else {
            logInfo("Not connecting to server (" + osClient.getServerString()
                + "): Disabled");
        }

        // Setup our background working tasks
        setupPeriodicalTasks();

        if (MacUtils.isSupported()) {
            if (isFirstStart()) {
                MacUtils.getInstance().setPFStartup(true, this);
            }
            MacUtils.getInstance().setAppReOpenedListener(this);
        }

        if (pauseSecs == 0) {
            // Activate adaptive logic
            setPaused(paused);
        }
    }

    private void enableFileBrowserIntegration(Controller controller) {
        try {
            // PFC-2395: Start
            fbIntegration = new FileBrowserIntegration(getController());
            fbIntegration.start();
            // PFC-2395: End
        } catch (Throwable t) {
            logWarning("Unable to initialize file browser integration: " + t.getMessage(), t);
        }
    }

    private void clearPreferencesOnConfigSwitch() {
        String lastNodeIdObf = PreferencesEntry.LAST_NODE_ID
            .getValueString(this);
        String thisNodeId = ConfigurationEntry.NODE_ID.getValue(this);
        try {
            if (StringUtils.isNotBlank(lastNodeIdObf)
                && !LoginUtil.matches(Util.toCharArray(thisNodeId),
                    lastNodeIdObf))
            {
                int i = 0;
                for (String key : preferences.keys()) {
                    preferences.remove(key);
                    i++;
                }
                logWarning("Cleared " + i
                    + " preferences, new config/nodeid found");
            }
        } catch (BackingStoreException e1) {
            logWarning("Unable to clear preferences. " + e1);
        }
    }

    /**
     * For each folder, kick off scan.
     */
    public void performFullSync() {
        // Let other nodes scan now!
        folderRepository.broadcastScanCommandOnAllFolders();

        // Force scan on all folders, of repository was selected
        Collection<Folder> folders = folderRepository.getFolders();
        for (Folder folder : folders) {
            // Ask for more sync options on that folder if on project sync
            if (Util.isAwtAvailable()
                    && folder.getSyncProfile().equals(
                    SyncProfile.MANUAL_SYNCHRONIZATION)) {
                new SyncFolderDialog(this, folder).open();
            } else {
                // Recommend scan on this folder
                folder.recommendScanOnNextMaintenance();
            }
        }

        setPaused(false);

        // Now trigger the scan
        folderRepository.triggerMaintenance();

        // Trigger file requesting
        folderRepository.getFileRequestor().triggerFileRequesting();

        // Fresh reconnection try!
        reconnectManager.buildReconnectionQueue();

    }

    /**
     * Add invitation listener.
     *
     * @param l
     */
    public void addInvitationHandler(InvitationHandler l) {
        invitationHandlers.add(l);
    }

    /**
     * Remove invitation listener.
     *
     * @param l
     */
    public void removeInvitationHandler(InvitationHandler l) {
        invitationHandlers.remove(l);
    }

    /**
     * Add mass delete listener.
     *
     * @param l
     */
    public void addMassDeletionHandler(MassDeletionHandler l) {
        massDeletionHandlers.add(l);
    }

    /**
     * Remove mass delete listener.
     *
     * @param l
     */
    public void removeMassDeletionHandler(MassDeletionHandler l) {
        massDeletionHandlers.remove(l);
    }

    private void setupProPlugins() {
        String pluginConfig = ConfigurationEntry.PLUGINS.getValue(this);
        boolean autoSetupPlugins = StringUtils.isEmpty(pluginConfig)
            || !pluginConfig.contains(Constants.PRO_LOADER_PLUGIN_CLASS);
        if (ProUtil.isRunningProVersion() && autoSetupPlugins) {
            logFine("Setting up pro loader");
            String newPluginConfig = Constants.PRO_LOADER_PLUGIN_CLASS;
            if (!StringUtils.isBlank(pluginConfig)) {
                newPluginConfig += ',' + pluginConfig;
            }
            ConfigurationEntry.PLUGINS.setValue(this, newPluginConfig);
        }
    }

    private void initLogger() {

        // Set a nice prefix for file looging file names.
        String configName = getConfigName();
        if (configName != null) {
            LoggingManager.setPrefix(configName);
        }

        if (verbose) {
            String str = ConfigurationEntry.LOG_LEVEL_CONSOLE.getValue(this);
            Level consoleLevel = LoggingManager.levelForName(str);
            LoggingManager.setConsoleLogging(consoleLevel != null
                ? consoleLevel
                : Level.WARNING);

            // Enable file logging
            str = ConfigurationEntry.LOG_LEVEL_FILE.getValue(this);
            boolean rotate = ConfigurationEntry.LOG_FILE_ROTATE
                .getValueBoolean(this);
            Level fileLevel = LoggingManager.levelForName(str);
            LoggingManager.setFileLogging(fileLevel != null
                ? fileLevel
                : Level.FINE, rotate);

            // Switch on the document handler.
            if (isUIEnabled()) {
                str = PreferencesEntry.DOCUMENT_LOGGING.getValueString(this);
                Level uiLogLevel = LoggingManager.levelForName(str);
                LoggingManager.setDocumentLogging(uiLogLevel != null
                    ? uiLogLevel
                    : Level.WARNING, this);
            }

            if (LoggingManager.isLogToFile()) {
                logFine("Logging to file '"
                    + LoggingManager.getLoggingFileName() + '\'');
            } else {
                logInfo("No logging to file");
            }

            if (ConfigurationEntry.LOG_SYSLOG_HOST.hasNonBlankValue(this)) {
                str = ConfigurationEntry.LOG_SYSLOG_LEVEL.getValue(this);
                Level syslogLevel = LoggingManager.levelForName(str);
                LoggingManager.setSyslogLogging(syslogLevel != null
                    ? syslogLevel
                    : Level.WARNING, this);
            }
        }

        if (commandLine != null && commandLine.hasOption('l')) {
            String str = commandLine.getOptionValue('l');
            Level consoleLevel = LoggingManager.levelForName(str);
            if (consoleLevel != null) {
                LoggingManager.setConsoleLogging(consoleLevel);
            }
        }

        // Enable debug reports.
        debugReports = ConfigurationEntry.DEBUG_REPORTS.getValueBoolean(this);

        LoggingManager.clearBuffer();
        int maxDays = ConfigurationEntry.LOG_FILE_DELETE_DAYS
            .getValueInt(getController());
        if (maxDays >= 0) {
            LoggingManager.removeOldLogs(maxDays);
        }
    }

    /**
     * Loads a config file (located in "getConfigLocationBase()")
     *
     * @param theFilename
     * @return false if unsuccessful, true if file found and reading succeeded.
     */
    public boolean loadConfigFile(String theFilename) {

        /* Init stuff (moved here from {@link startConfig} */
        additionalConnectionListeners = Collections
            .synchronizedList(new ArrayList<ConnectionListener>());
        started = false;
        shuttingDown = false;
        threadPool = new WrappedScheduledThreadPoolExecutor(
            Constants.CONTROLLER_MIN_THREADS_IN_THREADPOOL, new NamedThreadFactory(
                "Controller-Thread-"));

        // PFI-312
        PathUtils.setIOExceptionListener(new ExceptionListener() {
            @Override
            public void exceptionThrown(Exception e) {
                if (e instanceof FileSystemException
                    && e.toString().toLowerCase()
                        .contains("too many open files"))
                {
                    logSevere("Detected I/O Exception: " + e.getMessage());
                    logSevere("Please adjust limits for open file handles on this server");
                    exit(1);
                }
            }
        });

        String filename = theFilename;
        if (filename == null) {
            filename = Constants.DEFAULT_CONFIG_FILE;
        }

        if (filename.indexOf('.') < 0) {
            // append .config extension
            filename += ".config";
        }

        configFilename = null;
        config = new SplitConfig();
        configFilename = filename;
        configFile = getConfigLocationBase();

        if (configFile == null) {
            configFile = Paths.get(filename).toAbsolutePath();
        } else {
            configFile = configFile.resolve(filename);
        }

        BufferedInputStream bis = null;
        try {
            if (Files.exists(configFile)) {
                logFine("Loading configfile " + configFile.toString());
            } else {
                logFine("Config file does not exist. " + configFile.toString());
                throw new FileNotFoundException();
            }
            if (OSUtil.isWebStart()) {
                logFine("WebStart, config file location: "
                    + configFile.toString());
            }

            bis = new BufferedInputStream(Files.newInputStream(configFile));
            config.load(bis);
        } catch (FileNotFoundException e) {
            logWarning("Unable to start config, file '" + filename
                + "' not found, using defaults");
        } catch (IOException e) {
            logSevere("Unable to start config from file '" + filename + '\'');
            config = null;
            return false;
        } finally {
            try {
                if (bis != null) {
                    bis.close();
                }
            } catch (Exception e) {
                // Ignore.
            }
        }

        String folderfilename = filename.replace(".config", "-Folder.config");
        configFolderFile = getConfigLocationBase();
        if (configFolderFile == null) {
            configFolderFile = Paths.get(folderfilename).toAbsolutePath();
        } else {
            configFolderFile = configFolderFile.resolve(folderfilename);
        }

        String sslTrustStoreFileName = filename.replace(".config", ".ssl.jks");
        sslTrustStoreFile = getConfigLocationBase();
        if (sslTrustStoreFile == null) {
            sslTrustStoreFile = Paths.get(sslTrustStoreFileName).toAbsolutePath();
        } else {
            sslTrustStoreFile = sslTrustStoreFile.resolve(sslTrustStoreFileName);
        }

        String sslCaTrustStoreFileName = filename.replace(".config", ".sslca.jks");
        sslCaTrustStoreFile = getConfigLocationBase();
        if (sslCaTrustStoreFile == null) {
            sslCaTrustStoreFile = Paths.get(sslCaTrustStoreFileName).toAbsolutePath();
        } else {
            sslCaTrustStoreFile = sslCaTrustStoreFile.resolve(sslCaTrustStoreFileName);
        }

        String sslCaCertificateFileName = filename.replace(".config", ".sslca.pem");
        sslCaCertificateFile = getConfigLocationBase();
        if (sslCaCertificateFile == null) {
            sslCaCertificateFile = Paths.get(sslCaCertificateFileName).toAbsolutePath();
        } else {
            sslCaCertificateFile = sslCaCertificateFile.resolve(sslCaCertificateFileName);
        }

        if (Files.exists(configFolderFile)) {
            try {
                logInfo("Loading folder configfile "
                    + configFolderFile.toString());
                bis = new BufferedInputStream(
                    Files.newInputStream(configFolderFile));
                config.load(bis);
            } catch (FileNotFoundException e) {
                logWarning("Unable to start config, file '" + folderfilename
                    + "' not found, using defaults");
            } catch (IOException e) {
                logSevere("Unable to start config from file '" + folderfilename
                    + '\'');
                configFolderFile = null;
                return false;
            } finally {
                try {
                    if (bis != null) {
                        bis.close();
                    }
                } catch (Exception e) {
                    // Ignore.
                }
            }
        } else {
            logFine("Folder config file does not exist. "
                + configFolderFile.toString());
        }
        return true;
    }

    /**
     * PFC-2846: Config reload via command line while running
     */
    public void reloadConfigFile() {
        BufferedInputStream bis = null;
        try {
            if (Files.exists(configFile)) {
                logInfo("Reloading configfile " + configFile.toString());
            } else {
                logWarning("Config file does not exist. " + configFile.toString());
                return;
            }
            bis = new BufferedInputStream(Files.newInputStream(configFile));
            config.load(bis);
        } catch (IOException e) {
            logWarning("Unable to reload config file " + configFile
                    + ". " + e);
        } finally {
            try {
                if (bis != null) {
                    bis.close();
                }
            } catch (Exception e) {
                // Ignore.
            }
        }
    }

    /**
     * Schedules a task to be executed periodically repeated without initial
     * delay. Until removed. ATTENTION: Tasks may be executed concurrently if
     * long running - especially longer than the period time. Take proper action
     * if you need to avoid concurrent runs, e.g. with AtomicBoolean.
     *
     * @param task
     *            the task to schedule
     * @param period
     *            the time in ms between executions
     */
    public ScheduledFuture<?> scheduleAndRepeat(Runnable task, long period) {
        if (!shuttingDown && !threadPool.isShutdown()) {
            return threadPool.scheduleWithFixedDelay(task, 0, period,
                TimeUnit.MILLISECONDS);
        }
        return null;
    }

    /**
     * Schedules a task to be executed periodically repeated with initial
     * delay. Until removed. ATTENTION: Tasks may be executed concurrently if
     * long running - especially longer than the period time. Take proper action
     * if you need to avoid concurrent runs, e.g. with AtomicBoolean.
     *
     * @param task
     *            the task to schedule
     * @param initialDelay
     *            the initial delay in ms
     * @param period
     *            the time in ms between executions
     * @return
     */
    public ScheduledFuture<?> scheduleAndRepeat(Runnable task,
        long initialDelay, long period)
    {
        if (!shuttingDown && !threadPool.isShutdown()) {
            return threadPool.scheduleWithFixedDelay(task, initialDelay,
                period, TimeUnit.MILLISECONDS);
        }
        return null;
    }

    /**
     * Use to schedule a task to be executed ONCE after the initial delay.
     *
     * @param task
     *            the task to schedule
     * @param delay
     *            the initial delay in ms
     */
    public ScheduledFuture<?> schedule(Runnable task, long delay) {
        if (!shuttingDown && !threadPool.isShutdown()) {
            return threadPool.schedule(task, delay, TimeUnit.MILLISECONDS);
        }
        return null;
    }

    /**
     * Removes a schduled task for the threadpool
     *
     * @param task
     */
    public void removeScheduled(Runnable task) {
        if (!shuttingDown && !threadPool.isShutdown()) {
            if (threadPool instanceof ScheduledThreadPoolExecutor) {
                ((ScheduledThreadPoolExecutor) threadPool).remove(task);
                ((ScheduledThreadPoolExecutor) threadPool).purge();
            } else {
                logSevere("Unable to remove scheduled task. Wrong threadpool. "
                    + task);
            }
        }
    }

    /**
     * Removes a scheduled task for the threadpool
     *
     * @param future
     */
    public boolean removeScheduled(ScheduledFuture<?> future) {
        if (!shuttingDown && !threadPool.isShutdown()) {
            if (threadPool instanceof ScheduledThreadPoolExecutor) {
                return ((ScheduledThreadPoolExecutor) threadPool)
                    .remove((Runnable) future);
            } else {
                logSevere("Unable to remove scheduled task. Wrong threadpool. "
                    + future);
            }
        }
        return false;
    }

    /**
     * Sets up the task, which should be executes periodically.
     */
    private void setupPeriodicalTasks() {

        // ============
        // Test the connectivity after a while.
        // ============
        LimitedConnectivityChecker.install(this);

        // ============
        // Schedule a task to do housekeeping every day, just after midnight.
        // ============
        Calendar cal = new GregorianCalendar();
        long now = cal.getTime().getTime();

        // Midnight tomorrow morning.
        cal.set(Calendar.MILLISECOND, 0);
        cal.set(Calendar.SECOND, 0);
        cal.set(Calendar.MINUTE, 0);
        cal.set(Calendar.HOUR_OF_DAY, 0);
        cal.add(Calendar.DATE, 1);

        // Add a few seconds to be sure the file name definately is for
        // tomorrow.
        cal.add(Calendar.SECOND, 2);

        long midnight = cal.getTime().getTime();
        // How long to wait initially?
        long secondsToMidnight = (midnight - now) / 1000;
        logFine("Initial log reconfigure in " + secondsToMidnight + " seconds");
        threadPool.scheduleAtFixedRate(new TimerTask() {
            @Override
            public void run() {
                performHousekeeping(true);
            }
        }, secondsToMidnight, 60 * 60 * 24, TimeUnit.SECONDS);

        // Also run housekeeping one minute after start up.
        threadPool.schedule(() -> {
            performHousekeeping(false);
        } , 1, TimeUnit.MINUTES);
        
        // ============
        // Do profiling
        // ============
        if (Profiling.ENABLED) {
            threadPool.scheduleWithFixedDelay(new TimerTask() {
                @Override
                public void run() {
                    logFine(Profiling.dumpStats());
                }
            }, 0, 1, TimeUnit.MINUTES);
        }

        // ============
        // Hourly tasks
        // ============
        // @todo what's this for? comment?
        boolean alreadyDetected = ConfigurationEntry.TRANSFER_LIMIT_AUTODETECT
            .getValueBoolean(this)
            && ConfigurationEntry.UPLOAD_LIMIT_WAN.getValueInt(this) > 0;
        // If already detected wait 10 mins before next test. Otherwise start
        // instantly.
        long initialDelay = alreadyDetected ? 600 : 5;
        threadPool.scheduleWithFixedDelay(new TimerTask() {
            @Override
            public void run() {
                performHourly();
            }
        }, initialDelay, 3600, TimeUnit.SECONDS);

        // =========
        // Profiling
        // =========
        // final Collector cpu = CollectorFactory.getFactory().createCollector(
        // CollectorID.CPU_USAGE.id);
        threadPool.scheduleWithFixedDelay(new Runnable() {
            @Override
            public void run() {
                if (!verbose) {
                    return;
                }
                if (isFine()) {
                    logFine("Dataitems: "
                        + Debug.countDataitems(Controller.this));
                }
                String dump = Debug.dumpCurrentStacktraces(false);
                if (StringUtils.isNotBlank(dump)
                    && isFine()
                    && ConfigurationEntry.LOG_ACTIVE_THREADS
                        .getValueBoolean(getController()))
                {
                    logFine("Active threads:\n\n" + dump);
                } else {
                    logFine("No active threads");
                }
            }
        }, 1, 5, TimeUnit.MINUTES);
    }

    /**
     * These tasks get performed every hour.
     */
    private void performHourly() {
        if (ConfigurationEntry.TRANSFER_LIMIT_AUTODETECT.getValueBoolean(this))
        {
            FutureTask<Object> recalculateRunnable = transferManager
                .getRecalculateAutomaticRate();
            threadPool.execute(recalculateRunnable);
        }
    }

    private void openBroadcastManager() {
        if (ConfigurationEntry.NET_BROADCAST.getValueBoolean(this)) {
            try {
                broadcastManager = new BroadcastMananger(this,
                  ConfigurationEntry.D2D_ENABLED.getValueBoolean(this));
                broadcastManager.start();
            } catch (ConnectionException e) {
                logSevere("Unable to open broadcast manager, you wont automatically connect to clients on LAN: "
                    + e.getMessage());
                logSevere("ConnectionException", e);
            }
        } else {
            logInfo("Auto client discovery in LAN via broadcast disabled");
        }
    }

    /**
     * General houskeeping task. Runs one minute after start and every midnight.
     *
     * @param midnightRun
     *            true if this is the midnight invokation, false if this is at
     *            start up.
     */
    private void performHousekeeping(boolean midnightRun) {
        log.fine("Performing housekeeping " + midnightRun);
        Date now = new Date();
        if (midnightRun) {
            // Reconfigure log file after midnight.
            logFine("Reconfiguring logs for new day: " + now);
            initLogger();
            LoggingManager.resetFileLogging();
            int days = ConfigurationEntry.LOG_FILE_DELETE_DAYS
                .getValueInt(getController());
            if (days >= 0) {
                LoggingManager.removeOldLogs(days);
            }
            logFine("Reconfigured logs for new day: " + now);

            backupConfigAssets();
            folderRepository.cleanupOldArchiveFiles();            
        }
        
        // Prune stats.
        transferManager.pruneStats();
    }

    /**
     * #2526
     */
    private void backupConfigAssets() {
        SimpleDateFormat dateFormat = new SimpleDateFormat("yyyy.MM.dd");
        Path backupDir = getMiscFilesLocation().resolve(
            "backups/" + dateFormat.format(new Date()));
        if (Files.notExists(backupDir)) {
            try {
                Files.createDirectories(backupDir);
            } catch (IOException ioe) {
                logInfo("Could not create directory '"
                    + backupDir.toAbsolutePath().toString() + "'");
            }
        }
        Path configBackup = backupDir.resolve(configFile.getFileName());
        try {
            PathUtils.copyFile(configFile, configBackup);
        } catch (IOException e) {
            logWarning("Unable to backup file " + configFile + ". " + e);
        }
        if (Files.exists(configFolderFile)) {
            Path configFolderBackup = backupDir.resolve(configFolderFile
                .getFileName());
            try {
                PathUtils.copyFile(configFolderFile, configFolderBackup);
            } catch (IOException e) {
                logWarning("Unable to backup file " + configFolderFile + ". "
                    + e);
            }
        }
        Path myKeyFile = getMiscFilesLocation().resolve(
            getConfigName() + ".mykey");
        Path mykeyBackup = backupDir.resolve(myKeyFile.getFileName());
        if (Files.exists(myKeyFile)) {
            try {
                PathUtils.copyFile(myKeyFile, mykeyBackup);
            } catch (IOException e) {
                logWarning("Unable to backup file " + myKeyFile + ". " + e);
            }
        }
        Path dbFile = getMiscFilesLocation().resolve("Accounts.h2.db");
        Path dbBackup = backupDir.resolve(dbFile.getFileName());
        if (Files.exists(dbFile)) {
            try {
                PathUtils.copyFile(dbFile, dbBackup);
            } catch (IOException e) {
                logWarning("Unable to backup file " + dbFile + ". " + e);
            }
        }
    }

    /**
     * Starts the rcon manager.
     */
    private void startRConManager() {
        if (RemoteCommandManager.hasRunningInstance()) {
            alreadyRunningCheck();
        }
        if (!ConfigurationEntry.NET_RCON_MANAGER.getValueBoolean(this)) {
            logWarning("Not starting RemoteCommandManager");
            return;
        }
        rconManager = new RemoteCommandManager(this);
        rconManager.start();
    }

    /**
     * Starts the WD storage authenticator.
     */
    private void startWebClientLogin() {
        if (WebClientLogin.hasRunningInstance()) {
            alreadyRunningCheck();
        }
        if (ConfigurationEntry.WEB_CLIENT_PORT.hasNonBlankValue(this)
                && ConfigurationEntry.WEB_CLIENT_PORT.getValueInt(this) > 0) {
            webClientLogin = new WebClientLogin(this);
            webClientLogin.start();
        }
    }

    /**
     * Starts a connection listener for each port found in config property
     * "port" ("," separeted), if "random-port" is set to "true" this "port"
     * entry will be ignored and a random port will be used (between 49152 and
     * 65535).
     */
    private boolean initializeListenerOnLocalPort() {
        if (ConfigurationEntry.NET_BIND_RANDOM_PORT.getValueBoolean(this)) {
            bindRandomPort();
        } else {
            String ports = ConfigurationEntry.NET_BIND_PORT.getValue(this);
            if ("0".equals(ports)) {
                logWarning("Not opening connection listener. (port=0)");
            } else {
                if (ports == null) {
                    ports = String.valueOf(ConnectionListener.DEFAULT_PORT);
                }
                StringTokenizer nizer = new StringTokenizer(ports, ",");
                while (nizer.hasMoreElements()) {
                    String portStr = nizer.nextToken();
                    try {
                        int port = Integer.parseInt(portStr);
                        boolean listenerOpened = openListener(port, false);
                        if (listenerOpened && connectionListener != null) {
                            // set reconnect on first successfull listener
                            nodeManager
                                .getMySelf()
                                .getInfo()
                                .setConnectAddress(
                                    connectionListener.getAddress());
                        }
                        if (!listenerOpened && !isUIOpen()) {
                            logSevere("Couldn't bind to port " + port);
                            // exit(1);
                            // fatalStartError(Translation
                            // .getTranslation("dialog.bind_error"));
                            // return false; // Shouldn't reach this!
                        }
                    } catch (NumberFormatException e) {
                        logFine("Unable to read listener port ('" + portStr
                            + "') from config");
                    }
                }
                // If this is the GUI version we didn't kill the program yet,
                // even though
                // there might have been multiple failed tries.
                if (connectionListener == null) {
                    portBindFailureProblem(ports);
                }
            }
        }

        /* Check whether to start D2D, too */
        boolean useD2D = ConfigurationEntry.D2D_ENABLED.getValueBoolean(this);
        int     port   = ConfigurationEntry.D2D_PORT.getValueInt(this);

        if(useD2D) {
            logInfo("D2D is enabled");

            boolean listenerOpened = openListener(port, useD2D);

            if(!listenerOpened) {
                logSevere("Couldn't bind to port " + port);
            } else logInfo("Listening on D2D port " + port);
        }

        return true;
    }

    /**
     * Call to notify the Controller of a problem while binding a required
     * listening socket.
     *
     * @param ports
     */
    private void portBindFailureProblem(String ports) {
        if (!isUIEnabled()) {
            logSevere("Unable to open incoming port from the portlist: "
                + ports);
            exit(1);
            return;
        }

        // Must use JOptionPane here because there is no Controller yet for
        // DialogFactory!
        int response = JOptionPane
            .showOptionDialog(
                null,
                Translation.get("dialog.bind_error.option.text"),
                Translation.get("dialog.bind_error.option.title"),
                JOptionPane.YES_NO_OPTION,
                JOptionPane.WARNING_MESSAGE,
                null,
                new String[]{
                    Translation
                        .get("dialog.bind_error.option.ignore"),
                    Translation.get("dialog.bind_error.option.exit")},
                0);
        switch (response) {
            case 1 :
                exit(0);
                break;
            default :
                bindRandomPort();
                break;
        }
    }

    /**
     * Tries to bind a random port
     */
    private void bindRandomPort() {
        if ((openListener(ConnectionListener.DEFAULT_PORT, false)
            || openListener(0, false))
            && connectionListener != null)
        {
            nodeManager.getMySelf().getInfo()
                .setConnectAddress(connectionListener.getAddress());
        } else {
            logSevere("failed to open random port!!!");
            fatalStartError(Translation.get("dialog.bind_error"));
        }
    }

    /**
     * Starts all configured connection listener
     */
    private void startConfiguredListener() {
        // Start the connection listener
        if (connectionListener != null) {
            try {
                connectionListener.start();
            } catch (ConnectionException e) {
                logSevere("Problems starting listener " + connectionListener, e);
            }
            for (ConnectionListener additionalConnectionListener : additionalConnectionListeners)
            {
                try {
                    additionalConnectionListener.start();
                } catch (ConnectionException e) {
                    logSevere("Problems starting listener "
                        + connectionListener, e);
                }
            }
        }
    }

    /**
     * Saves the current config to disk
     */
    public synchronized void saveConfig() {
        if (!started) {
            return;
        }
        logFine("Saving config (" + getConfigName() + ".config)");

        // PFS-2227
        config.remove("removed.folder.files");
        Path file;
        Path tempFile;
        Path folderFile;
        Path tempFolderFile;
        Path backupFile;
        if (getConfigLocationBase() == null) {
            file = Paths.get(getConfigName() + ".config").toAbsolutePath();
            tempFile = Paths.get(getConfigName() + ".writing.config")
                .toAbsolutePath();
            folderFile = Paths.get(getConfigName() + "-Folder.config")
                .toAbsolutePath();
            tempFolderFile = Paths.get(
                getConfigName() + "-Folder.writing.config").toAbsolutePath();
            backupFile = Paths.get(getConfigName() + ".config.backup")
                .toAbsolutePath();
        } else {
            file = getConfigLocationBase().resolve(getConfigName() + ".config");
            tempFile = getConfigLocationBase().resolve(
                getConfigName() + ".writing.config").toAbsolutePath();
            backupFile = getConfigLocationBase().resolve(
                getConfigName() + ".config.backup");
            folderFile = getConfigLocationBase().resolve(
                getConfigName() + "-Folder.config");
            tempFolderFile = getConfigLocationBase().resolve(
                getConfigName() + "-Folder.writing.config").toAbsolutePath();
        }

        try {
            // Backup is done in #backupConfigAssets
            Files.deleteIfExists(backupFile);

            String distName = "PowerFolder";
            if (distribution != null
                && StringUtils.isNotBlank(distribution.getName()))
            {
                distName = distribution.getName();
            }

            Properties prev = new Properties();
            if (Files.exists(file)) {
                try (BufferedInputStream in = new BufferedInputStream(
                    Files.newInputStream(file))) {
                    prev.load(in);
                }
            }

            if (!prev.equals(config.getRegular())) {
                // Store config in misc base
                PropertiesUtil.saveConfig(tempFile, config.getRegular(),
                    distName + " config file (v" + PROGRAM_VERSION + ')');
                Files.deleteIfExists(file);
                try {
                    Files.move(tempFile, file);
                } catch (IOException e) {
                    Files.copy(tempFile, file);
                    Files.delete(tempFile);
                }
            } else {
                if (isFine()) {
                    logFine("Not storing config to " + file
                        + ". Base config remains unchanged");
                }
            }

            if (!config.getFolders().isEmpty()) {
                Properties prevFolders = new Properties();
                if (Files.exists(folderFile)) {
                    try (BufferedInputStream in = new BufferedInputStream(
                        Files.newInputStream(folderFile))) {
                        prevFolders.load(in);
                    }
                }
                if (!prevFolders.equals(config.getFolders())) {
                    PropertiesUtil
                        .saveConfig(tempFolderFile, config.getFolders(),
                            distName + " folders config file (v"
                                + PROGRAM_VERSION + ')');
                    Files.deleteIfExists(folderFile);
                    try {
                        Files.move(tempFolderFile, folderFile);
                    } catch (IOException e) {
                        Files.copy(tempFolderFile, folderFile);
                        Files.delete(tempFolderFile);
                    }
                }
            }
        } catch (IOException e) {
            // FATAL
            logSevere("Unable to save config. " + e, e);
            exit(1);
        } catch (Exception e) {
            // major problem , setting code is wrong
            e.printStackTrace();
            logSevere("major problem , setting code is wrong", e);
        }
    }

    /**
     * Answers if controller is started (by config)
     *
     * @return true if controller is started (by config)
     */
    public boolean isStarted() {
        return started;
    }

    /**
     * @return true is shutdown still in progress
     */
    public boolean isShuttingDown() {
        return shuttingDown;
    }

    /**
     * the uptime in milliseconds.
     *
     * @return The uptime time in millis, or -1 if not started yet
     */
    public long getUptime() {
        if (startTime == null) {
            return -1;
        }
        return System.currentTimeMillis() - startTime.getTime();
    }

    /**
     * @return Name of the JAR file on windows installations.
     */
    public String getJARName() {
        if (distribution != null && distribution.getBinaryName() != null) {
            return distribution.getBinaryName() + ".jar";
        }
        logSevere("Unable to get JAR name for distribution: " + distribution,
            new RuntimeException());
        return "PowerFolder.jar";
    }

    /**
     * @return Name of the L4J INI file on windows installations.
     */
    public String getL4JININame() {
        if (distribution != null && distribution.getBinaryName() != null) {
            return distribution.getBinaryName() + ".l4j.ini";
        }
        logSevere("Unable to get l4j.ini name for distribution: "
            + distribution);
        return "PowerFolder.l4j.ini";
    }

    /**
     * Sets the paused mode.
     *
     * @param newPausedValue
     */
    public void setPaused(boolean newPausedValue) {
        setPaused0(newPausedValue, false);
    }

    /**
     * Sets the paused mode.
     *
     * @param newPausedValue
     */
    private synchronized void setPaused0(boolean newPausedValue,
        boolean changedByAdaptiveLogic)
    {
        boolean oldPausedValue = paused;
        paused = newPausedValue;

        if (newPausedValue) {
            folderRepository.getFolderScanner().abortScan();
            transferManager.abortAllDownloads();
            transferManager.abortAllUploads();
        } else {
            folderRepository.triggerMaintenance();
            folderRepository.getFileRequestor().triggerFileRequesting();
            for (Folder folder : folderRepository.getFolders()) {
                folder.broadcastFileRequestCommand();
            }
        }
        if (oldPausedValue != newPausedValue) {
            transferManager.updateSpeedLimits();
        }
        PreferencesEntry.PAUSED.setValue(this, newPausedValue);
        pausedModeListenerSupport.setPausedMode(new PausedModeEvent(
            newPausedValue));

        if (pauseResumeFuture != null) {
            try {
                pauseResumeFuture.cancel(true);
                if (!removeScheduled(pauseResumeFuture)) {
                    logSevere("Unable to remove pause task: "
                        + pauseResumeFuture, new RuntimeException(
                        "Unable to remove pause task: " + pauseResumeFuture));
                }
                logFine("Cancelled resume task");
            } catch (Exception e) {
                e.printStackTrace();
                logSevere(e);
            }
        }
        int delay = ConfigurationEntry.PAUSE_RESUME_SECONDS.getValueInt(this);
        if (newPausedValue) {
            if (delay == 0) {
                // User adaptive. Check for user inactivity
                pauseResumeFuture = scheduleAndRepeat(
                    new PauseResumeTask(true), 1000);
            } else if (delay < Integer.MAX_VALUE) {
                pauseResumeFuture = schedule(new PauseResumeTask(false),
                    delay * 1000);
                logFine("Scheduled resume task in " + delay + " seconds.");
            }
        } else {
            if (delay == 0 && changedByAdaptiveLogic) {
                // Turn on pause again when user gets active
                pauseResumeFuture = scheduleAndRepeat(
                    new PauseResumeTask(true), 1000);
            } else {
                pauseResumeFuture = null;
            }
        }
    }

    /**
     * @return true if the controller is paused.
     */
    public boolean isPaused() {
        return paused;
    }

    /**
     * Answers if node is running in LAN only networking mode
     *
     * @return true if in LAN only mode else false
     */
    public boolean isLanOnly() {
        return getNetworkingMode() == NetworkingMode.LANONLYMODE;
    }

    /**
     * If this client is running in backup only mode.
     * <p>
     * Backup only client feature. Controls:
     * <p>
     * 1) If the client can send invitations
     * <p>
     * 2) If the client can add friends
     * <p>
     * 3) The client can connect to others except the server.
     *
     * @return true if running as backup only client.
     */
    public boolean isBackupOnly() {
        return false;
    }

    /**
     * returns the enum with the current networkin mode.
     *
     * @return The Networking mode either NetworkingMode.PUBLICMODE,
     *         NetworkingMode.PRIVATEMODE or NetworkingMode.LANONLYMODE
     */
    public NetworkingMode getNetworkingMode() {
        if (networkingMode == null) {
            if (isBackupOnly()) {
                // ALWAYS server only mode.
                networkingMode = NetworkingMode.SERVERONLYMODE;
                return networkingMode;
            }
            // default = private
            String value = ConfigurationEntry.NETWORKING_MODE.getValue(this);
            try {
                networkingMode = NetworkingMode.valueOf(value);
            } catch (Exception e) {
                logSevere(
                    "Unable to read networking mode, reverting to PRIVATE_ONLY_MODE: "
                        + e.toString(), e);
                networkingMode = NetworkingMode.PRIVATEMODE;
            }
        }
        return networkingMode;
    }

    public void addPausedModeListener(PausedModeListener listener) {
        ListenerSupportFactory.addListener(pausedModeListenerSupport, listener);
    }

    public void removePausedModeListener(PausedModeListener listener) {
        ListenerSupportFactory.removeListener(pausedModeListenerSupport,
            listener);
    }

    public void addNetworkingModeListener(NetworkingModeListener listener) {
        ListenerSupportFactory.addListener(networkingModeListenerSupport,
            listener);
    }

    public void removeNetworkingModeListener(NetworkingModeListener listener) {
        ListenerSupportFactory.removeListener(networkingModeListenerSupport,
            listener);
    }

    public void addLimitedConnectivityListener(
        LimitedConnectivityListener listener)
    {
        ListenerSupportFactory.addListener(limitedConnectivityListenerSupport,
            listener);
    }

    public void removeLimitedConnectivityListener(
        LimitedConnectivityListener listener)
    {
        ListenerSupportFactory.removeListener(
            limitedConnectivityListenerSupport, listener);
    }

    public void setNetworkingMode(NetworkingMode newMode) {
        setNetworkingMode(newMode, true);
    }
    
    public void setNetworkingMode(NetworkingMode newMode, boolean restartNodeManager) {
        if (isBackupOnly() && newMode != NetworkingMode.SERVERONLYMODE) {
            // ALWAYS server only mode if backup-only.
            newMode = NetworkingMode.SERVERONLYMODE;
            logWarning("Backup only client. Only supports server only networking mode");
        }
        logFine("setNetworkingMode: " + newMode);
        NetworkingMode oldMode = getNetworkingMode();
        if (newMode != oldMode) {
            ConfigurationEntry.NETWORKING_MODE.setValue(this, newMode.name());

            networkingMode = newMode;
            networkingModeListenerSupport
                .setNetworkingMode(new NetworkingModeEvent(oldMode, newMode));

            // Restart nodeManager
            // PFS-1922:
            if (restartNodeManager) {
                nodeManager.shutdown();
                nodeManager.start();
            }
            reconnectManager.buildReconnectionQueue();
        }
    }

    /**
     * Answers if this controller has restricted connection to the network
     *
     * @return true if no incoming connections, else false.
     */
    public boolean isLimitedConnectivity() {
        return limitedConnectivity;
    }

    public void setLimitedConnectivity(boolean limitedConnectivity) {
        boolean oldValue = this.limitedConnectivity;
        this.limitedConnectivity = limitedConnectivity;
        LimitedConnectivityEvent e = new LimitedConnectivityEvent(oldValue,
            limitedConnectivity);
        limitedConnectivityListenerSupport.setLimitedConnectivity(e);
    }

    /**
     * Shuts down controller and exits to system with the given status
     *
     * @param status
     *            the status to exit with.
     */
    public void exit(int status) {
        if (Feature.EXIT_ON_SHUTDOWN.isDisabled()) {
            System.err
                .println("Running in JUnit testmode, no system.exit() called");
            return;
        }
        shutdown();
        System.exit(status);
    }

    /**
     * Shuts down the controller and requests and moves into restart requested
     * state
     */
    public void shutdownAndRequestRestart() {
        restartRequested = true;
        shutdown();
    }

    /**
     * @return true if the controller was shut down, with the request to restart
     */
    public boolean isRestartRequested() {
        return restartRequested;
    }

    /**
     * Shuts down all activities of this controller
     */
    public synchronized void shutdown() {
        if (shuttingDown || !started) {
            return;
        }
        PathUtils.setIOExceptionListener(null);
        shuttingDown = true;
        logInfo("Shutting down...");
        setFirstStart(false);
        // if (started && !OSUtil.isSystemService()) {
        // // Save config need a started in that method so do that first
        // saveConfig();
        // }

        if (Profiling.isEnabled()) {
            logFine(Profiling.dumpStats());
        }

        // Save anything important that has not been handled.
        savePersistentObjects();

        // stop
        boolean wasStarted = started;
        started = false;
        startTime = null;

        PreferencesEntry.LAST_NODE_ID.setValue(this,
            LoginUtil.hashAndSalt(getMySelf().getId()));

        if (taskManager != null) {
            logFine("Shutting down task manager");
            taskManager.shutdown();
        }

        if (threadPool != null) {
            logFine("Shutting down global threadpool");
            threadPool.shutdownNow();
        }

        if (fbIntegration != null) {
            fbIntegration.shutdown();
        }

        if (isUIOpen()) {
            logFine("Shutting down UI");
            uiController.shutdown();
        }

        if (rconManager != null) {
            logFine("Shutting down RConManager");
            rconManager.shutdown();
        }

        logFine("Shutting down connection listener(s)");
        if (connectionListener != null) {
            connectionListener.shutdown();
        }
        for (ConnectionListener addListener : additionalConnectionListeners) {
            addListener.shutdown();
        }
        additionalConnectionListeners.clear();
        if (broadcastManager != null) {
            logFine("Shutting down broadcast manager");
            broadcastManager.shutdown();
        }

        if (transferManager != null) {
            logFine("Shutting down transfer manager");
            transferManager.shutdown();
        }

        if (nodeManager != null) {
            logFine("Shutting down node manager");
            nodeManager.shutdown();
        }

        if (ioProvider != null) {
            logFine("Shutting down io provider");
            ioProvider.shutdown();
        }

        // shut down folder repository
        if (folderRepository != null) {
            logFine("Shutting down folder repository");
            folderRepository.shutdown();
        }

        if (reconnectManager != null) {
            logFine("Shutting down reconnect manager");
            reconnectManager.shutdown();
        }

        if (pluginManager != null) {
            logFine("Shutting down plugin manager");
            pluginManager.shutdown();
        }

        if (MacUtils.isSupported()) {
            MacUtils.getInstance().removeAppReOpenedListener(this);
        }

        if (webClientLogin != null){
            webClientLogin.stop();
        }

        if (wasStarted) {
            System.out.println("------------ " + PowerFolder.NAME + " "
                + PROGRAM_VERSION + " Controller Shutdown ------------");
        }

        // remove current config
        // config = null;
        shuttingDown = false;
        logInfo("Shutting down done");

        LoggingManager.closeFileLogging();
        backupConfigAssets();
    }

    public ScheduledExecutorService getThreadPool() {
        return threadPool;
    }

    /**
     * Returns a debug report
     *
     * @return the Debug report.
     */
    public String getDebugReport() {
        return Debug.buildDebugReport(this);
    }

    /**
     * Writes the debug report to diks
     */
    public void writeDebugReport() {
        try {
            FileOutputStream fOut = new FileOutputStream(getConfigName()
                + ".report.txt");
            String report = getDebugReport();
            fOut.write(report.getBytes());
            fOut.close();
        } catch (FileNotFoundException e) {
            logSevere("FileNotFoundException", e);
        } catch (IOException e) {
            logSevere("IOException", e);
        }
    }

    /**
     * Answers the current config name loaded <configname>.properties
     *
     * @return The name of the current config
     */
    public String getConfigName() {
        if (configFilename == null) {
            return null;
        }
        String configName = configFilename;
        int dot = configName.indexOf('.');
        if (dot > 0) {
            configName = configName.substring(0, dot);
        }
        return configName;
    }

    public Path getConfigFile() {
        return configFile;
    }

    public Path getConfigFolderFile() {
        return configFolderFile;
    }

    public Path getSslTrustStoreFile() {
        return sslTrustStoreFile;
    }

    public Path getSslCaTrustStoreFile() {
        return sslCaTrustStoreFile;
    }

    public Path getSslCaCertificateFile() {
        return sslCaCertificateFile;
    }

    /**
     * Returns the config, read from the configfile.
     *
     * @return the config as properties object
     */
    public Properties getConfig() {
        return config;
    }

    /**
     * Returns the command line of the start
     *
     * @return The command line
     */
    public CommandLine getCommandLine() {
        return commandLine;
    }

    public String getCLIUsername() {
        return commandLine != null ? commandLine.getOptionValue("u") : null;
    }

    public String getCLIPassword() {
        return commandLine != null ? commandLine.getOptionValue("p") : null;
    }

    /**
     * Returns local preferences, Preferences are stored till the next start. On
     * windows they are stored in the registry.
     *
     * @return The preferences
     */
    public Preferences getPreferences() {
        return preferences;
    }

    /**
     * @return true if this is the first start of PowerFolder of this config.
     */
    public boolean isFirstStart() {
        return preferences.getBoolean("openwizard2", true);
    }

    public void setFirstStart(boolean bool) {
        preferences.putBoolean("openwizard2", bool);
    }


    /**
     * @return the distribution of this client.
     */
    public Distribution getDistribution() {
        return distribution;
    }

    /**
     * @return the configured update settings for the current distribution
     */
    public UpdateSetting getUpdateSettings() {
        return UpdateSetting.create(this);
    }

    /**
     * Answers the own identity, of course with no connection
     *
     * @return a referens to the member object representing myself.
     */
    @Override
    public Member getMySelf() {
        return nodeManager != null ? nodeManager.getMySelf() : null;
    }

    /**
     * Changes the nick and tells other nodes
     *
     * @param newNick
     *            the new nick
     * @param saveConfig
     *            true if the config should be save directly otherwise you have
     *            to do it by hand
     */
    public void changeNick(String newNick, boolean saveConfig) {
        getMySelf().setNick(newNick);
        ConfigurationEntry.NICK.setValue(this, getMySelf().getNick());
        if (saveConfig) {
            saveConfig();
        }
        // broadcast nickchange
        nodeManager.broadcastMessage(new SettingsChange(getMySelf()));
        if (isUIOpen()) {
            // Update title
            uiController.getMainFrame().updateTitle();
        }
    }

    /**
     * @return the io provider.
     */
    public IOProvider getIOProvider() {
        return ioProvider;
    }

    /**
     * @return the Online Storage client.
     */
    public ServerClient getOSClient() {
        return osClient;
    }

    /**
     * Retruns the plugin manager
     *
     * @return the plugin manager
     */
    public PluginManager getPluginManager() {
        return pluginManager;
    }

    /**
     * Returns the dyndns manager
     *
     * @return the dyndns manager
     */
    public DynDnsManager getDynDnsManager() {
        return dyndnsManager;
    }

    /**
     * Returns the broadcast manager
     *
     * @return broadcast manager
     */
    public BroadcastMananger getBroadcastManager() {
        return broadcastManager;
    }

    /**
     * Returns the NodeManager
     *
     * @return the NodeManager
     */
    public NodeManager getNodeManager() {
        return nodeManager;
    }

    public ReconnectManager getReconnectManager() {
        return reconnectManager;
    }

    public PersistentTaskManager getTaskManager() {
        return taskManager;
    }

    /**
     * Returns the folder repository
     *
     * @return the folder repository
     */
    public FolderRepository getFolderRepository() {
        return folderRepository;
    }

    /**
     * Returns the transfer manager of the controller
     *
     * @return transfer manager
     */
    public TransferManager getTransferManager() {
        return transferManager;
    }

    /**
     * ONLY USE THIS METHOD FOR TESTING PURPOSES!
     *
     * @param factory
     */
    public void setTransferManagerFactory(Callable<TransferManager> factory) {
        Reject.ifNull(factory, "TransferManager factory is null");
        if (transferManager != null) {
            throw new IllegalStateException("TransferManager was already set!");
        }
        transferManagerFactory = factory;
    }

    public SecurityManager getSecurityManager() {
        return securityManager;
    }

    /**
     * Injects a security manager.
     *
     * @param securityManager
     *            the security manager to set.
     */
    public void setSecurityManager(SecurityManager securityManager) {
        logFiner("Security manager set: " + securityManager);
        this.securityManager = securityManager;
    }

    /**
     * Connects to a remote peer, with ip and port
     * @author Christoph Kappel <kappel@powerfolder.com>
     * @param  address  Address to connect to
     * @throw {@link ConnectionException} Raised when something is wrong
     * @return The connected {@link Node}
     */
    public Member connect(InetSocketAddress address) throws ConnectionException
    {
      return connect(address, false);
    }

    /** connect
     * Connects to a remote peer, with ip and port
     * @author Christoph Kappel <kappel@powerfolder.com>
     * @param  address  Address to connect to
     * @param  useD2D   Whether to use D2D proto
     * @throw {@link ConnectionException} Raised when something is wrong
     * @return The connected {@link Node}
     **/

    public Member
    connect(InetSocketAddress address,
      boolean useD2D) throws ConnectionException
    {
      if(!started)
        {
          logInfo("NOT Connecting to " + address + ". Controller not started");

          throw new ConnectionException("NOT Connecting to " + address
             + ". Controller not started");
        }

      if(0 >= address.getPort())
        {
          // connect to defaul port
          logWarning("Unable to connect, port illegal " + address.getPort());
        }

      logFine("Connecting to " + address + (useD2D ? "via D2D" : "") + "...");

      ConnectionHandler conHan = ioProvider.getConnectionHandlerFactory()
        .tryToConnect(address, useD2D);

      // Accept new node
      return nodeManager.acceptConnection(conHan);
    }

    /**
     * Connect to a remote node Interprets a string as connection string Format
     * is expeced as ' <connect host>' or ' <connect host>: <port>'
     *
     * @param connectStr
     * @return the member that connected under the given addresse
     * @throws ConnectionException
     * @returns the connected node
     */
    public Member connect(String connectStr) throws ConnectionException {
        return connect(Util.parseConnectionString(connectStr));
    }

    /**
     * Answers if controller is started in console mode
     *
     * @return true if in console mode
     */
    public boolean isConsoleMode() {
        if (commandLine != null) {
            if (commandLine.hasOption('s')) {
                return true;
            }
        }
        if (config != null) {
            if (ConfigurationEntry.DISABLE_GUI.getValueBoolean(this)) {
                return true;
            }
        }
        if (Feature.UI_ENABLED.isDisabled()) {
            return true;
        }
        return GraphicsEnvironment.isHeadless();
    }

    /**
     * Whether to display notifications bottom-left instead of the normal
     * bottom-right. Primarily a development switch for running two PFs on one
     * PC.
     *
     * @return true if notifications should be displayed on the left.
     */
    public boolean isNotifyLeft() {
        return commandLine != null && commandLine.hasOption('y');
    }

    /**
     * Opens the graphical user interface
     */
    private void openUI() {
        uiController.start();
    }

    /**
     * Answers if the user interface (ui) is enabled
     *
     * @return true if the user interface is enabled, else false
     */
    public boolean isUIEnabled() {
        return !isConsoleMode();
    }

    /**
     * Answers if we have the ui open
     *
     * @return true if the uiserinterface is actualy started
     */
    public boolean isUIOpen() {
        return uiController != null && uiController.isStarted();
    }

    /**
     * Exposing UIController, acces to all UserInterface elements
     *
     * @return the UIController
     */
    public UIController getUIController() {
        return uiController;
    }

    /**
     * Waits for the ui to open, afterwards it is guranteed that uicontroller is
     * started
     */
    public void waitForUIOpen() {
        if (!isUIEnabled()) {
            throw new IllegalStateException(
                "Unable to ui to open, ui is not enabled");
        }
        while (!isUIOpen()) {
            try {
                // Wait....
                Thread.sleep(1000);
            } catch (InterruptedException e) {
                logFiner("InterruptedException", e);
                break;
            }
        }
    }

    /**
     * Opens the listener on local port. The first listener is set to
     * "connectionListener". All others are added the the list of
     * additionalConnectionListeners.
     *
     * @param  port    Port to open listener to
     * @param  useD2D  Whether to use D2D proto (FIXME: Might be a bit
     *                 pointless this way but allows to use this proto
     *                 on any port later <kappel@powerfolder.com>)
     *
     * @return if succeeded
     */
    private boolean openListener(int port, boolean useD2D) {
        String bind = ConfigurationEntry.NET_BIND_ADDRESS.getValue(this);
        logFine("Opening incoming connection listener on port " + port
            + " on interface " + (bind != null ? bind : "(all)"));
        while (true) {
            try {
                ConnectionListener newListener = new ConnectionListener(this,
                    port, bind, useD2D);
                if (connectionListener == null || !connectionListener.isServerSocketOpen()) {
                    // its our primary listener
                    connectionListener = newListener;
                } else {
                    additionalConnectionListeners.add(newListener);
                }
                return true;
            } catch (ConnectionException e) {
                logWarning("Unable to bind to port " + port);
                logFiner("ConnectionException", e);
                if (bind != null) {
                    logSevere("This could've been caused by a binding error on the interface... Retrying without binding");
                    bind = null;
                } else { // Already tried binding once or not at all so get
                    // out
                    return false;
                }
            }
        }
    }

    /**
     * Do we have a connection listener?
     *
     * @return true if we have a connection listener, otherwise false
     */
    public boolean hasConnectionListener() {
        return connectionListener != null;
    }

    /**
     * Gets the connection listener
     *
     * @return the connection listener
     */
    public ConnectionListener getConnectionListener() {
        return connectionListener;
    }

    /** getAdditionalConnectionListeners
     * Gets a list of registered connection listeners
     * @author Christoph Kappel <kappel@powerfolder.com>
     * @return List of {@link ConnectionListener}
     **/

    public List<ConnectionListener> getAdditionalConnectionListeners() {
        return this.additionalConnectionListeners;
    }

    /**
     * Answers if this controller is runing in verbose mode. Set verbose=true on
     * config file to enable this, this gives access to all kinds of debugging
     * stuff.
     *
     * @return true if we are in verbose mode
     */
    public boolean isVerbose() {
        return verbose;
    }

    /**
     * Answers if debug reports should be requested. Set debugReports=true on
     * config file to enable this, this request node information. Only enabled
     * if in verbose mode.
     *
     * @see RequestNodeInformation
     * @return true if we are in verbose mode
     */
    public boolean isDebugReports() {
        return debugReports && verbose;
    }

    /**
     * Returns the buildtime of this jar
     *
     * @return the Date the application jar was build.
     */
    public Date getBuildTime() {
        Path jar = Paths.get(getJARName());
        if (Files.exists(jar)) {
            try {
                return new Date(Files.getLastModifiedTime(jar).toMillis());
            } catch (IOException ioe) {
                return null;
            }
        }
        return null;
    }

    /**
     * Sets the loading completion of this controller. Used in the splash
     * screen.
     *
     * @param percentage
     *            the percentage complete
     */
    private void setLoadingCompletion(int percentage, int nextPerc) {
        if (uiController != null) {
            uiController.setLoadingCompletion(percentage, nextPerc);
        }
    }

    /**
     * Answers if minimized start is wanted. Use startup option -m to enable
     * this.
     *
     * @return if a minimized startup should be performed.
     */
    public boolean isStartMinimized() {
        return commandLine != null && commandLine.hasOption('m');
    }

    /**
     * The base directory where to store/load config files. or null if on
     * working path
     *
     * @return The File object representing the absolute location of where the
     *         config files are/should be stored.
     */
    private Path getConfigLocationBase() {
        // First check if we have a config file in local path
        Path aConfigFile = Paths.get(getConfigName() + ".config")
            .toAbsolutePath();

        // Load configuration in misc file if config file if in
        if (OSUtil.isWebStart() || Files.notExists(aConfigFile)) {
            if (isFiner()) {
                logFiner("Config location base: "
                    + getMiscFilesLocation().toString());
            }
            return getMiscFilesLocation();
        }

        // Otherwise use local path as configuration base
        return null;
    }

    /**
     * Answers the path, where to load/store miscellanouse files created by
     * PowerFolder. e.g. .nodes files
     *
     * @return the file base, a directory
     */
    public static Path getMiscFilesLocation() {
        Path base;
        Path unixConfigDir = Paths.get(System.getProperty("user.home"),
            "." + Constants.MISC_DIR_NAME).toAbsolutePath();
        if (OSUtil.isWindowsSystem()
            && Feature.WINDOWS_MISC_DIR_USE_APP_DATA.isEnabled())
        {
            String appData;
            if (Feature.CONFIGURATION_ALL_USERS.isEnabled()) {
                appData = WinUtils.getAppDataAllUsers();
            } else {
                appData = WinUtils.getAppDataCurrentUser();
            }

            if (StringUtils.isBlank(appData)) {
                // Appdata not found. Fallback.
                return unixConfigDir;
            }

            Path windowsConfigDir = Paths.get(appData, Constants.MISC_DIR_NAME)
                .toAbsolutePath();
            base = windowsConfigDir;

            // Check if migration is necessary
            if (Files.exists(unixConfigDir)) {
                boolean migrateConfig;
                if (Files.exists(windowsConfigDir)) {
                    // APPDATA/PowerFolder does not yet contain a config file OR
                    Filter<Path> filter = new Filter<Path>() {
                        @Override
                        public boolean accept(Path entry) {
                            return entry.getFileName().toString()
                                .endsWith("config");
                        }
                    };
                    try (DirectoryStream<Path> stream = Files
                        .newDirectoryStream(windowsConfigDir, filter)) {
                        migrateConfig = !stream.iterator().hasNext();
                    } catch (IOException ioe) {
                        log.info(ioe.getMessage());
                        migrateConfig = true;
                    }
                } else {
                    // Migrate if APPDATA/PowerFolder not existing yet.
                    migrateConfig = true;
                }

                if (migrateConfig) {
                    boolean migrationOk = migrateWindowsMiscLocation(
                        unixConfigDir, windowsConfigDir);
                    if (!migrationOk) {
                        // Fallback, migration failed.
                        base = unixConfigDir;
                    }
                }
            }
        } else {
            base = unixConfigDir;
        }
        if (Files.notExists(base)) {
            try {
                Files.createDirectories(base);
            } catch (IOException ioe) {
                log.severe("Failed to create "
                    + base.toAbsolutePath().toString() + ". " + ioe);
            }
        }
        return base;
    }

    /**
     * Migrate config dir (if necessary) in Windows from user.home to APPDATA.
     * Pre Version 4, the config was in 'user.home'/.PowerFolder.
     * 'APPDATA'/PowerFolder is a more normal Windows location for application
     * data.
     *
     * @param unixBaseDir
     *            the old user.home based config directory.
     * @param windowsBaseDir
     *            the preferred APPDATA based config directory.
     */
    private static boolean migrateWindowsMiscLocation(Path unixBaseDir,
        Path windowsBaseDir)
    {
        if (Files.notExists(windowsBaseDir)) {
            try {
                Files.createDirectories(windowsBaseDir);
            } catch (IOException ioe) {
                log.severe("Failed to create "
                    + windowsBaseDir.toAbsolutePath().toString() + ". " + ioe);
            }
        }
        try {
            PathUtils.recursiveMove(unixBaseDir, windowsBaseDir);
            log.warning("Migrated config from " + unixBaseDir + " to "
                + windowsBaseDir);
            return true;
        } catch (IOException e) {
            log.warning("Failed to migrate config from " + unixBaseDir + " to "
                + windowsBaseDir + ". " + e);
            return false;
        }
    }

    /**
     * Answers the path, where to load/store temp files created by PowerFolder.
     *
     * @return the file base, a directory
     */
    public static Path getTempFilesLocation() {
        Path base = Paths.get(System.getProperty("java.io.tmpdir"));
        if (Files.notExists(base)) {
            try {
                Files.createDirectories(base);
            } catch (IOException ioe) {
                log.warning("Could not create temp files location '"
                    + base.toAbsolutePath().toString() + "'. " + ioe);
            }
        }
        return base;
    }

    private void killRunningInstance() {
        if (RemoteCommandManager.hasRunningInstance()) {
            logWarning("Found a running instance. Trying to shut it down...");
            RemoteCommandManager.sendCommand(RemoteCommandManager.QUIT);
            Waiter w = new Waiter(10000L);
            while (RemoteCommandManager.hasRunningInstance() && !w.isTimeout())
            {
                w.waitABit();
            }
            if (!RemoteCommandManager.hasRunningInstance()) {
                logInfo("Was able to shut down running instance. Continue normal");
                return;
            }
            logWarning("Was NOT able to shut down running instance.");
        }
    }

    /**
     * Called if controller has detected a already running instance
     */
    private void alreadyRunningCheck() {
        Component parent = null;
        if (isUIOpen()) {
            parent = uiController.getMainFrame().getUIComponent();
        }
        if (!isStartMinimized() && isUIEnabled() && !commandLine.hasOption('z'))
        {
            Object[] options = {Translation
                .get("dialog.already_running.show_button")};
            int exitOption = 0;
            if (verbose) {
                options = new Object[]{
                    Translation
                        .get("dialog.already_running.start_button"),
                    Translation
                        .get("dialog.already_running.exit_button")};
                exitOption = 1;
            }
            if (JOptionPane.showOptionDialog(parent,
                Translation.get("dialog.already_running.warning"),
                Translation.get("dialog.already_running.title"),
                JOptionPane.DEFAULT_OPTION, JOptionPane.INFORMATION_MESSAGE,
                null, options, options[0]) == exitOption)
            { // exit pressed
              // Try to bring existing instance to the foreground.
                RemoteCommandManager.sendCommand(RemoteCommandManager.SHOW_UI);
                exit(1);
            } else {
                exit(1);
            }
        } else {
            // If no gui show error but start anyways
            logWarning("PowerFolder already running");
        }
    }

    private void fatalStartError(String message) {
        Component parent = null;
        if (isUIOpen()) {
            parent = uiController.getMainFrame().getUIComponent();
        }
        if (isUIEnabled()) {
            Object[] options = {Translation
                .get("dialog.already_running.exit_button")};
            JOptionPane.showOptionDialog(parent, message,
                Translation.get("dialog.fatal_error.title"),
                JOptionPane.DEFAULT_OPTION, JOptionPane.ERROR_MESSAGE, null,
                options, options[0]);
        } else {
            logSevere(message);
        }
        exit(1);
    }

    private void initDistribution() {
        try {
            if (ConfigurationEntry.DIST_CLASSNAME.hasNonBlankValue(getController())) {
                Class<?> distClass = Class
                    .forName(ConfigurationEntry.DIST_CLASSNAME
                        .getValue(getController()));
                distribution = (Distribution) distClass.newInstance();
            }

            if (distribution == null) {
                ServiceLoader<Distribution> brandingLoader = ServiceLoader
                    .load(Distribution.class);
                for (Distribution br : brandingLoader) {
                    if (distribution != null) {
                        logWarning("Found multiple distribution classes: "
                            + br.getName() + ", already using "
                            + distribution.getName());
                        break;
                    }
                    distribution = br;
                }
            }

            if (distribution == null) {
                if (ProUtil.isRunningProVersion()) {
                    distribution = new PowerFolderPro();
                } else {
                    distribution = new PowerFolderBasic();
                }
                logFine("Distributon not found. Falling back to "
                    + distribution.getName());
            }
            distribution.init(this);
            logInfo("Running distribution: " + distribution.getName());
        } catch (Exception e) {
            logSevere("Failed to initialize distribution "
                + (distribution == null ? "null" : distribution.getName()), e);

            // Fallback
            try {
                if (distribution == null) {
                    if (ProUtil.isRunningProVersion()) {
                        distribution = new PowerFolderPro();
                    } else {
                        distribution = new PowerFolderBasic();
                    }
                }
                logInfo("Running distribution: " + distribution.getName());
                distribution.init(this);
            } catch (Exception e2) {
                logSevere("Failed to initialize fallback distribution", e2);
            }
        }
    }

    /**
     * Answers the waittime for threads time differst a bit to avoid
     * concurrencies
     *
     * @return The time to wait
     */
    public static long getWaitTime() {
        return WAIT_TIME;
    }

    @Override
    public String toString() {
        return "Controller '" + getMySelf() + '\'';
    }

    /**
     * Distribute ask for friendship events.
     *
     * @param event
     */
    public void makeFriendship(MemberInfo memberInfo) {
        if (networkingMode == NetworkingMode.SERVERONLYMODE) {
            logFine("Ignoring ask for friendship from client " + memberInfo
                + ". Running in server only mode");
            return;
        }

        // Is this a friend already?
        Member member = memberInfo.getNode(this, false);
        if (member != null) {
            if (member.isFriend()) {
                log.fine("Ignoring ask for friendship from "
                    + memberInfo.getNick() + ". Already friend.");
                return;
            }
            if (member.isServer()) {
                log.fine("Ignoring ask for friendship from "
                    + memberInfo.getNick() + ". is a server.");
                return;
            }
            // Hack alert(tm):
            String lnick = member.getNick().toLowerCase();
            boolean isPowerFolderCloud = lnick.contains("powerfolder")
                && lnick.contains("cloud");
            if (isPowerFolderCloud) {
                log.fine("Ignoring ask for friendship from "
                    + memberInfo.getNick() + ". is a pf server.");
                return;
            }
        }

        // A new friend!
        member.setFriend(true, null);
    }

    /**
     * Distribute invitations.
     *
     * @param invitation
     */
    public void invitationReceived(Invitation invitation) {
        for (InvitationHandler handler : invitationHandlers) {
            handler.gotInvitation(invitation);
        }
    }

    /**
     * Distribute local mass deletion notifications.
     *
     * @param event
     */
    public void localMassDeletionDetected(LocalMassDeletionEvent event) {
        for (MassDeletionHandler massDeletionHandler : massDeletionHandlers) {
            massDeletionHandler.localMassDeletion(event);
        }
    }

    /**
     * Distribute remote mass deletion notifications.
     *
     * @param event
     */
    public void remoteMassDeletionDetected(RemoteMassDeletionEvent event) {
        for (MassDeletionHandler massDeletionHandler : massDeletionHandlers) {
            massDeletionHandler.remoteMassDeletion(event);
        }
    }

    /**
     * Save anything important that was not handled.
     */
    private void savePersistentObjects() {

        if (started && isUIEnabled()) {

            // Save unhandled notices.
            List<Notice> notices = new ArrayList<Notice>();
            for (Notice notice : uiController.getApplicationModel()
                .getNoticesModel().getAllNotices())
            {
                if (notice.isPersistable()) {
                    notices.add(notice);
                }
            }
            Path file = getMiscFilesLocation().resolve(
                getConfigName() + ".notices");
            try (ObjectOutputStream outputStream = new ObjectOutputStream(
                Files.newOutputStream(file))) {
                logInfo("There are " + notices.size() + " notices to persist.");
                outputStream.writeUnshared(notices);
            } catch (FileNotFoundException e) {
                logSevere("FileNotFoundException", e);
            } catch (IOException e) {
                logSevere("IOException", e);
            }
        }
    }

    /**
     * Load anything that was not handled last time.
     */
    @SuppressWarnings("unchecked")
    private void loadPersistentObjects() {

        if (isUIEnabled()) {
            // Load notices.
            Path file = getMiscFilesLocation().resolve(
                getConfigName() + ".notices");
            if (Files.exists(file)) {
                logInfo("Loading notices");
                try (ObjectInputStream inputStream = new ObjectInputStream(
                    Files.newInputStream(file))) {
                    List<Notice> notices = (List<Notice>) inputStream
                        .readObject();
                    inputStream.close();
                    for (Notice notice : notices) {
                        uiController.getApplicationModel().getNoticesModel()
                            .handleSystemNotice(notice, true);
                    }
                    logFine("Loaded " + notices.size() + " notices.");
                } catch (FileNotFoundException e) {
                    logSevere("FileNotFoundException", e);
                } catch (IOException e) {
                    logSevere("IOException", e);
                } catch (ClassNotFoundException e) {
                    logSevere("ClassNotFoundException", e);
                } catch (ClassCastException e) {
                    logSevere("ClassCastException", e);
                }
            } else {
                logInfo("No notices found - probably first start of PF.");
            }
        }
    }

    /**
     * Wait for the repo to finish syncing. Then request system shutdown and
     * exit PF.
     *
     * @param password
     *            required only for Linux shutdowns.
     */
    public void shutdownAfterSync(final String password) {
        final AtomicBoolean oneShot = new AtomicBoolean(true);
        scheduleAndRepeat(new Runnable() {
            @Override
            public void run() {
                // ALPS Problem: Change to check for all in sync.

                if (oneShot.get() && folderRepository.isInSync()) {
                    // Make sure we only try to shutdown once,
                    // in case the user aborts the shutdown.
                    oneShot.set(false);
                    log.info("Sync and shutdown in sync.");
                    if (SystemUtil.shutdown(password)) {
                        log.info("Shutdown command issued.");
                        exit(0);
                    } else {
                        log.warning("Shutdown command failed.");
                    }
                }
            }
        }, 10000, 10000);
    }

    /**
     * Waits for the repo to finish syncing. Then request system shutdown and
     * exit PF.
     *
     * @param secWait
     *            number of seconds to wait.
     */
    public void exitAfterSync(int secWait) {
        logInfo("Sync and exit initiated. Begin check in " + secWait + 's');
        final AtomicBoolean oneShot = new AtomicBoolean(true);
        scheduleAndRepeat(new Runnable() {
            @Override
            public void run() {
                // ALPS Problem: Change to check for all in sync.
                if (oneShot.get() && folderRepository.isInSync()) {
                    // Make sure we only try to shutdown once,
                    // in case the user aborts the shutdown.
                    oneShot.set(false);
                    log.info("I'm in sync - exit now. Sync and exit was triggered.");
                    exit(0);
                }
            }
        }, 1000L * secWait, 10000);
    }

    /**
     * #2485
     */
    private class PauseResumeTask extends TimerTask {
        private final boolean userAdaptive;

        public PauseResumeTask(boolean whenUserIsInactive) {
            this.userAdaptive = whenUserIsInactive;
        }

        @Override
        public void run() {
            if (userAdaptive && isUIOpen()) {
                ApplicationModel appModel = uiController.getApplicationModel();
                if (appModel.isUserActive()) {
                    if (!isPaused()) {
                        getController().schedule(new Runnable() {
                            @Override
                            public void run() {
                                setPaused0(true, true);
                                log.info("User active. Executed pause task.");
                            }
                        }, 50);
                    }
                } else {
                    // Resume if user is not active
                    if (isPaused()) {
                        getController().schedule(new Resumer(), 50);
                    }
                }
            } else {
                // Simply unpause after X seconds
                setPaused0(false, true);
                log.info("Executed resume task.");
            }
        }
    }

    private class Resumer implements Runnable {
        @Override
        public void run() {
            setPaused0(false, true);
            log.info("User inactive. Executed resume task.");
        }
    }

}<|MERGE_RESOLUTION|>--- conflicted
+++ resolved
@@ -44,7 +44,6 @@
 import de.dal33t.powerfolder.ui.dialog.UIUnLockDialog;
 import de.dal33t.powerfolder.ui.model.ApplicationModel;
 import de.dal33t.powerfolder.ui.notices.Notice;
-import de.dal33t.powerfolder.ui.preferences.HTTPProxySettingsDialog;
 import de.dal33t.powerfolder.ui.util.LimitedConnectivityChecker;
 import de.dal33t.powerfolder.util.*;
 import de.dal33t.powerfolder.util.logging.LoggingManager;
@@ -78,7 +77,7 @@
  * Central class gives access to all core components in PowerFolder. Make sure
  * to extend PFComponent so you always have a reference to the main
  * {@link Controller}.
- *
+ * @
  * @author Christian Sprajc
  * @version $Revision: 1.107 $
  */
@@ -87,13 +86,8 @@
         .getName());
 
     private static final int MAJOR_VERSION = 11;
-<<<<<<< HEAD
     private static final int MINOR_VERSION = 4;
     private static final int REVISION_VERSION = 514;
-=======
-    private static final int MINOR_VERSION = 3;
-    private static final int REVISION_VERSION = 492;
->>>>>>> aa2c183e
 
     /**
      * Program version.
@@ -491,7 +485,11 @@
         logFine("Build time: " + getBuildTime());
         logInfo("Program version " + PROGRAM_VERSION);
 
-        Debug.writeSystemProperties();
+        if (getDistribution().getBinaryName().toLowerCase()
+            .contains("powerfolder"))
+        {
+            Debug.writeSystemProperties();
+        }
 
         if (ConfigurationEntry.KILL_RUNNING_INSTANCE.getValueBoolean(this)) {
             killRunningInstance();
@@ -658,15 +656,6 @@
         // Load anything that was not handled last time.
         loadPersistentObjects();
 
-
-        if (HTTPProxySettings.requiresProxyAuthorization(this)) {
-            if (isUIEnabled()) {
-                new HTTPProxySettingsDialog(this).open();
-            } else {
-                logWarning("Proxy authorization required. Please setup credentials in config.");
-            }
-        }
-
         setLoadingCompletion(100, 100);
         if (!isConsoleMode()) {
             uiController.hideSplash();
@@ -706,14 +695,10 @@
     }
 
     private void enableFileBrowserIntegration(Controller controller) {
-        try {
-            // PFC-2395: Start
-            fbIntegration = new FileBrowserIntegration(getController());
-            fbIntegration.start();
-            // PFC-2395: End
-        } catch (Throwable t) {
-            logWarning("Unable to initialize file browser integration: " + t.getMessage(), t);
-        }
+        // PFC-2395: Start
+        fbIntegration = new FileBrowserIntegration(getController());
+        fbIntegration.start();
+        // PFC-2395: End
     }
 
     private void clearPreferencesOnConfigSwitch() {
