/*
 * Copyright 2004 - 2015 Christian Sprajc. All rights reserved.
 *
 * This file is part of PowerFolder.
 *
 * PowerFolder is free software: you can redistribute it and/or modify
 * it under the terms of the GNU General Public License as published by
 * the Free Software Foundation.
 *
 * PowerFolder is distributed in the hope that it will be useful,
 * but WITHOUT ANY WARRANTY; without even the implied warranty of
 * MERCHANTABILITY or FITNESS FOR A PARTICULAR PURPOSE.  See the
 * GNU General Public License for more details.
 *
 * You should have received a copy of the GNU General Public License
 * along with PowerFolder. If not, see <http://www.gnu.org/licenses/>.
 *
 * $Id: Controller.java 21251 2013-03-19 01:46:23Z sprajc $
 */
package de.dal33t.powerfolder;

import java.awt.Component;
import java.awt.Desktop;
import java.awt.GraphicsEnvironment;
import java.beans.ExceptionListener;
import java.io.BufferedInputStream;
import java.io.FileNotFoundException;
import java.io.FileOutputStream;
import java.io.IOException;
import java.io.ObjectInputStream;
import java.io.ObjectOutputStream;
import java.net.InetSocketAddress;
import java.nio.file.DirectoryStream;
import java.nio.file.DirectoryStream.Filter;
import java.nio.file.FileSystemException;
import java.nio.file.Files;
import java.nio.file.Path;
import java.nio.file.Paths;
import java.security.Security;
import java.text.SimpleDateFormat;
import java.util.ArrayList;
import java.util.Calendar;
import java.util.Collection;
import java.util.Collections;
import java.util.Date;
import java.util.GregorianCalendar;
import java.util.List;
import java.util.Properties;
import java.util.ResourceBundle;
import java.util.ServiceLoader;
import java.util.StringTokenizer;
import java.util.TimerTask;
import java.util.concurrent.Callable;
import java.util.concurrent.CopyOnWriteArrayList;
import java.util.concurrent.FutureTask;
import java.util.concurrent.ScheduledExecutorService;
import java.util.concurrent.ScheduledFuture;
import java.util.concurrent.ScheduledThreadPoolExecutor;
import java.util.concurrent.TimeUnit;
import java.util.concurrent.atomic.AtomicBoolean;
import java.util.logging.Level;
import java.util.logging.Logger;
import java.util.prefs.BackingStoreException;
import java.util.prefs.Preferences;

import javax.swing.JOptionPane;

import org.apache.commons.cli.CommandLine;

import de.dal33t.powerfolder.clientserver.ServerClient;
import de.dal33t.powerfolder.disk.Folder;
import de.dal33t.powerfolder.disk.FolderRepository;
import de.dal33t.powerfolder.disk.SyncProfile;
import de.dal33t.powerfolder.distribution.Distribution;
import de.dal33t.powerfolder.distribution.PowerFolderBasic;
import de.dal33t.powerfolder.distribution.PowerFolderPro;
import de.dal33t.powerfolder.event.InvitationHandler;
import de.dal33t.powerfolder.event.LimitedConnectivityEvent;
import de.dal33t.powerfolder.event.LimitedConnectivityListener;
import de.dal33t.powerfolder.event.ListenerSupportFactory;
import de.dal33t.powerfolder.event.LocalMassDeletionEvent;
import de.dal33t.powerfolder.event.MassDeletionHandler;
import de.dal33t.powerfolder.event.NetworkingModeEvent;
import de.dal33t.powerfolder.event.NetworkingModeListener;
import de.dal33t.powerfolder.event.PausedModeEvent;
import de.dal33t.powerfolder.event.PausedModeListener;
import de.dal33t.powerfolder.event.RemoteMassDeletionEvent;
import de.dal33t.powerfolder.light.MemberInfo;
import de.dal33t.powerfolder.message.FolderList;
import de.dal33t.powerfolder.message.Invitation;
import de.dal33t.powerfolder.message.RequestNodeInformation;
import de.dal33t.powerfolder.message.SettingsChange;
import de.dal33t.powerfolder.net.BroadcastMananger;
import de.dal33t.powerfolder.net.ConnectionException;
import de.dal33t.powerfolder.net.ConnectionHandler;
import de.dal33t.powerfolder.net.ConnectionListener;
import de.dal33t.powerfolder.net.DynDnsManager;
import de.dal33t.powerfolder.net.HTTPProxySettings;
import de.dal33t.powerfolder.net.IOProvider;
import de.dal33t.powerfolder.net.NodeManager;
import de.dal33t.powerfolder.net.ReconnectManager;
import de.dal33t.powerfolder.plugin.PluginManager;
import de.dal33t.powerfolder.security.SecurityManager;
import de.dal33t.powerfolder.security.SecurityManagerClient;
import de.dal33t.powerfolder.task.PersistentTaskManager;
import de.dal33t.powerfolder.transfer.TransferManager;
import de.dal33t.powerfolder.ui.FileBrowserIntegration;
import de.dal33t.powerfolder.ui.UIController;
import de.dal33t.powerfolder.ui.dialog.SyncFolderDialog;
import de.dal33t.powerfolder.ui.dialog.UIUnLockDialog;
import de.dal33t.powerfolder.ui.model.ApplicationModel;
import de.dal33t.powerfolder.ui.notices.Notice;
import de.dal33t.powerfolder.ui.util.LimitedConnectivityChecker;
import de.dal33t.powerfolder.util.AntiSerializationVulnerability;
import de.dal33t.powerfolder.util.ByteSerializer;
import de.dal33t.powerfolder.util.ConfigurationLoader;
import de.dal33t.powerfolder.util.Debug;
import de.dal33t.powerfolder.util.ForcedLanguageFileResourceBundle;
import de.dal33t.powerfolder.util.Format;
import de.dal33t.powerfolder.util.JavaVersion;
import de.dal33t.powerfolder.util.LoginUtil;
import de.dal33t.powerfolder.util.NamedThreadFactory;
import de.dal33t.powerfolder.util.PathUtils;
import de.dal33t.powerfolder.util.ProUtil;
import de.dal33t.powerfolder.util.Profiling;
import de.dal33t.powerfolder.util.PropertiesUtil;
import de.dal33t.powerfolder.util.Reject;
import de.dal33t.powerfolder.util.SplitConfig;
import de.dal33t.powerfolder.util.StringUtils;
import de.dal33t.powerfolder.util.Translation;
import de.dal33t.powerfolder.util.Util;
import de.dal33t.powerfolder.util.Waiter;
import de.dal33t.powerfolder.util.WrappedScheduledThreadPoolExecutor;
import de.dal33t.powerfolder.util.logging.LoggingManager;
import de.dal33t.powerfolder.util.net.NetworkUtil;
import de.dal33t.powerfolder.util.os.OSUtil;
import de.dal33t.powerfolder.util.os.SystemUtil;
import de.dal33t.powerfolder.util.os.Win32.WinUtils;
import de.dal33t.powerfolder.util.os.mac.MacUtils;
import de.dal33t.powerfolder.util.update.UpdateSetting;

/**
 * Central class gives access to all core components in PowerFolder. Make sure
 * to extend PFComponent so you always have a reference to the main
 * {@link Controller}.
 * @
 * @author Christian Sprajc
 * @version $Revision: 1.107 $
 */
public class Controller extends PFComponent {
    private static final Logger log = Logger.getLogger(Controller.class
        .getName());

    private static final int MAJOR_VERSION = 11;
    private static final int MINOR_VERSION = 0;
<<<<<<< HEAD
    private static final int REVISION_VERSION = 96;
=======
    private static final int REVISION_VERSION = 101;
>>>>>>> ef0d5713

    /**
     * Program version.
     */
    public static final String PROGRAM_VERSION = MAJOR_VERSION + "."
        + MINOR_VERSION + "." + REVISION_VERSION;

    /** general wait time for all threads (5000 is a balanced value) */
    private static final long WAIT_TIME = 5000;

    /** The command line entered by the user when starting the program */
    private CommandLine commandLine;

    /** filename of the current configFile */
    private String configFilename;
    /**
     * The actual config file.
     */
    private Path configFile;
    private Path configFolderFile;

    /** The config properties */
    private SplitConfig config;

    /**
     * The preferences
     */
    private Preferences preferences;

    /**
     * The distribution running.
     */
    private Distribution distribution;

    /** Program start time */
    private Date startTime;

    /** Are we in started state? */
    private volatile boolean started;

    /** Are we trying to shutdown? */
    private volatile boolean shuttingDown;

    /** Is a restart requested */
    private boolean restartRequested;

    /** Are we in verbose mode? */
    private boolean verbose;

    /** Should we request debug reports? */
    private boolean debugReports;

    /**
     * If running is paused mode
     */
    private volatile boolean paused;

    /**
     * cache the networking mode in a field so we dont heve to do all this
     * comparing
     */
    private NetworkingMode networkingMode;

    /** The nodemanager that holds all members */
    private NodeManager nodeManager;

    /**
     * Responsible for (re-)connecting to other nodes.
     */
    private ReconnectManager reconnectManager;

    /** The FolderRepository that holds all "joined" folders */
    private FolderRepository folderRepository;

    /** The Listener to incomming connections of other PowerFolder clients */
    private ConnectionListener connectionListener;

    /** The basic io provider */
    private IOProvider ioProvider;

    /** Icon overlays and context menus */
    private FileBrowserIntegration fbIntegration;

    /**
     * besides the default listener we may have a list of connection listeners
     * that listen on other ports
     */
    private List<ConnectionListener> additionalConnectionListeners;

    private final List<InvitationHandler> invitationHandlers;
    private final List<MassDeletionHandler> massDeletionHandlers;

    /** The BroadcastManager send "broadcasts" on the LAN so we can */
    private BroadcastMananger broadcastManager;

    /**
     * The DynDNS manager that handles the working arwound for user with a
     * dynnamip IP address.
     */
    private DynDnsManager dyndnsManager;

    private PersistentTaskManager taskManager;

    private Callable<TransferManager> transferManagerFactory = new Callable<TransferManager>()
    {
        @Override
        public TransferManager call() throws Exception {
            return new TransferManager(Controller.this);
        }
    };

    /** Handels the up and downloads */
    private TransferManager transferManager;

    /**
     * Remote Commands listener, a protocol handler for powerfolder links:
     * powerfolder://
     */
    private RemoteCommandManager rconManager;

    /** Holds the User interface */
    private UIController uiController;

    /** holds all installed plugins */
    private PluginManager pluginManager;
    /**
     * The security manager, handles access etc.
     */
    private SecurityManager securityManager;

    /**
     * The Online Storage client
     */
    private ServerClient osClient;

    /** global Threadpool */
    private ScheduledExecutorService threadPool;

    /** Remembers if a port on the local firewall was opened */
    private boolean portWasOpened = false;

    /**
     * If we have limited connectivity
     */
    private boolean limitedConnectivity;

    private final PausedModeListener pausedModeListenerSupport;

    private final NetworkingModeListener networkingModeListenerSupport;

    private final LimitedConnectivityListener limitedConnectivityListenerSupport;

    private ScheduledFuture<?> pauseResumeFuture;

    private Controller() {
        // Do some TTL fixing for dyndns resolving
        Security.setProperty("networkaddress.cache.ttl", "0");
        Security.setProperty("networkaddress.cache.negative.ttl", "0");
        System.setProperty("sun.net.inetaddr.ttl", "0");
        System.setProperty("com.apple.mrj.application.apple.menu.about.name",
            "PowerFolder");
        invitationHandlers = new CopyOnWriteArrayList<InvitationHandler>();
        massDeletionHandlers = new CopyOnWriteArrayList<MassDeletionHandler>();
        pausedModeListenerSupport = ListenerSupportFactory
            .createListenerSupport(PausedModeListener.class);
        networkingModeListenerSupport = ListenerSupportFactory
            .createListenerSupport(NetworkingModeListener.class);
        limitedConnectivityListenerSupport = ListenerSupportFactory
            .createListenerSupport(LimitedConnectivityListener.class);
        AntiSerializationVulnerability.check();
    }

    /**
     * Overwite the PFComponent.getController() otherwise that one returns null
     * for this Controller itself.
     * 
     * @return a reference to this
     */
    @Override
    public Controller getController() {
        return this;
    }

    /**
     * Creates a fresh Controller.
     * 
     * @return the controller
     */
    public static Controller createController() {
        return new Controller();
    }

    /**
     * Starts this controller loading the config from the default config file
     */
    public void startDefaultConfig() {
        startConfig(Constants.DEFAULT_CONFIG_FILE);
    }

    /**
     * Starts a config with the given command line arguments
     * 
     * @param aCommandLine
     *            the command line as specified by the user
     */
    public void startConfig(CommandLine aCommandLine) {
        commandLine = aCommandLine;
        String[] configNames = aCommandLine.getOptionValues("c");
        String configName = configNames != null && configNames.length > 0
            && StringUtils.isNotBlank(configNames[0]) ? configNames[0] : null;
        if (StringUtils.isNotBlank(configName)
            && (configName.startsWith("http:") || configName
                .startsWith("https:")))
        {
            if (configNames.length > 1) {
                configName = configNames[1];
            } else {
                configName = Constants.DEFAULT_CONFIG_FILE;
            }
        }
        startConfig(configName);
    }

    /**
     * Starts controller with a special config file, and creates and starts all
     * components of PowerFolder.
     * 
     * @param filename
     *            The filename to uses as config file (located in the
     *            "getConfigLocationBase()")
     */
    public void startConfig(String filename) {
        if (started) {
            throw new IllegalStateException(
                "Configuration already started, shutdown controller first");
        }

        additionalConnectionListeners = Collections
            .synchronizedList(new ArrayList<ConnectionListener>());
        started = false;
        shuttingDown = false;
        threadPool = new WrappedScheduledThreadPoolExecutor(
            Constants.CONTROLLER_THREADS_IN_THREADPOOL, new NamedThreadFactory(
                "Controller-Thread-"));

        // PFI-312
        PathUtils.setIOExceptionListener(new ExceptionListener() {
            @Override
            public void exceptionThrown(Exception e) {
                if (e instanceof FileSystemException
                    && e.toString().toLowerCase()
                        .contains("too many open files"))
                {
                    logSevere("Detected I/O Exception: " + e.getMessage());
                    logSevere("Please adjust limits for open file handles on this server");
                    exit(1);
                }
            }
        });

        // Initialize resource bundle eager
        // check forced language file from commandline
        if (commandLine != null && commandLine.hasOption("f")) {
            String langfilename = commandLine.getOptionValue("f");
            try {
                ResourceBundle resourceBundle = new ForcedLanguageFileResourceBundle(
                    langfilename);
                Translation.setResourceBundle(resourceBundle);
                logInfo("Loading language bundle from file " + langfilename);
            } catch (FileNotFoundException fnfe) {
                logSevere("forced language file (" + langfilename
                    + ") not found: " + fnfe.getMessage());
                logSevere("using setup language");
                Translation.resetResourceBundle();
            } catch (IOException ioe) {
                logSevere("forced language file io error: " + ioe.getMessage());
                logSevere("using setup language");
                Translation.resetResourceBundle();
            }
        } else {
            Translation.resetResourceBundle();
        }
        Translation.getResourceBundle();

        // loadConfigFile
        if (!loadConfigFile(filename)) {
            return;
        }

        boolean isDefaultConfig = Constants.DEFAULT_CONFIG_FILE
            .startsWith(getConfigName());
        if (isDefaultConfig) {
            // To keep compatible with previous versions
            preferences = Preferences.userNodeForPackage(PowerFolder.class);
        } else {
            preferences = Preferences.userNodeForPackage(PowerFolder.class)
                .node(getConfigName());

        }

        // initialize logger
        // Enabled verbose mode if in config.
        // This logs to file for analysis.
        verbose = ConfigurationEntry.VERBOSE.getValueBoolean(this);
        initLogger();

        if (verbose) {
            ByteSerializer.BENCHMARK = true;
            scheduleAndRepeat(new Runnable() {
                @Override
                public void run() {
                    ByteSerializer.printStats();
                }
            }, 600000L, 600000L);
            Profiling.setEnabled(false);
            Profiling.reset();
        }

        String arch = OSUtil.is64BitPlatform() ? "64bit" : "32bit";
        logFine("OS: " + System.getProperty("os.name") + " " + System.getProperty("os.version") + " (" + arch + ")");
        logFine("Java: " + JavaVersion.systemVersion().toString() + " ("
            + System.getProperty("java.vendor") + ')');
        logFine("Current time: " + new Date());
        Runtime runtime = Runtime.getRuntime();
        long maxMemory = runtime.maxMemory();
        long totalMemory = runtime.totalMemory();
        logFine("Max Memory: " + Format.formatBytesShort(maxMemory)
            + ", Total Memory: " + Format.formatBytesShort(totalMemory));
        if (!Desktop.isDesktopSupported() && isUIEnabled()) {
            logWarning("Desktop utility not supported");
        }

        // If we have a new config. clear the preferences.
        clearPreferencesOnConfigSwitch();

        // Load and set http proxy settings
        HTTPProxySettings.loadFromConfig(this);

        // PFC-2670: Start
        boolean localAllTrustCert = false;
        if (ConfigurationEntry.SECURITY_SSL_TRUST_ANY
            .getValueBoolean(getController()))
        {
        	localAllTrustCert = true;
            NetworkUtil.installAllTrustingSSLManager();
        }
        // PFC-2670: End

        // #2179: Load from server. How to handle timeouts?
        // Command line option -c http://are.de
        ConfigurationLoader.loadAndMergeCLI(this);
        // Config entry in file
        ConfigurationLoader.loadAndMergeConfigURL(this);
        // Read from installer temp file
        ConfigurationLoader.loadAndMergeFromInstaller(this);

        if (verbose != ConfigurationEntry.VERBOSE.getValueBoolean(this)) {
            verbose = ConfigurationEntry.VERBOSE.getValueBoolean(this);
            initLogger();
        }

        // PFC-2670: Start
        // Setting might have changed.
        if (ConfigurationEntry.SECURITY_SSL_TRUST_ANY
            .getValueBoolean(getController()))
        {
            NetworkUtil.installAllTrustingSSLManager();
        } else if (localAllTrustCert) {
            // Locally was set to trust, but remote profile forbids this.
            // Exit->Restart
            logWarning("Security break protection: Trust any SSL certificate was turned on, but is disallowed by server profile. Please restart the client");
            exit(66);
        }
        // PFC-2670: End

        // Init paused only if user expects pause to be permanent or
        // "while I work"
        int pauseSecs = ConfigurationEntry.PAUSE_RESUME_SECONDS
            .getValueInt(getController());
        paused = PreferencesEntry.PAUSED.getValueBoolean(this)
            && (pauseSecs == Integer.MAX_VALUE || pauseSecs == 0);

        // Now set it, just in case it was paused in permanent mode.
        PreferencesEntry.PAUSED.setValue(this, paused);

        // Load and set http proxy settings again.
        HTTPProxySettings.loadFromConfig(this);

        // Initialize branding/preconfiguration of the client
        initDistribution();
        logFine("Build time: " + getBuildTime());
        logInfo("Program version " + PROGRAM_VERSION);

        if (getDistribution().getBinaryName().toLowerCase()
            .contains("powerfolder"))
        {
            Debug.writeSystemProperties();
        }

        if (ConfigurationEntry.KILL_RUNNING_INSTANCE.getValueBoolean(this)) {
            killRunningInstance();
        }
        FolderList.removeMemberFiles(this);

        // Initialize plugins
        setupProPlugins();
        pluginManager = new PluginManager(this);
        pluginManager.init();

        // create node manager
        nodeManager = new NodeManager(this);

        // Only one task brother left...
        taskManager = new PersistentTaskManager(this);

        // Folder repository
        folderRepository = new FolderRepository(this);
        setLoadingCompletion(0, 10);

        // Create transfer manager
        // If this is a unit test it might have been set before.
        try {
            transferManager = transferManagerFactory.call();
        } catch (Exception e) {
            logSevere("Exception", e);
        }

        reconnectManager = new ReconnectManager(this);
        // Create os client
        osClient = new ServerClient(this);

        if (isUIEnabled()) {
            uiController = new UIController(this);
            if (ConfigurationEntry.USER_INTERFACE_LOCKED.getValueBoolean(this))
            {
                // Don't let the user pass this step.
                new UIUnLockDialog(this).openAndWait();
            }
        }

        setLoadingCompletion(10, 20);

        // The io provider.
        ioProvider = new IOProvider(this);
        ioProvider.start();

        // Set hostname by CLI
        if (commandLine != null && commandLine.hasOption('d')) {
            String host = commandLine.getOptionValue("d");
            if (StringUtils.isNotBlank(host)) {
                InetSocketAddress addr = Util.parseConnectionString(host);
                if (addr != null) {
                    ConfigurationEntry.HOSTNAME.setValue(this,
                        addr.getHostName());
                    ConfigurationEntry.NET_BIND_PORT.setValue(this,
                        addr.getPort());
                }
            }
        }

        // initialize dyndns manager
        dyndnsManager = new DynDnsManager(this);

        setLoadingCompletion(20, 30);

        // initialize listener on local port
        if (!initializeListenerOnLocalPort()) {
            return;
        }
        if (!isUIEnabled()) {
            // Disable paused function
            paused = false;
        }

        setLoadingCompletion(30, 35);

        // Start the nodemanager
        nodeManager.init();
        if (!ProUtil.isRunningProVersion()) {
            // Nodemanager gets later (re) started by ProLoader.
            nodeManager.start();
        }

        setLoadingCompletion(35, 60);
        securityManager = new SecurityManagerClient(this, osClient);

        // init repo (read folders)
        folderRepository.init();
        logInfo("Dataitems: " + Debug.countDataitems(Controller.this));
        // init of folders takes rather long so a big difference with
        // last number to get smooth bar... ;-)
        setLoadingCompletion(60, 65);

        // start repo maintainance Thread
        folderRepository.start();
        setLoadingCompletion(65, 70);

        // Start the transfer manager thread
        transferManager.start();
        setLoadingCompletion(70, 75);

        // Initalize rcon manager
        startRConManager();

        setLoadingCompletion(75, 80);

        // Start all configured listener if not in paused mode
        startConfiguredListener();
        setLoadingCompletion(80, 85);

        // open broadcast listener
        openBroadcastManager();
        setLoadingCompletion(85, 90);

        // Controller now started
        started = true;
        startTime = new Date();

        // Now taskmanager
        taskManager.start();

        logInfo("Controller started");

        // dyndns updater
        /*
         * boolean onStartUpdate = ConfigurationEntry.DYNDNS_AUTO_UPDATE
         * .getValueBoolean(this).booleanValue(); if (onStartUpdate) {
         * getDynDnsManager().onStartUpdate(); }
         */
        dyndnsManager.updateIfNessesary();

        setLoadingCompletion(90, 100);

        // Login to OS
        if (Feature.OS_CLIENT.isEnabled()) {
            try {
                osClient.loginWithLastKnown();
            } catch (Exception e) {
                logWarning("Unable to login with last known username. " + e);
                logFiner(e);
            }
        }

        // Start Plugins
        pluginManager.start();

        // open UI
        if (isConsoleMode()) {
            logFine("Running in console");
        } else {
            logFine("Opening UI");
            openUI();
        }

        enableFileBrowserIntegration(this);

        // Load anything that was not handled last time.
        loadPersistentObjects();

        setLoadingCompletion(100, 100);
        if (!isConsoleMode()) {
            uiController.hideSplash();
        }

        if (ConfigurationEntry.AUTO_CONNECT.getValueBoolean(this)) {
            // Now start the connecting process
            reconnectManager.start();
        } else {
            logFine("Not starting reconnection process. "
                + "Config auto.connect set to false");
        }
        // Start connecting to OS client.
        if (Feature.OS_CLIENT.isEnabled()
            && ConfigurationEntry.SERVER_CONNECT.getValueBoolean(this))
        {
            osClient.start();
        } else {
            logInfo("Not connecting to server (" + osClient.getServerString()
                + "): Disabled");
        }

        // Setup our background working tasks
        setupPeriodicalTasks();

        if (MacUtils.isSupported()) {
            if (isFirstStart()) {
                MacUtils.getInstance().setPFStartup(true, this);
            }
            MacUtils.getInstance().setAppReOpenedListener(this);
        }

        if (pauseSecs == 0) {
            // Activate adaptive logic
            setPaused(paused);
        }
    }

    private void enableFileBrowserIntegration(Controller controller) {
        // PFC-2395: Start
        fbIntegration = new FileBrowserIntegration(getController());
        fbIntegration.start();
        // PFC-2395: End
    }

    private void clearPreferencesOnConfigSwitch() {
        String lastNodeIdObf = PreferencesEntry.LAST_NODE_ID
            .getValueString(this);
        String thisNodeId = ConfigurationEntry.NODE_ID.getValue(this);
        try {
            if (StringUtils.isNotBlank(lastNodeIdObf)
                && !LoginUtil.matches(Util.toCharArray(thisNodeId),
                    lastNodeIdObf))
            {
                int i = 0;
                for (String key : preferences.keys()) {
                    preferences.remove(key);
                    i++;
                }
                logWarning("Cleared " + i
                    + " preferences, new config/nodeid found");
            }
        } catch (BackingStoreException e1) {
            logWarning("Unable to clear preferences. " + e1);
        }
    }

    /**
     * For each folder, kick off scan.
     */
    public void performFullSync() {
        // Let other nodes scan now!
        folderRepository.broadcastScanCommandOnAllFolders();

        // Force scan on all folders, of repository was selected
        Collection<Folder> folders = folderRepository.getFolders();
        for (Folder folder : folders) {

            // Never sync preview folders
            if (folder != null && !folder.isPreviewOnly()) {
                // Ask for more sync options on that folder if on project sync
                if (Util.isAwtAvailable()
                    && folder.getSyncProfile().equals(
                        SyncProfile.MANUAL_SYNCHRONIZATION))
                {
                    new SyncFolderDialog(this, folder).open();
                } else {
                    // Recommend scan on this folder
                    folder.recommendScanOnNextMaintenance();
                }
            }
        }

        setPaused(false);

        // Now trigger the scan
        folderRepository.triggerMaintenance();

        // Trigger file requesting
        folderRepository.getFileRequestor().triggerFileRequesting();

        // Fresh reconnection try!
        reconnectManager.buildReconnectionQueue();

    }

    /**
     * Add invitation listener.
     * 
     * @param l
     */
    public void addInvitationHandler(InvitationHandler l) {
        invitationHandlers.add(l);
    }

    /**
     * Remove invitation listener.
     * 
     * @param l
     */
    public void removeInvitationHandler(InvitationHandler l) {
        invitationHandlers.remove(l);
    }

    /**
     * Add mass delete listener.
     * 
     * @param l
     */
    public void addMassDeletionHandler(MassDeletionHandler l) {
        massDeletionHandlers.add(l);
    }

    /**
     * Remove mass delete listener.
     * 
     * @param l
     */
    public void removeMassDeletionHandler(MassDeletionHandler l) {
        massDeletionHandlers.remove(l);
    }

    private void setupProPlugins() {
        String pluginConfig = ConfigurationEntry.PLUGINS.getValue(this);
        boolean autoSetupPlugins = StringUtils.isEmpty(pluginConfig)
            || !pluginConfig.contains(Constants.PRO_LOADER_PLUGIN_CLASS);
        if (ProUtil.isRunningProVersion() && autoSetupPlugins) {
            logFine("Setting up pro loader");
            String newPluginConfig = Constants.PRO_LOADER_PLUGIN_CLASS;
            if (!StringUtils.isBlank(pluginConfig)) {
                newPluginConfig += ',' + pluginConfig;
            }
            ConfigurationEntry.PLUGINS.setValue(this, newPluginConfig);
        }
    }

    private void initLogger() {

        // Set a nice prefix for file looging file names.
        String configName = getConfigName();
        if (configName != null) {
            LoggingManager.setPrefix(configName);
        }

        if (verbose) {
            String str = ConfigurationEntry.LOG_LEVEL_CONSOLE.getValue(this);
            Level consoleLevel = LoggingManager.levelForName(str);
            LoggingManager.setConsoleLogging(consoleLevel != null
                ? consoleLevel
                : Level.WARNING);

            // Enable file logging
            str = ConfigurationEntry.LOG_LEVEL_FILE.getValue(this);
            boolean rotate = ConfigurationEntry.LOG_FILE_ROTATE
                .getValueBoolean(this);
            Level fileLevel = LoggingManager.levelForName(str);
            LoggingManager.setFileLogging(fileLevel != null
                ? fileLevel
                : Level.FINE, rotate);

            // Switch on the document handler.
            if (isUIEnabled()) {
                str = PreferencesEntry.DOCUMENT_LOGGING.getValueString(this);
                Level uiLogLevel = LoggingManager.levelForName(str);
                LoggingManager.setDocumentLogging(uiLogLevel != null
                    ? uiLogLevel
                    : Level.WARNING, this);
            }

            if (LoggingManager.isLogToFile()) {
                logFine("Logging to file '"
                    + LoggingManager.getLoggingFileName() + '\'');
            } else {
                logInfo("No logging to file");
            }

            if (ConfigurationEntry.LOG_SYSLOG_HOST.hasNonBlankValue(this)) {
                str = ConfigurationEntry.LOG_SYSLOG_LEVEL.getValue(this);
                Level syslogLevel = LoggingManager.levelForName(str);
                LoggingManager.setSyslogLogging(syslogLevel != null
                    ? syslogLevel
                    : Level.WARNING, this);
            }
        }

        if (commandLine != null && commandLine.hasOption('l')) {
            String str = commandLine.getOptionValue('l');
            Level consoleLevel = LoggingManager.levelForName(str);
            if (consoleLevel != null) {
                LoggingManager.setConsoleLogging(consoleLevel);
            }
        }

        // Enable debug reports.
        debugReports = ConfigurationEntry.DEBUG_REPORTS.getValueBoolean(this);

        LoggingManager.clearBuffer();
        int maxDays = ConfigurationEntry.LOG_FILE_DELETE_DAYS
            .getValueInt(getController());
        if (maxDays >= 0) {
            LoggingManager.removeOldLogs(maxDays);
        }
    }

    /**
     * Loads a config file (located in "getConfigLocationBase()")
     * 
     * @param theFilename
     * @return false if unsuccessful, true if file found and reading succeeded.
     */
    private boolean loadConfigFile(String theFilename) {
        String filename = theFilename;
        if (filename == null) {
            filename = Constants.DEFAULT_CONFIG_FILE;
        }

        if (filename.indexOf('.') < 0) {
            // append .config extension
            filename += ".config";
        }

        configFilename = null;
        config = new SplitConfig();
        configFilename = filename;
        configFile = getConfigLocationBase();

        if (configFile == null) {
            configFile = Paths.get(filename).toAbsolutePath();
        } else {
            configFile = configFile.resolve(filename);
        }

        BufferedInputStream bis = null;
        try {
            if (Files.exists(configFile)) {
                logInfo("Loading configfile " + configFile.toString());
            } else {
                logFine("Config file does not exist. " + configFile.toString());
                throw new FileNotFoundException();
            }
            if (OSUtil.isWebStart()) {
                logFine("WebStart, config file location: "
                    + configFile.toString());
            }

            bis = new BufferedInputStream(Files.newInputStream(configFile));
            config.load(bis);
        } catch (FileNotFoundException e) {
            logWarning("Unable to start config, file '" + filename
                + "' not found, using defaults");
        } catch (IOException e) {
            logSevere("Unable to start config from file '" + filename + '\'');
            config = null;
            return false;
        } finally {
            try {
                if (bis != null) {
                    bis.close();
                }
            } catch (Exception e) {
                // Ignore.
            }
        }

        String folderfilename = filename.replace(".config", "-Folder.config");
        configFolderFile = getConfigLocationBase();
        if (configFolderFile == null) {
            configFolderFile = Paths.get(folderfilename).toAbsolutePath();
        } else {
            configFolderFile = configFolderFile.resolve(folderfilename);
        }

        if (Files.exists(configFolderFile)) {
            try {
                logInfo("Loading folder configfile "
                    + configFolderFile.toString());
                bis = new BufferedInputStream(
                    Files.newInputStream(configFolderFile));
                config.load(bis);
            } catch (FileNotFoundException e) {
                logWarning("Unable to start config, file '" + folderfilename
                    + "' not found, using defaults");
            } catch (IOException e) {
                logSevere("Unable to start config from file '" + folderfilename
                    + '\'');
                configFolderFile = null;
                return false;
            } finally {
                try {
                    if (bis != null) {
                        bis.close();
                    }
                } catch (Exception e) {
                    // Ignore.
                }
            }
        } else {
            logFine("Folder config file does not exist. "
                + configFolderFile.toString());
        }
        return true;
    }

    /**
     * Use to schedule a lightweight short running task that gets repeated
     * periodically.
     * 
     * @param task
     *            the task to schedule
     * @param period
     *            the time in ms between executions
     */
    public ScheduledFuture<?> scheduleAndRepeat(Runnable task, long period) {
        if (!shuttingDown) {
            return threadPool.scheduleWithFixedDelay(task, 0, period,
                TimeUnit.MILLISECONDS);
        }
        return null;
    }

    /**
     * Use to schedule a lightweight short running task that gets repeated
     * periodically.
     * 
     * @param task
     *            the task to schedule
     * @param initialDelay
     *            the initial delay in ms
     * @param period
     *            the time in ms between executions
     * @return
     */
    public ScheduledFuture<?> scheduleAndRepeat(Runnable task,
        long initialDelay, long period)
    {
        if (!shuttingDown) {
            return threadPool.scheduleWithFixedDelay(task, initialDelay,
                period, TimeUnit.MILLISECONDS);
        }
        return null;
    }

    /**
     * Use to schedule a lightweight short running task.
     * 
     * @param task
     *            the task to schedule
     * @param delay
     *            the initial delay in ms
     */
    public ScheduledFuture<?> schedule(Runnable task, long delay) {
        if (!shuttingDown) {
            return threadPool.schedule(task, delay, TimeUnit.MILLISECONDS);
        }
        return null;
    }

    /**
     * Removes a schduled task for the threadpool
     * 
     * @param task
     */
    public void removeScheduled(Runnable task) {
        if (!shuttingDown) {
            if (threadPool instanceof ScheduledThreadPoolExecutor) {
                ((ScheduledThreadPoolExecutor) threadPool).remove(task);
                ((ScheduledThreadPoolExecutor) threadPool).purge();
            } else {
                logSevere("Unable to remove scheduled task. Wrong threadpool. "
                    + task);
            }
        }
    }

    /**
     * Removes a scheduled task for the threadpool
     * 
     * @param future
     */
    public boolean removeScheduled(ScheduledFuture<?> future) {
        if (!shuttingDown) {
            if (threadPool instanceof ScheduledThreadPoolExecutor) {
                return ((ScheduledThreadPoolExecutor) threadPool)
                    .remove((Runnable) future);
            } else {
                logSevere("Unable to remove scheduled task. Wrong threadpool. "
                    + future);
            }
        }
        return false;
    }

    /**
     * Sets up the task, which should be executes periodically.
     */
    private void setupPeriodicalTasks() {

        // ============
        // Test the connectivity after a while.
        // ============
        LimitedConnectivityChecker.install(this);

        // ============
        // Schedule a task to do housekeeping every day, just after midnight.
        // ============
        Calendar cal = new GregorianCalendar();
        long now = cal.getTime().getTime();

        // Midnight tomorrow morning.
        cal.set(Calendar.MILLISECOND, 0);
        cal.set(Calendar.SECOND, 0);
        cal.set(Calendar.MINUTE, 0);
        cal.set(Calendar.HOUR_OF_DAY, 0);
        cal.add(Calendar.DATE, 1);

        // Add a few seconds to be sure the file name definately is for
        // tomorrow.
        cal.add(Calendar.SECOND, 2);

        long midnight = cal.getTime().getTime();
        // How long to wait initially?
        long secondsToMidnight = (midnight - now) / 1000;
        logFine("Initial log reconfigure in " + secondsToMidnight + " seconds");
        threadPool.scheduleAtFixedRate(new TimerTask() {
            @Override
            public void run() {
                performHousekeeping(true);
            }
        }, secondsToMidnight, 60 * 60 * 24, TimeUnit.SECONDS);

        // Also run housekeeping one minute after start up.
        threadPool.schedule(new TimerTask() {
            @Override
            public void run() {
                performHousekeeping(false);
            }
        }, 1, TimeUnit.MINUTES);

        // ============
        // Do profiling
        // ============
        if (Profiling.ENABLED) {
            threadPool.scheduleWithFixedDelay(new TimerTask() {
                @Override
                public void run() {
                    logFine(Profiling.dumpStats());
                }
            }, 0, 1, TimeUnit.MINUTES);
        }

        // ============
        // Hourly tasks
        // ============
        // @todo what's this for? comment?
        boolean alreadyDetected = ConfigurationEntry.TRANSFER_LIMIT_AUTODETECT
            .getValueBoolean(this)
            && ConfigurationEntry.UPLOAD_LIMIT_WAN.getValueInt(this) > 0;
        // If already detected wait 10 mins before next test. Otherwise start
        // instantly.
        long initialDelay = alreadyDetected ? 600 : 5;
        threadPool.scheduleAtFixedRate(new TimerTask() {
            @Override
            public void run() {
                performHourly();
            }
        }, initialDelay, 3600, TimeUnit.SECONDS);

        // =========
        // Profiling
        // =========
        // final Collector cpu = CollectorFactory.getFactory().createCollector(
        // CollectorID.CPU_USAGE.id);
        threadPool.scheduleAtFixedRate(new Runnable() {
            @Override
            public void run() {
                if (!verbose) {
                    return;
                }
                if (isFine()) {
                    logFine("Dataitems: "
                        + Debug.countDataitems(Controller.this));
                }
                String dump = Debug.dumpCurrentStacktraces(false);
                if (StringUtils.isNotBlank(dump)
                    && isFine()
                    && ConfigurationEntry.LOG_ACTIVE_THREADS
                        .getValueBoolean(getController()))
                {
                    logFine("Active threads:\n\n" + dump);
                } else {
                    logFine("No active threads");
                }
            }
        }, 1, 5, TimeUnit.MINUTES);
    }

    /**
     * These tasks get performed every hour.
     */
    private void performHourly() {
        if (ConfigurationEntry.TRANSFER_LIMIT_AUTODETECT.getValueBoolean(this))
        {
            FutureTask<Object> recalculateRunnable = transferManager
                .getRecalculateAutomaticRate();
            threadPool.execute(recalculateRunnable);
        }
    }

    private void openBroadcastManager() {
        if (ConfigurationEntry.NET_BROADCAST.getValueBoolean(this)) {
            try {
                broadcastManager = new BroadcastMananger(this);
                broadcastManager.start();
            } catch (ConnectionException e) {
                logSevere("Unable to open broadcast manager, you wont automatically connect to clients on LAN: "
                    + e.getMessage());
                logSevere("ConnectionException", e);
            }
        } else {
            logInfo("Auto client discovery in LAN via broadcast disabled");
        }
    }

    /**
     * General houskeeping task. Runs one minute after start and every midnight.
     * 
     * @param midnightRun
     *            true if this is the midnight invokation, false if this is at
     *            start up.
     */
    private void performHousekeeping(boolean midnightRun) {
        log.fine("Performing housekeeping " + midnightRun);
        Date now = new Date();
        if (midnightRun) {
            // Reconfigure log file after midnight.
            logFine("Reconfiguring logs for new day: " + now);
            initLogger();
            LoggingManager.resetFileLogging();
            int days = ConfigurationEntry.LOG_FILE_DELETE_DAYS
                .getValueInt(getController());
            if (days >= 0) {
                LoggingManager.removeOldLogs(days);
            }
            logFine("Reconfigured logs for new day: " + now);

            backupConfigAssets();
            folderRepository.cleanupOldArchiveFiles();            
        }
        
        // Prune stats.
        transferManager.pruneStats();
    }

    /**
     * #2526
     */
    private void backupConfigAssets() {
        SimpleDateFormat dateFormat = new SimpleDateFormat("yyyy.MM.dd");
        Path backupDir = getMiscFilesLocation().resolve(
            "backups/" + dateFormat.format(new Date()));
        if (Files.notExists(backupDir)) {
            try {
                Files.createDirectories(backupDir);
            } catch (IOException ioe) {
                logInfo("Could not create directory '"
                    + backupDir.toAbsolutePath().toString() + "'");
            }
        }
        Path configBackup = backupDir.resolve(configFile.getFileName());
        try {
            PathUtils.copyFile(configFile, configBackup);
        } catch (IOException e) {
            logWarning("Unable to backup file " + configFile + ". " + e);
        }
        if (Files.exists(configFolderFile)) {
            Path configFolderBackup = backupDir.resolve(configFolderFile
                .getFileName());
            try {
                PathUtils.copyFile(configFolderFile, configFolderBackup);
            } catch (IOException e) {
                logWarning("Unable to backup file " + configFolderFile + ". "
                    + e);
            }
        }
        Path myKeyFile = getMiscFilesLocation().resolve(
            getConfigName() + ".mykey");
        Path mykeyBackup = backupDir.resolve(myKeyFile.getFileName());
        if (Files.exists(myKeyFile)) {
            try {
                PathUtils.copyFile(myKeyFile, mykeyBackup);
            } catch (IOException e) {
                logWarning("Unable to backup file " + myKeyFile + ". " + e);
            }
        }
        Path dbFile = getMiscFilesLocation().resolve("Accounts.h2.db");
        Path dbBackup = backupDir.resolve(dbFile.getFileName());
        if (Files.exists(dbFile)) {
            try {
                PathUtils.copyFile(dbFile, dbBackup);
            } catch (IOException e) {
                logWarning("Unable to backup file " + dbFile + ". " + e);
            }
        }
    }

    /**
     * Starts the rcon manager
     */
    private void startRConManager() {
        if (RemoteCommandManager.hasRunningInstance()) {
            alreadyRunningCheck();
        }
        if (!ConfigurationEntry.NET_RCON_MANAGER.getValueBoolean(this)) {
            logWarning("Not starting RemoteCommandManager");
            return;
        }
        rconManager = new RemoteCommandManager(this);
        rconManager.start();
    }

    /**
     * Starts a connection listener for each port found in config property
     * "port" ("," separeted), if "random-port" is set to "true" this "port"
     * entry will be ignored and a random port will be used (between 49152 and
     * 65535).
     */
    private boolean initializeListenerOnLocalPort() {
        if (ConfigurationEntry.NET_BIND_RANDOM_PORT.getValueBoolean(this)) {
            bindRandomPort();
        } else {
            String ports = ConfigurationEntry.NET_BIND_PORT.getValue(this);
            if ("0".equals(ports)) {
                logWarning("Not opening connection listener. (port=0)");
            } else {
                if (ports == null) {
                    ports = String.valueOf(ConnectionListener.DEFAULT_PORT);
                }
                StringTokenizer nizer = new StringTokenizer(ports, ",");
                while (nizer.hasMoreElements()) {
                    String portStr = nizer.nextToken();
                    try {
                        int port = Integer.parseInt(portStr);
                        boolean listenerOpened = openListener(port);
                        if (listenerOpened && connectionListener != null) {
                            // set reconnect on first successfull listener
                            nodeManager
                                .getMySelf()
                                .getInfo()
                                .setConnectAddress(
                                    connectionListener.getAddress());
                        }
                        if (!listenerOpened && !isUIOpen()) {
                            logSevere("Couldn't bind to port " + port);
                            // exit(1);
                            // fatalStartError(Translation
                            // .getTranslation("dialog.bind_error"));
                            // return false; // Shouldn't reach this!
                        }
                    } catch (NumberFormatException e) {
                        logFine("Unable to read listener port ('" + portStr
                            + "') from config");
                    }
                }
                // If this is the GUI version we didn't kill the program yet,
                // even though
                // there might have been multiple failed tries.
                if (connectionListener == null) {
                    portBindFailureProblem(ports);
                }
            }
        }
        return true;
    }

    /**
     * Call to notify the Controller of a problem while binding a required
     * listening socket.
     * 
     * @param ports
     */
    private void portBindFailureProblem(String ports) {
        if (!isUIEnabled()) {
            logSevere("Unable to open incoming port from the portlist: "
                + ports);
            exit(1);
            return;
        }

        // Must use JOptionPane here because there is no Controller yet for
        // DialogFactory!
        int response = JOptionPane
            .showOptionDialog(
                null,
                Translation.get("dialog.bind_error.option.text"),
                Translation.get("dialog.bind_error.option.title"),
                JOptionPane.YES_NO_OPTION,
                JOptionPane.WARNING_MESSAGE,
                null,
                new String[]{
                    Translation
                        .get("dialog.bind_error.option.ignore"),
                    Translation.get("dialog.bind_error.option.exit")},
                0);
        switch (response) {
            case 1 :
                exit(0);
                break;
            default :
                bindRandomPort();
                break;
        }
    }

    /**
     * Tries to bind a random port
     */
    private void bindRandomPort() {
        if ((openListener(ConnectionListener.DEFAULT_PORT) || openListener(0))
            && connectionListener != null)
        {
            nodeManager.getMySelf().getInfo()
                .setConnectAddress(connectionListener.getAddress());
        } else {
            logSevere("failed to open random port!!!");
            fatalStartError(Translation.get("dialog.bind_error"));
        }
    }

    /**
     * Starts all configures connection listener
     */
    private void startConfiguredListener() {
        // Start the connection listener
        if (connectionListener != null) {
            try {
                connectionListener.start();
            } catch (ConnectionException e) {
                logSevere("Problems starting listener " + connectionListener, e);
            }
            for (ConnectionListener additionalConnectionListener : additionalConnectionListeners)
            {
                try {
                    additionalConnectionListener.start();
                } catch (ConnectionException e) {
                    logSevere("Problems starting listener "
                        + connectionListener, e);
                }
            }
        }
    }

    /**
     * Saves the current config to disk
     */
    public synchronized void saveConfig() {
        if (!started) {
            return;
        }
        logFine("Saving config (" + getConfigName() + ".config)");

        Path file;
        Path tempFile;
        Path folderFile;
        Path tempFolderFile;
        Path backupFile;
        if (getConfigLocationBase() == null) {
            file = Paths.get(getConfigName() + ".config").toAbsolutePath();
            tempFile = Paths.get(getConfigName() + ".writing.config")
                .toAbsolutePath();
            folderFile = Paths.get(getConfigName() + "-Folder.config")
                .toAbsolutePath();
            tempFolderFile = Paths.get(
                getConfigName() + "-Folder.writing.config").toAbsolutePath();
            backupFile = Paths.get(getConfigName() + ".config.backup")
                .toAbsolutePath();
        } else {
            file = getConfigLocationBase().resolve(getConfigName() + ".config");
            tempFile = getConfigLocationBase().resolve(
                getConfigName() + ".writing.config").toAbsolutePath();
            backupFile = getConfigLocationBase().resolve(
                getConfigName() + ".config.backup");
            folderFile = getConfigLocationBase().resolve(
                getConfigName() + "-Folder.config");
            tempFolderFile = getConfigLocationBase().resolve(
                getConfigName() + "-Folder.writing.config").toAbsolutePath();
        }

        try {
            // Backup is done in #backupConfigAssets
            Files.deleteIfExists(backupFile);

            String distName = "PowerFolder";
            if (distribution != null
                && StringUtils.isNotBlank(distribution.getName()))
            {
                distName = distribution.getName();
            }

            Properties prev = new Properties();
            if (Files.exists(file)) {
                try (BufferedInputStream in = new BufferedInputStream(
                    Files.newInputStream(file))) {
                    prev.load(in);
                }
            }

            if (!prev.equals(config.getRegular())) {
                // Store config in misc base
                PropertiesUtil.saveConfig(tempFile, config.getRegular(),
                    distName + " config file (v" + PROGRAM_VERSION + ')');
                Files.deleteIfExists(file);
                try {
                    Files.move(tempFile, file);
                } catch (IOException e) {
                    Files.copy(tempFile, file);
                    Files.delete(tempFile);
                }
            } else {
                if (isFine()) {
                    logFine("Not storing config to " + file
                        + ". Base config remains unchanged");
                }
            }

            if (!config.getFolders().isEmpty()) {
                Properties prevFolders = new Properties();
                if (Files.exists(folderFile)) {
                    try (BufferedInputStream in = new BufferedInputStream(
                        Files.newInputStream(folderFile))) {
                        prevFolders.load(in);
                    }
                }
                if (!prevFolders.equals(config.getFolders())) {
                    PropertiesUtil
                        .saveConfig(tempFolderFile, config.getFolders(),
                            distName + " folders config file (v"
                                + PROGRAM_VERSION + ')');
                    Files.deleteIfExists(folderFile);
                    try {
                        Files.move(tempFolderFile, folderFile);
                    } catch (IOException e) {
                        Files.copy(tempFolderFile, folderFile);
                        Files.delete(tempFolderFile);
                    }
                }
            }
        } catch (IOException e) {
            // FATAL
            logSevere("Unable to save config. " + e, e);
            exit(1);
        } catch (Exception e) {
            // major problem , setting code is wrong
            e.printStackTrace();
            logSevere("major problem , setting code is wrong", e);
        }
    }

    /**
     * Answers if controller is started (by config)
     * 
     * @return true if controller is started (by config)
     */
    public boolean isStarted() {
        return started;
    }

    /**
     * @return true is shutdown still in progress
     */
    public boolean isShuttingDown() {
        return shuttingDown;
    }

    /**
     * the uptime in milliseconds.
     * 
     * @return The uptime time in millis, or -1 if not started yet
     */
    public long getUptime() {
        if (startTime == null) {
            return -1;
        }
        return System.currentTimeMillis() - startTime.getTime();
    }

    /**
     * @return Name of the JAR file on windows installations.
     */
    public String getJARName() {
        if (distribution != null && distribution.getBinaryName() != null) {
            return distribution.getBinaryName() + ".jar";
        }
        logSevere("Unable to get JAR name for distribution: " + distribution,
            new RuntimeException());
        return "PowerFolder.jar";
    }

    /**
     * @return Name of the L4J INI file on windows installations.
     */
    public String getL4JININame() {
        if (distribution != null && distribution.getBinaryName() != null) {
            return distribution.getBinaryName() + ".l4j.ini";
        }
        logSevere("Unable to get l4j.ini name for distribution: "
            + distribution);
        return "PowerFolder.l4j.ini";
    }

    /**
     * Sets the paused mode.
     * 
     * @param newPausedValue
     */
    public void setPaused(boolean newPausedValue) {
        setPaused0(newPausedValue, false);
    }

    /**
     * Sets the paused mode.
     * 
     * @param newPausedValue
     */
    private synchronized void setPaused0(boolean newPausedValue,
        boolean changedByAdaptiveLogic)
    {
        boolean oldPausedValue = paused;
        paused = newPausedValue;

        if (newPausedValue) {
            folderRepository.getFolderScanner().abortScan();
            transferManager.abortAllDownloads();
            transferManager.abortAllUploads();
        } else {
            folderRepository.triggerMaintenance();
            folderRepository.getFileRequestor().triggerFileRequesting();
            for (Folder folder : folderRepository.getFolders()) {
                folder.broadcastFileRequestCommand();
            }
        }
        if (oldPausedValue != newPausedValue) {
            transferManager.updateSpeedLimits();
        }
        PreferencesEntry.PAUSED.setValue(this, newPausedValue);
        pausedModeListenerSupport.setPausedMode(new PausedModeEvent(
            newPausedValue));

        if (pauseResumeFuture != null) {
            try {
                pauseResumeFuture.cancel(true);
                if (!removeScheduled(pauseResumeFuture)) {
                    logSevere("Unable to remove pause task: "
                        + pauseResumeFuture, new RuntimeException(
                        "Unable to remove pause task: " + pauseResumeFuture));
                }
                logFine("Cancelled resume task");
            } catch (Exception e) {
                e.printStackTrace();
                logSevere(e);
            }
        }
        int delay = ConfigurationEntry.PAUSE_RESUME_SECONDS.getValueInt(this);
        if (newPausedValue) {
            if (delay == 0) {
                // User adaptive. Check for user inactivity
                pauseResumeFuture = scheduleAndRepeat(
                    new PauseResumeTask(true), 1000);
            } else if (delay < Integer.MAX_VALUE) {
                pauseResumeFuture = schedule(new PauseResumeTask(false),
                    delay * 1000);
                logFine("Scheduled resume task in " + delay + " seconds.");
            }
        } else {
            if (delay == 0 && changedByAdaptiveLogic) {
                // Turn on pause again when user gets active
                pauseResumeFuture = scheduleAndRepeat(
                    new PauseResumeTask(true), 1000);
            } else {
                pauseResumeFuture = null;
            }
        }
    }

    /**
     * @return true if the controller is paused.
     */
    public boolean isPaused() {
        return paused;
    }

    /**
     * Answers if node is running in LAN only networking mode
     * 
     * @return true if in LAN only mode else false
     */
    public boolean isLanOnly() {
        return getNetworkingMode() == NetworkingMode.LANONLYMODE;
    }

    /**
     * If this client is running in backup only mode.
     * <p>
     * Backup only client feature. Controls:
     * <p>
     * 1) If the client can send invitations
     * <p>
     * 2) If the client can add friends
     * <p>
     * 3) The client can connect to others except the server.
     * 
     * @return true if running as backup only client.
     */
    public boolean isBackupOnly() {
        return false;
    }

    /**
     * returns the enum with the current networkin mode.
     * 
     * @return The Networking mode either NetworkingMode.PUBLICMODE,
     *         NetworkingMode.PRIVATEMODE or NetworkingMode.LANONLYMODE
     */
    public NetworkingMode getNetworkingMode() {
        if (networkingMode == null) {
            if (isBackupOnly()) {
                // ALWAYS server only mode.
                networkingMode = NetworkingMode.SERVERONLYMODE;
                return networkingMode;
            }
            // default = private
            String value = ConfigurationEntry.NETWORKING_MODE.getValue(this);
            try {
                networkingMode = NetworkingMode.valueOf(value);
            } catch (Exception e) {
                logSevere(
                    "Unable to read networking mode, reverting to PRIVATE_ONLY_MODE: "
                        + e.toString(), e);
                networkingMode = NetworkingMode.PRIVATEMODE;
            }
        }
        return networkingMode;
    }

    public void addPausedModeListener(PausedModeListener listener) {
        ListenerSupportFactory.addListener(pausedModeListenerSupport, listener);
    }

    public void removePausedModeListener(PausedModeListener listener) {
        ListenerSupportFactory.removeListener(pausedModeListenerSupport,
            listener);
    }

    public void addNetworkingModeListener(NetworkingModeListener listener) {
        ListenerSupportFactory.addListener(networkingModeListenerSupport,
            listener);
    }

    public void removeNetworkingModeListener(NetworkingModeListener listener) {
        ListenerSupportFactory.removeListener(networkingModeListenerSupport,
            listener);
    }

    public void addLimitedConnectivityListener(
        LimitedConnectivityListener listener)
    {
        ListenerSupportFactory.addListener(limitedConnectivityListenerSupport,
            listener);
    }

    public void removeLimitedConnectivityListener(
        LimitedConnectivityListener listener)
    {
        ListenerSupportFactory.removeListener(
            limitedConnectivityListenerSupport, listener);
    }

    public void setNetworkingMode(NetworkingMode newMode) {
        setNetworkingMode(newMode, true);
    }
    
    public void setNetworkingMode(NetworkingMode newMode, boolean restartNodeManager) {
        if (isBackupOnly() && newMode != NetworkingMode.SERVERONLYMODE) {
            // ALWAYS server only mode if backup-only.
            newMode = NetworkingMode.SERVERONLYMODE;
            logWarning("Backup only client. Only supports server only networking mode");
        }
        logFine("setNetworkingMode: " + newMode);
        NetworkingMode oldMode = getNetworkingMode();
        if (newMode != oldMode) {
            ConfigurationEntry.NETWORKING_MODE.setValue(this, newMode.name());

            networkingMode = newMode;
            networkingModeListenerSupport
                .setNetworkingMode(new NetworkingModeEvent(oldMode, newMode));

            // Restart nodeManager
            // PFS-1922:
            if (restartNodeManager) {
                nodeManager.shutdown();
                nodeManager.start();
            }
            reconnectManager.buildReconnectionQueue();
        }
    }

    /**
     * Answers if this controller has restricted connection to the network
     * 
     * @return true if no incoming connections, else false.
     */
    public boolean isLimitedConnectivity() {
        return limitedConnectivity;
    }

    public void setLimitedConnectivity(boolean limitedConnectivity) {
        boolean oldValue = this.limitedConnectivity;
        this.limitedConnectivity = limitedConnectivity;
        LimitedConnectivityEvent e = new LimitedConnectivityEvent(oldValue,
            limitedConnectivity);
        limitedConnectivityListenerSupport.setLimitedConnectivity(e);
    }

    /**
     * Shuts down controller and exits to system with the given status
     * 
     * @param status
     *            the status to exit with.
     */
    public void exit(int status) {
        if (Feature.EXIT_ON_SHUTDOWN.isDisabled()) {
            System.err
                .println("Running in JUnit testmode, no system.exit() called");
            return;
        }
        shutdown();
        System.exit(status);
    }

    /**
     * Shuts down the controller and requests and moves into restart requested
     * state
     */
    public void shutdownAndRequestRestart() {
        restartRequested = true;
        shutdown();
    }

    /**
     * @return true if the controller was shut down, with the request to restart
     */
    public boolean isRestartRequested() {
        return restartRequested;
    }

    /**
     * Shuts down all activities of this controller
     */
    public synchronized void shutdown() {
        if (shuttingDown || !started) {
            return;
        }
        PathUtils.setIOExceptionListener(null);
        shuttingDown = true;
        logInfo("Shutting down...");
        setFirstStart(false);
        // if (started && !OSUtil.isSystemService()) {
        // // Save config need a started in that method so do that first
        // saveConfig();
        // }

        if (Profiling.isEnabled()) {
            logFine(Profiling.dumpStats());
        }

        // Save anything important that has not been handled.
        savePersistentObjects();

        // stop
        boolean wasStarted = started;
        started = false;
        startTime = null;

        PreferencesEntry.LAST_NODE_ID.setValue(this,
            LoginUtil.hashAndSalt(getMySelf().getId()));

        if (taskManager != null) {
            logFine("Shutting down task manager");
            taskManager.shutdown();
        }

        if (threadPool != null) {
            logFine("Shutting down global threadpool");
            threadPool.shutdownNow();
        }

        if (fbIntegration != null) {
            fbIntegration.shutdown();
        }

        if (isUIOpen()) {
            logFine("Shutting down UI");
            uiController.shutdown();
        }

        if (rconManager != null) {
            logFine("Shutting down RConManager");
            rconManager.shutdown();
        }

        logFine("Shutting down connection listener(s)");
        if (connectionListener != null) {
            connectionListener.shutdown();
        }
        for (ConnectionListener addListener : additionalConnectionListeners) {
            addListener.shutdown();
        }
        additionalConnectionListeners.clear();
        if (broadcastManager != null) {
            logFine("Shutting down broadcast manager");
            broadcastManager.shutdown();
        }

        if (transferManager != null) {
            logFine("Shutting down transfer manager");
            transferManager.shutdown();
        }

        if (nodeManager != null) {
            logFine("Shutting down node manager");
            nodeManager.shutdown();
        }

        if (ioProvider != null) {
            logFine("Shutting down io provider");
            ioProvider.shutdown();
        }

        // shut down folder repository
        if (folderRepository != null) {
            logFine("Shutting down folder repository");
            folderRepository.shutdown();
        }

        if (reconnectManager != null) {
            logFine("Shutting down reconnect manager");
            reconnectManager.shutdown();
        }

        if (pluginManager != null) {
            logFine("Shutting down plugin manager");
            pluginManager.shutdown();
        }

        if (MacUtils.isSupported()) {
            MacUtils.getInstance().removeAppReOpenedListener(this);
        }

        if (wasStarted) {
            System.out.println("------------ " + PowerFolder.NAME + " "
                + PROGRAM_VERSION + " Controller Shutdown ------------");
        }

        // remove current config
        // config = null;
        shuttingDown = false;
        logInfo("Shutting down done");

        LoggingManager.closeFileLogging();
        backupConfigAssets();
    }

    public ScheduledExecutorService getThreadPool() {
        return threadPool;
    }

    /**
     * Returns a debug report
     * 
     * @return the Debug report.
     */
    public String getDebugReport() {
        return Debug.buildDebugReport(this);
    }

    /**
     * Writes the debug report to diks
     */
    public void writeDebugReport() {
        try {
            FileOutputStream fOut = new FileOutputStream(getConfigName()
                + ".report.txt");
            String report = getDebugReport();
            fOut.write(report.getBytes());
            fOut.close();
        } catch (FileNotFoundException e) {
            logSevere("FileNotFoundException", e);
        } catch (IOException e) {
            logSevere("IOException", e);
        }
    }

    /**
     * Answers the current config name loaded <configname>.properties
     * 
     * @return The name of the current config
     */
    public String getConfigName() {
        if (configFilename == null) {
            return null;
        }
        String configName = configFilename;
        int dot = configName.indexOf('.');
        if (dot > 0) {
            configName = configName.substring(0, dot);
        }
        return configName;
    }

    public Path getConfigFile() {
        return configFile;
    }

    public Path getConfigFolderFile() {
        return configFolderFile;
    }

    /**
     * Returns the config, read from the configfile.
     * 
     * @return the config as properties object
     */
    public Properties getConfig() {
        return config;
    }

    /**
     * Returns the command line of the start
     * 
     * @return The command line
     */
    public CommandLine getCommandLine() {
        return commandLine;
    }

    public String getCLIUsername() {
        return commandLine != null ? commandLine.getOptionValue("u") : null;
    }

    public String getCLIPassword() {
        return commandLine != null ? commandLine.getOptionValue("p") : null;
    }

    /**
     * Returns local preferences, Preferences are stored till the next start. On
     * windows they are stored in the registry.
     * 
     * @return The preferences
     */
    public Preferences getPreferences() {
        return preferences;
    }

    /**
     * @return true if this is the first start of PowerFolder of this config.
     */
    public boolean isFirstStart() {
        return preferences.getBoolean("openwizard2", true);
    }

    public void setFirstStart(boolean bool) {
        preferences.putBoolean("openwizard2", bool);
    }

    /**
     * @return the distribution of this client.
     */
    public Distribution getDistribution() {
        return distribution;
    }

    /**
     * @return the configured update settings for the current distribution
     */
    public UpdateSetting getUpdateSettings() {
        return UpdateSetting.create(this);
    }

    /**
     * Answers the own identity, of course with no connection
     * 
     * @return a referens to the member object representing myself.
     */
    @Override
    public Member getMySelf() {
        return nodeManager != null ? nodeManager.getMySelf() : null;
    }

    /**
     * Changes the nick and tells other nodes
     * 
     * @param newNick
     *            the new nick
     * @param saveConfig
     *            true if the config should be save directly otherwise you have
     *            to do it by hand
     */
    public void changeNick(String newNick, boolean saveConfig) {
        getMySelf().setNick(newNick);
        ConfigurationEntry.NICK.setValue(this, getMySelf().getNick());
        if (saveConfig) {
            saveConfig();
        }
        // broadcast nickchange
        nodeManager.broadcastMessage(new SettingsChange(getMySelf()));
        if (isUIOpen()) {
            // Update title
            uiController.getMainFrame().updateTitle();
        }
    }

    /**
     * @return the io provider.
     */
    public IOProvider getIOProvider() {
        return ioProvider;
    }

    /**
     * @return the Online Storage client.
     */
    public ServerClient getOSClient() {
        return osClient;
    }

    /**
     * Retruns the plugin manager
     * 
     * @return the plugin manager
     */
    public PluginManager getPluginManager() {
        return pluginManager;
    }

    /**
     * Returns the dyndns manager
     * 
     * @return the dyndns manager
     */
    public DynDnsManager getDynDnsManager() {
        return dyndnsManager;
    }

    /**
     * Returns the broadcast manager
     * 
     * @return broadcast manager
     */
    public BroadcastMananger getBroadcastManager() {
        return broadcastManager;
    }

    /**
     * Returns the NodeManager
     * 
     * @return the NodeManager
     */
    public NodeManager getNodeManager() {
        return nodeManager;
    }

    public ReconnectManager getReconnectManager() {
        return reconnectManager;
    }

    public PersistentTaskManager getTaskManager() {
        return taskManager;
    }

    /**
     * Returns the folder repository
     * 
     * @return the folder repository
     */
    public FolderRepository getFolderRepository() {
        return folderRepository;
    }

    /**
     * Returns the transfer manager of the controller
     * 
     * @return transfer manager
     */
    public TransferManager getTransferManager() {
        return transferManager;
    }

    /**
     * ONLY USE THIS METHOD FOR TESTING PURPOSES!
     * 
     * @param factory
     */
    public void setTransferManagerFactory(Callable<TransferManager> factory) {
        Reject.ifNull(factory, "TransferManager factory is null");
        if (transferManager != null) {
            throw new IllegalStateException("TransferManager was already set!");
        }
        transferManagerFactory = factory;
    }

    public SecurityManager getSecurityManager() {
        return securityManager;
    }

    /**
     * Injects a security manager.
     * 
     * @param securityManager
     *            the security manager to set.
     */
    public void setSecurityManager(SecurityManager securityManager) {
        logFiner("Security manager set: " + securityManager);
        this.securityManager = securityManager;
    }

    /**
     * Connects to a remote peer, with ip and port
     * 
     * @param address
     * @return the node that connected
     * @throws ConnectionException
     *             if connection failed
     * @returns the connected node
     */
    public Member connect(InetSocketAddress address) throws ConnectionException
    {
        if (!started) {
            logInfo("NOT Connecting to " + address + ". Controller not started");
            throw new ConnectionException("NOT Connecting to " + address
                + ". Controller not started");
        }

        if (address.getPort() <= 0) {
            // connect to defaul port
            logWarning("Unable to connect, port illegal " + address.getPort());
        }
        logFine("Connecting to " + address + "...");

        ConnectionHandler conHan = ioProvider.getConnectionHandlerFactory()
            .tryToConnect(address);

        // Accept new node
        return nodeManager.acceptConnection(conHan);
    }

    /**
     * Connect to a remote node Interprets a string as connection string Format
     * is expeced as ' <connect host>' or ' <connect host>: <port>'
     * 
     * @param connectStr
     * @return the member that connected under the given addresse
     * @throws ConnectionException
     * @returns the connected node
     */
    public Member connect(String connectStr) throws ConnectionException {
        return connect(Util.parseConnectionString(connectStr));
    }

    /**
     * Answers if controller is started in console mode
     * 
     * @return true if in console mode
     */
    public boolean isConsoleMode() {
        if (commandLine != null) {
            if (commandLine.hasOption('s')) {
                return true;
            }
        }
        if (config != null) {
            if (ConfigurationEntry.DISABLE_GUI.getValueBoolean(this)) {
                return true;
            }
        }
        if (Feature.UI_ENABLED.isDisabled()) {
            return true;
        }
        return GraphicsEnvironment.isHeadless();
    }

    /**
     * Whether to display notifications bottom-left instead of the normal
     * bottom-right. Primarily a development switch for running two PFs on one
     * PC.
     * 
     * @return true if notifications should be displayed on the left.
     */
    public boolean isNotifyLeft() {
        return commandLine != null && commandLine.hasOption('y');
    }

    /**
     * Opens the graphical user interface
     */
    private void openUI() {
        uiController.start();
    }

    /**
     * Answers if the user interface (ui) is enabled
     * 
     * @return true if the user interface is enabled, else false
     */
    public boolean isUIEnabled() {
        return !isConsoleMode();
    }

    /**
     * Answers if we have the ui open
     * 
     * @return true if the uiserinterface is actualy started
     */
    public boolean isUIOpen() {
        return uiController != null && uiController.isStarted();
    }

    /**
     * Exposing UIController, acces to all UserInterface elements
     * 
     * @return the UIController
     */
    public UIController getUIController() {
        return uiController;
    }

    /**
     * Waits for the ui to open, afterwards it is guranteed that uicontroller is
     * started
     */
    public void waitForUIOpen() {
        if (!isUIEnabled()) {
            throw new IllegalStateException(
                "Unable to ui to open, ui is not enabled");
        }
        while (!isUIOpen()) {
            try {
                // Wait....
                Thread.sleep(1000);
            } catch (InterruptedException e) {
                logFiner("InterruptedException", e);
                break;
            }
        }
    }

    /**
     * Opens the listener on local port. The first listener is set to
     * "connectionListener". All others are added the the list of
     * additionalConnectionListeners.
     * 
     * @return if succeeded
     */
    private boolean openListener(int port) {
        String bind = ConfigurationEntry.NET_BIND_ADDRESS.getValue(this);
        logFine("Opening incoming connection listener on port " + port
            + " on interface " + (bind != null ? bind : "(all)"));
        while (true) {
            try {
                ConnectionListener newListener = new ConnectionListener(this,
                    port, bind);
                if (connectionListener == null) {
                    // its our primary listener
                    connectionListener = newListener;
                } else {
                    additionalConnectionListeners.add(newListener);
                }
                return true;
            } catch (ConnectionException e) {
                logWarning("Unable to bind to port " + port);
                logFiner("ConnectionException", e);
                if (bind != null) {
                    logSevere("This could've been caused by a binding error on the interface... Retrying without binding");
                    bind = null;
                } else { // Already tried binding once or not at all so get
                    // out
                    return false;
                }
            }
        }
    }

    /**
     * Do we have a connection listener?
     * 
     * @return true if we have a connection listener, otherwise false
     */
    public boolean hasConnectionListener() {
        return connectionListener != null;
    }

    /**
     * Answers the connection listener
     * 
     * @return the connection listener
     */
    public ConnectionListener getConnectionListener() {
        return connectionListener;
    }

    /**
     * Answers if this controller is runing in verbose mode. Set verbose=true on
     * config file to enable this, this gives access to all kinds of debugging
     * stuff.
     * 
     * @return true if we are in verbose mode
     */
    public boolean isVerbose() {
        return verbose;
    }

    /**
     * Answers if debug reports should be requested. Set debugReports=true on
     * config file to enable this, this request node information. Only enabled
     * if in verbose mode.
     * 
     * @see RequestNodeInformation
     * @return true if we are in verbose mode
     */
    public boolean isDebugReports() {
        return debugReports && verbose;
    }

    /**
     * Returns the buildtime of this jar
     * 
     * @return the Date the application jar was build.
     */
    public Date getBuildTime() {
        Path jar = Paths.get(getJARName());
        if (Files.exists(jar)) {
            try {
                return new Date(Files.getLastModifiedTime(jar).toMillis());
            } catch (IOException ioe) {
                return null;
            }
        }
        return null;
    }

    /**
     * Sets the loading completion of this controller. Used in the splash
     * screen.
     * 
     * @param percentage
     *            the percentage complete
     */
    private void setLoadingCompletion(int percentage, int nextPerc) {
        if (uiController != null) {
            uiController.setLoadingCompletion(percentage, nextPerc);
        }
    }

    /**
     * Answers if minimized start is wanted. Use startup option -m to enable
     * this.
     * 
     * @return if a minimized startup should be performed.
     */
    public boolean isStartMinimized() {
        return commandLine != null && commandLine.hasOption('m');
    }

    /**
     * The base directory where to store/load config files. or null if on
     * working path
     * 
     * @return The File object representing the absolute location of where the
     *         config files are/should be stored.
     */
    private Path getConfigLocationBase() {
        // First check if we have a config file in local path
        Path aConfigFile = Paths.get(getConfigName() + ".config")
            .toAbsolutePath();

        // Load configuration in misc file if config file if in
        if (OSUtil.isWebStart() || Files.notExists(aConfigFile)) {
            if (isFiner()) {
                logFiner("Config location base: "
                    + getMiscFilesLocation().toString());
            }
            return getMiscFilesLocation();
        }

        // Otherwise use local path as configuration base
        return null;
    }

    /**
     * Answers the path, where to load/store miscellanouse files created by
     * PowerFolder. e.g. .nodes files
     * 
     * @return the file base, a directory
     */
    public static Path getMiscFilesLocation() {
        Path base;
        Path unixConfigDir = Paths.get(System.getProperty("user.home"),
            "." + Constants.MISC_DIR_NAME).toAbsolutePath();
        if (OSUtil.isWindowsSystem()
            && Feature.WINDOWS_MISC_DIR_USE_APP_DATA.isEnabled())
        {
            String appData;
            if (Feature.CONFIGURATION_ALL_USERS.isEnabled()) {
                appData = WinUtils.getAppDataAllUsers();
            } else {
                appData = WinUtils.getAppDataCurrentUser();
            }

            if (StringUtils.isBlank(appData)) {
                // Appdata not found. Fallback.
                return unixConfigDir;
            }

            Path windowsConfigDir = Paths.get(appData, Constants.MISC_DIR_NAME)
                .toAbsolutePath();
            base = windowsConfigDir;

            // Check if migration is necessary
            if (Files.exists(unixConfigDir)) {
                boolean migrateConfig;
                if (Files.exists(windowsConfigDir)) {
                    // APPDATA/PowerFolder does not yet contain a config file OR
                    Filter<Path> filter = new Filter<Path>() {
                        @Override
                        public boolean accept(Path entry) {
                            return entry.getFileName().toString()
                                .endsWith("config");
                        }
                    };
                    try (DirectoryStream<Path> stream = Files
                        .newDirectoryStream(windowsConfigDir, filter)) {
                        migrateConfig = !stream.iterator().hasNext();
                    } catch (IOException ioe) {
                        log.info(ioe.getMessage());
                        migrateConfig = true;
                    }
                } else {
                    // Migrate if APPDATA/PowerFolder not existing yet.
                    migrateConfig = true;
                }

                if (migrateConfig) {
                    boolean migrationOk = migrateWindowsMiscLocation(
                        unixConfigDir, windowsConfigDir);
                    if (!migrationOk) {
                        // Fallback, migration failed.
                        base = unixConfigDir;
                    }
                }
            }
        } else {
            base = unixConfigDir;
        }
        if (Files.notExists(base)) {
            try {
                Files.createDirectories(base);
            } catch (IOException ioe) {
                log.severe("Failed to create "
                    + base.toAbsolutePath().toString() + ". " + ioe);
            }
        }
        return base;
    }

    /**
     * Migrate config dir (if necessary) in Windows from user.home to APPDATA.
     * Pre Version 4, the config was in 'user.home'/.PowerFolder.
     * 'APPDATA'/PowerFolder is a more normal Windows location for application
     * data.
     * 
     * @param unixBaseDir
     *            the old user.home based config directory.
     * @param windowsBaseDir
     *            the preferred APPDATA based config directory.
     */
    private static boolean migrateWindowsMiscLocation(Path unixBaseDir,
        Path windowsBaseDir)
    {
        if (Files.notExists(windowsBaseDir)) {
            try {
                Files.createDirectories(windowsBaseDir);
            } catch (IOException ioe) {
                log.severe("Failed to create "
                    + windowsBaseDir.toAbsolutePath().toString() + ". " + ioe);
            }
        }
        try {
            PathUtils.recursiveMove(unixBaseDir, windowsBaseDir);
            log.warning("Migrated config from " + unixBaseDir + " to "
                + windowsBaseDir);
            return true;
        } catch (IOException e) {
            log.warning("Failed to migrate config from " + unixBaseDir + " to "
                + windowsBaseDir + ". " + e);
            return false;
        }
    }

    /**
     * Answers the path, where to load/store temp files created by PowerFolder.
     * 
     * @return the file base, a directory
     */
    public static Path getTempFilesLocation() {
        Path base = Paths.get(System.getProperty("java.io.tmpdir"));
        if (Files.notExists(base)) {
            try {
                Files.createDirectories(base);
            } catch (IOException ioe) {
                log.warning("Could not create temp files location '"
                    + base.toAbsolutePath().toString() + "'. " + ioe);
            }
        }
        return base;
    }

    private void killRunningInstance() {
        if (RemoteCommandManager.hasRunningInstance()) {
            logWarning("Found a running instance. Trying to shut it down...");
            RemoteCommandManager.sendCommand(RemoteCommandManager.QUIT);
            Waiter w = new Waiter(10000L);
            while (RemoteCommandManager.hasRunningInstance() && !w.isTimeout())
            {
                w.waitABit();
            }
            if (!RemoteCommandManager.hasRunningInstance()) {
                logInfo("Was able to shut down running instance. Continue normal");
                return;
            }
            logWarning("Was NOT able to shut down running instance.");
        }
    }

    /**
     * Called if controller has detected a already running instance
     */
    private void alreadyRunningCheck() {
        Component parent = null;
        if (isUIOpen()) {
            parent = uiController.getMainFrame().getUIComponent();
        }
        if (!isStartMinimized() && isUIEnabled() && !commandLine.hasOption('z'))
        {
            Object[] options = {Translation
                .get("dialog.already_running.show_button")};
            int exitOption = 0;
            if (verbose) {
                options = new Object[]{
                    Translation
                        .get("dialog.already_running.start_button"),
                    Translation
                        .get("dialog.already_running.exit_button")};
                exitOption = 1;
            }
            if (JOptionPane.showOptionDialog(parent,
                Translation.get("dialog.already_running.warning"),
                Translation.get("dialog.already_running.title"),
                JOptionPane.DEFAULT_OPTION, JOptionPane.INFORMATION_MESSAGE,
                null, options, options[0]) == exitOption)
            { // exit pressed
              // Try to bring existing instance to the foreground.
                RemoteCommandManager.sendCommand(RemoteCommandManager.SHOW_UI);
                exit(1);
            } else {
                exit(1);
            }
        } else {
            // If no gui show error but start anyways
            logWarning("PowerFolder already running");
        }
    }

    private void fatalStartError(String message) {
        Component parent = null;
        if (isUIOpen()) {
            parent = uiController.getMainFrame().getUIComponent();
        }
        if (isUIEnabled()) {
            Object[] options = {Translation
                .get("dialog.already_running.exit_button")};
            JOptionPane.showOptionDialog(parent, message,
                Translation.get("dialog.fatal_error.title"),
                JOptionPane.DEFAULT_OPTION, JOptionPane.ERROR_MESSAGE, null,
                options, options[0]);
        } else {
            logSevere(message);
        }
        exit(1);
    }

    private void initDistribution() {
        try {
            if (ConfigurationEntry.DIST_CLASSNAME.hasNonBlankValue(getController())) {
                Class<?> distClass = Class
                    .forName(ConfigurationEntry.DIST_CLASSNAME
                        .getValue(getController()));
                distribution = (Distribution) distClass.newInstance();
            }

            if (distribution == null) {
                ServiceLoader<Distribution> brandingLoader = ServiceLoader
                    .load(Distribution.class);
                for (Distribution br : brandingLoader) {
                    if (distribution != null) {
                        logWarning("Found multiple distribution classes: "
                            + br.getName() + ", already using "
                            + distribution.getName());
                        break;
                    }
                    distribution = br;
                }
            }

            if (distribution == null) {
                if (ProUtil.isRunningProVersion()) {
                    distribution = new PowerFolderPro();
                } else {
                    distribution = new PowerFolderBasic();
                }
                logFine("Distributon not found. Falling back to "
                    + distribution.getName());
            }
            distribution.init(this);
            logInfo("Running distribution: " + distribution.getName());
        } catch (Exception e) {
            logSevere("Failed to initialize distribution "
                + (distribution == null ? "null" : distribution.getName()), e);

            // Fallback
            try {
                if (distribution == null) {
                    if (ProUtil.isRunningProVersion()) {
                        distribution = new PowerFolderPro();
                    } else {
                        distribution = new PowerFolderBasic();
                    }
                }
                logInfo("Running distribution: " + distribution.getName());
                distribution.init(this);
            } catch (Exception e2) {
                logSevere("Failed to initialize fallback distribution", e2);
            }
        }
    }

    /**
     * Answers the waittime for threads time differst a bit to avoid
     * concurrencies
     * 
     * @return The time to wait
     */
    public static long getWaitTime() {
        return WAIT_TIME;
    }

    @Override
    public String toString() {
        return "Controller '" + getMySelf() + '\'';
    }

    /**
     * Distribute ask for friendship events.
     * 
     * @param event
     */
    public void makeFriendship(MemberInfo memberInfo) {
        if (networkingMode == NetworkingMode.SERVERONLYMODE) {
            logFine("Ignoring ask for friendship from client " + memberInfo
                + ". Running in server only mode");
            return;
        }

        // Is this a friend already?
        Member member = memberInfo.getNode(this, false);
        if (member != null) {
            if (member.isFriend()) {
                log.fine("Ignoring ask for friendship from "
                    + memberInfo.getNick() + ". Already friend.");
                return;
            }
            if (member.isServer()) {
                log.fine("Ignoring ask for friendship from "
                    + memberInfo.getNick() + ". is a server.");
                return;
            }
            // Hack alert(tm):
            String lnick = member.getNick().toLowerCase();
            boolean isPowerFolderCloud = lnick.contains("powerfolder")
                && lnick.contains("cloud");
            if (isPowerFolderCloud) {
                log.fine("Ignoring ask for friendship from "
                    + memberInfo.getNick() + ". is a pf server.");
                return;
            }
        }

        // A new friend!
        member.setFriend(true, null);
    }

    /**
     * Distribute invitations.
     * 
     * @param invitation
     */
    public void invitationReceived(Invitation invitation) {
        for (InvitationHandler handler : invitationHandlers) {
            handler.gotInvitation(invitation);
        }
    }

    /**
     * Distribute local mass deletion notifications.
     * 
     * @param event
     */
    public void localMassDeletionDetected(LocalMassDeletionEvent event) {
        for (MassDeletionHandler massDeletionHandler : massDeletionHandlers) {
            massDeletionHandler.localMassDeletion(event);
        }
    }

    /**
     * Distribute remote mass deletion notifications.
     * 
     * @param event
     */
    public void remoteMassDeletionDetected(RemoteMassDeletionEvent event) {
        for (MassDeletionHandler massDeletionHandler : massDeletionHandlers) {
            massDeletionHandler.remoteMassDeletion(event);
        }
    }

    /**
     * Save anything important that was not handled.
     */
    private void savePersistentObjects() {

        if (started && isUIEnabled()) {

            // Save unhandled notices.
            List<Notice> notices = new ArrayList<Notice>();
            for (Notice notice : uiController.getApplicationModel()
                .getNoticesModel().getAllNotices())
            {
                if (notice.isPersistable()) {
                    notices.add(notice);
                }
            }
            Path file = getMiscFilesLocation().resolve(
                getConfigName() + ".notices");
            try (ObjectOutputStream outputStream = new ObjectOutputStream(
                Files.newOutputStream(file))) {
                logInfo("There are " + notices.size() + " notices to persist.");
                outputStream.writeUnshared(notices);
            } catch (FileNotFoundException e) {
                logSevere("FileNotFoundException", e);
            } catch (IOException e) {
                logSevere("IOException", e);
            }
        }
    }

    /**
     * Load anything that was not handled last time.
     */
    @SuppressWarnings("unchecked")
    private void loadPersistentObjects() {

        if (isUIEnabled()) {
            // Load notices.
            Path file = getMiscFilesLocation().resolve(
                getConfigName() + ".notices");
            if (Files.exists(file)) {
                logInfo("Loading notices");
                try (ObjectInputStream inputStream = new ObjectInputStream(
                    Files.newInputStream(file))) {
                    List<Notice> notices = (List<Notice>) inputStream
                        .readObject();
                    inputStream.close();
                    for (Notice notice : notices) {
                        uiController.getApplicationModel().getNoticesModel()
                            .handleSystemNotice(notice, true);
                    }
                    logFine("Loaded " + notices.size() + " notices.");
                } catch (FileNotFoundException e) {
                    logSevere("FileNotFoundException", e);
                } catch (IOException e) {
                    logSevere("IOException", e);
                } catch (ClassNotFoundException e) {
                    logSevere("ClassNotFoundException", e);
                } catch (ClassCastException e) {
                    logSevere("ClassCastException", e);
                }
            } else {
                logInfo("No notices found - probably first start of PF.");
            }
        }
    }

    /**
     * Wait for the repo to finish syncing. Then request system shutdown and
     * exit PF.
     * 
     * @param password
     *            required only for Linux shutdowns.
     */
    public void shutdownAfterSync(final String password) {
        final AtomicBoolean oneShot = new AtomicBoolean(true);
        scheduleAndRepeat(new Runnable() {
            @Override
            public void run() {
                // ALPS Problem: Change to check for all in sync.

                if (oneShot.get() && folderRepository.isInSync()) {
                    // Make sure we only try to shutdown once,
                    // in case the user aborts the shutdown.
                    oneShot.set(false);
                    log.info("Sync and shutdown in sync.");
                    if (SystemUtil.shutdown(password)) {
                        log.info("Shutdown command issued.");
                        exit(0);
                    } else {
                        log.warning("Shutdown command failed.");
                    }
                }
            }
        }, 10000, 10000);
    }

    /**
     * Waits for the repo to finish syncing. Then request system shutdown and
     * exit PF.
     * 
     * @param secWait
     *            number of seconds to wait.
     */
    public void exitAfterSync(int secWait) {
        logInfo("Sync and exit initiated. Begin check in " + secWait + 's');
        final AtomicBoolean oneShot = new AtomicBoolean(true);
        scheduleAndRepeat(new Runnable() {
            @Override
            public void run() {
                // ALPS Problem: Change to check for all in sync.
                if (oneShot.get() && folderRepository.isInSync()) {
                    // Make sure we only try to shutdown once,
                    // in case the user aborts the shutdown.
                    oneShot.set(false);
                    log.info("I'm in sync - exit now. Sync and exit was triggered.");
                    exit(0);
                }
            }
        }, 1000L * secWait, 10000);
    }

    /**
     * #2485
     */
    private class PauseResumeTask extends TimerTask {
        private final boolean userAdaptive;

        public PauseResumeTask(boolean whenUserIsInactive) {
            this.userAdaptive = whenUserIsInactive;
        }

        @Override
        public void run() {
            if (userAdaptive && isUIOpen()) {
                ApplicationModel appModel = uiController.getApplicationModel();
                if (appModel.isUserActive()) {
                    if (!isPaused()) {
                        getController().schedule(new Runnable() {
                            @Override
                            public void run() {
                                setPaused0(true, true);
                                log.info("User active. Executed pause task.");
                            }
                        }, 50);
                    }
                } else {
                    // Resume if user is not active
                    if (isPaused()) {
                        getController().schedule(new Resumer(), 50);
                    }
                }
            } else {
                // Simply unpause after X seconds
                setPaused0(false, true);
                log.info("Executed resume task.");
            }
        }
    }

    private class Resumer implements Runnable {
        @Override
        public void run() {
            setPaused0(false, true);
            log.info("User inactive. Executed resume task.");
        }
    }
}<|MERGE_RESOLUTION|>--- conflicted
+++ resolved
@@ -153,11 +153,7 @@
 
     private static final int MAJOR_VERSION = 11;
     private static final int MINOR_VERSION = 0;
-<<<<<<< HEAD
-    private static final int REVISION_VERSION = 96;
-=======
     private static final int REVISION_VERSION = 101;
->>>>>>> ef0d5713
 
     /**
      * Program version.
