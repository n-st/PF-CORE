/*
 * Copyright 2004 - 2015 Christian Sprajc. All rights reserved.
 *
 * This file is part of PowerFolder.
 *
 * PowerFolder is free software: you can redistribute it and/or modify
 * it under the terms of the GNU General Public License as published by
 * the Free Software Foundation.
 *
 * PowerFolder is distributed in the hope that it will be useful,
 * but WITHOUT ANY WARRANTY; without even the implied warranty of
 * MERCHANTABILITY or FITNESS FOR A PARTICULAR PURPOSE.  See the
 * GNU General Public License for more details.
 *
 * You should have received a copy of the GNU General Public License
 * along with PowerFolder. If not, see <http://www.gnu.org/licenses/>.
 *
 * $Id: Controller.java 21251 2013-03-19 01:46:23Z sprajc $
 */
package de.dal33t.powerfolder;

import de.dal33t.powerfolder.clientserver.ServerClient;
import de.dal33t.powerfolder.disk.Folder;
import de.dal33t.powerfolder.disk.FolderRepository;
import de.dal33t.powerfolder.disk.SyncProfile;
import de.dal33t.powerfolder.distribution.Distribution;
import de.dal33t.powerfolder.distribution.PowerFolderBasic;
import de.dal33t.powerfolder.distribution.PowerFolderPro;
import de.dal33t.powerfolder.event.*;
import de.dal33t.powerfolder.light.MemberInfo;
import de.dal33t.powerfolder.message.FolderList;
import de.dal33t.powerfolder.message.Invitation;
import de.dal33t.powerfolder.message.RequestNodeInformation;
import de.dal33t.powerfolder.message.SettingsChange;
import de.dal33t.powerfolder.net.*;
import de.dal33t.powerfolder.plugin.PluginManager;
import de.dal33t.powerfolder.security.SecurityManager;
import de.dal33t.powerfolder.security.SecurityManagerClient;
import de.dal33t.powerfolder.task.PersistentTaskManager;
import de.dal33t.powerfolder.transfer.TransferManager;
import de.dal33t.powerfolder.ui.FileBrowserIntegration;
import de.dal33t.powerfolder.ui.UIController;
import de.dal33t.powerfolder.ui.dialog.SyncFolderDialog;
import de.dal33t.powerfolder.ui.dialog.UIUnLockDialog;
import de.dal33t.powerfolder.ui.model.ApplicationModel;
import de.dal33t.powerfolder.ui.notices.Notice;
import de.dal33t.powerfolder.ui.util.LimitedConnectivityChecker;
import de.dal33t.powerfolder.util.*;
import de.dal33t.powerfolder.util.logging.LoggingManager;
import de.dal33t.powerfolder.util.net.NetworkUtil;
import de.dal33t.powerfolder.util.os.OSUtil;
import de.dal33t.powerfolder.util.os.SystemUtil;
import de.dal33t.powerfolder.util.os.Win32.WinUtils;
import de.dal33t.powerfolder.util.os.mac.MacUtils;
import de.dal33t.powerfolder.util.update.UpdateSetting;
import org.apache.commons.cli.CommandLine;
import org.quartz.*;
import org.quartz.impl.StdSchedulerFactory;

import javax.swing.*;
import java.awt.*;
import java.io.*;
import java.net.InetSocketAddress;
import java.nio.file.*;
import java.security.Security;
import java.text.SimpleDateFormat;
import java.util.List;
import java.util.*;
import java.util.concurrent.*;
import java.util.concurrent.atomic.AtomicBoolean;
import java.util.logging.Level;
import java.util.logging.Logger;
import java.util.prefs.BackingStoreException;
import java.util.prefs.Preferences;

import static de.dal33t.powerfolder.util.ConfigurationLoader.DEFAULT_CONFIG_FILENAME;
import static org.quartz.CronScheduleBuilder.dailyAtHourAndMinute;

/**
 * Central class gives access to all core components in PowerFolder. Make sure
 * to extend PFComponent so you always have a reference to the main
 * {@link Controller}.
 * @
 * @author Christian Sprajc
 * @version $Revision: 1.107 $
 */
public class Controller extends PFComponent {
    private static final Logger log = Logger.getLogger(Controller.class
        .getName());

    private static final int MAJOR_VERSION = 14;
    private static final int MINOR_VERSION = 2;
<<<<<<< HEAD
    private static final int REVISION_VERSION = 7;
=======
    private static final int REVISION_VERSION = 8;
>>>>>>> 28519843
    private static final int SPRINT_NUMBER = 7;

    /**
     * Program version.
     */
    public static final String PROGRAM_VERSION = MAJOR_VERSION + "."
        + MINOR_VERSION + "." + REVISION_VERSION;

    /**
     * Federation version.
     */
    public static final String FEDERATION_VERSION = MAJOR_VERSION + "." + MINOR_VERSION;

    public static final String INCREMENT_VERSION = MAJOR_VERSION + "." + MINOR_VERSION + "." + REVISION_VERSION + "." + SPRINT_NUMBER;

    /** general wait time for all threads (5000 is a balanced value) */
    private static final long WAIT_TIME = 5000;

    /** Subdir of misc files */
    private static String miscFilesLocationDirName = Constants.MISC_DIR_NAME;

    public static boolean IS_SERVER;

    static {
        try {
            IS_SERVER = ClassLoader.getSystemClassLoader().loadClass("de.dal33t.powerfolder.distribution.Server") != null;
        } catch (ClassNotFoundException e) {
            IS_SERVER = false;
        }
    }

    /** The command line entered by the user when starting the program */
    private CommandLine commandLine;

    /** filename of the current configFile */
    private String configFilename;
    /**
     * The actual config file.
     */
    private Path configFile;
    private Path configFolderFile;
    private Path sslTrustStoreFile;

    /** The config properties */
    private SplitConfig config;

    /**
     * The preferences
     */
    private Preferences preferences;

    /**
     * The distribution running.
     */
    private Distribution distribution;

    /** Program start time */
    private Date startTime;

    /** Are we in started state? */
    private volatile boolean started;

    /** Are we trying to shutdown? */
    private volatile boolean shuttingDown;

    /** Is a restart requested */
    private boolean restartRequested;

    /** Are we in verbose mode? */
    private boolean verbose;

    /** Should we request debug reports? */
    private boolean debugReports;

    /**
     * If running is paused mode
     */
    private volatile boolean paused;

    /**
     * cache the networking mode in a field so we dont heve to do all this
     * comparing
     */
    private NetworkingMode networkingMode;

    /** The nodemanager that holds all members */
    private NodeManager nodeManager;

    /**
     * Responsible for (re-)connecting to other nodes.
     */
    private ReconnectManager reconnectManager;

    /** The FolderRepository that holds all "joined" folders */
    private FolderRepository folderRepository;

    /** The Listener to incomming connections of other PowerFolder clients */
    private ConnectionListener connectionListener;

    /** The basic io provider */
    private IOProvider ioProvider;

    /** Icon overlays and context menus */
    private FileBrowserIntegration fbIntegration;

    /**
     * besides the default listener we may have a list of connection listeners
     * that listen on other ports
     */
    private List<ConnectionListener> additionalConnectionListeners;

    private final List<InvitationHandler> invitationHandlers;

    /** The BroadcastManager send "broadcasts" on the LAN so we can */
    private BroadcastMananger broadcastManager;

    /**
     * The DynDNS manager that handles the working arwound for user with a
     * dynnamip IP address.
     */
    private DynDnsManager dyndnsManager;

    private PersistentTaskManager taskManager;

    private Callable<TransferManager> transferManagerFactory = new Callable<TransferManager>()
    {
        @Override
        public TransferManager call() {
            return new TransferManager(Controller.this);
        }
    };

    /** Handels the up and downloads */
    private TransferManager transferManager;

    /**
     * Remote Commands listener, a protocol handler for powerfolder links:
     * powerfolder://
     */
    private RemoteCommandManager rconManager;

    /**
     * Listener for authentication requests on WD NAS storages.
     */

    private WebClientLogin webClientLogin;

    /** Holds the User interface */
    private UIController uiController;

    /** holds all installed plugins */
    private PluginManager pluginManager;
    /**
     * The security manager, handles access etc.
     */
    private SecurityManager securityManager;

    /**
     * The Online Storage client
     */
    private ServerClient osClient;

    /** global Threadpool */
    private ScheduledExecutorService threadPool;

    /** Remembers if a port on the local firewall was opened */
    private final boolean portWasOpened = false;

    /**
     * If we have limited connectivity
     */
    private boolean limitedConnectivity;

    private final PausedModeListener pausedModeListenerSupport;

    private final NetworkingModeListener networkingModeListenerSupport;

    private final LimitedConnectivityListener limitedConnectivityListenerSupport;

    private ScheduledFuture<?> pauseResumeFuture;

    public Controller() {
        // Do some TTL fixing for dyndns resolving
        Security.setProperty("networkaddress.cache.ttl", "0");
        Security.setProperty("networkaddress.cache.negative.ttl", "0");
        System.setProperty("sun.net.inetaddr.ttl", "0");
        System.setProperty("com.apple.mrj.application.apple.menu.about.name",
            "PowerFolder");
        invitationHandlers = new CopyOnWriteArrayList<InvitationHandler>();
        pausedModeListenerSupport = ListenerSupportFactory
            .createListenerSupport(PausedModeListener.class);
        networkingModeListenerSupport = ListenerSupportFactory
            .createListenerSupport(NetworkingModeListener.class);
        limitedConnectivityListenerSupport = ListenerSupportFactory
            .createListenerSupport(LimitedConnectivityListener.class);
        AntiSerializationVulnerability.checkClasspath();
    }

    /**
     * Overwite the PFComponent.getController() otherwise that one returns null
     * for this Controller itself.
     *
     * @return a reference to this
     */
    @Override
    public Controller getController() {
        return this;
    }

    /**
     * Creates a fresh Controller.
     *
     * @return the controller
     */
    public static Controller createController() {
        return new Controller();
    }

    /**
     * Starts this controller loading the config from the default config file
     */
    public void startDefaultConfig() {
        startConfig(Constants.DEFAULT_CONFIG_FILE);
    }

    /**
     * Starts a config with the given command line arguments
     *
     * @param commandLine the command line as specified by the user
     */
    void startConfig(CommandLine commandLine) {
        // Store command line
        this.commandLine = commandLine;
        // Parse config parameter from command line
        String configName = Constants.DEFAULT_CONFIG_FILE;
        if (configName.contains(".config")) {
            configName = configName.replace(".config", "");
        }
        if (commandLine.hasOption("c")) {
            String optionValue = commandLine.getOptionValue("c");
                if (StringUtils.isNotBlank(optionValue)) {
                    configName = optionValue;
                }
        }
        // Get distribution name
        Properties preConfig = null;
        try {
            preConfig = ConfigurationLoader.loadPreConfigFromClasspath(DEFAULT_CONFIG_FILENAME);
        } catch (IOException ignored) {
        }
        String distributionName = preConfig != null && preConfig.containsKey("dist.name") ? preConfig.getProperty("dist.name") : "";
        if (StringUtils.isNotBlank(distributionName)) {
            if (distributionName.equals("PowerFolder Server")) {
                miscFilesLocationDirName = Constants.MISC_DIR_NAME;
            } else {
                miscFilesLocationDirName = distributionName.trim();
                migrateConfigFileIfNecessary(configName);
            }
        }
        startConfig(configName);
    }

    /**
     * Migrate ~/.PowerFolder/<config-name></>.config to ~/.<dist-name>/<config-name>.config </>
     * if a previous config with the same name exists
     *
     * @param configName The name of the config
     */
    private void migrateConfigFileIfNecessary(String configName) {
        Path configDirLocation = getMiscFilesLocation(false);
        Path configFileLocation = configDirLocation.resolve(configName + ".config");
        // Check if configuration file already exists
        if (Files.exists(configFileLocation)) {
            log.fine("Using my configuration at " + configFileLocation.toString());
            return;
        }
        // Configuration file does NOT EXIST
        log.fine("No existing configuration found");
        // Calculate previous config file location
        String dirName = "";
        if (OSUtil.isWindowsSystem()) {
            dirName = Constants.MISC_DIR_NAME;
        } else {
            dirName = "." + Constants.MISC_DIR_NAME;
        }
        Path prevConfigDirLocation = configDirLocation.getParent().resolve(dirName);
        Path prevConfigFileLocation = prevConfigDirLocation.resolve(configName + ".config");
        if (Files.notExists(prevConfigFileLocation)) {
            log.fine("Also no previous configuration found-> Creating new configuration");
            return;
        }
        // Previous configuration file DOES exist
        log.fine("Found previous configuration at " + prevConfigFileLocation.toString());
        // Read previous configuration
        Properties prevConfig = new Properties();
        try (InputStream in = Files.newInputStream(prevConfigFileLocation)) {
            prevConfig.load(in);
        } catch (IOException ioe) {
            log.warning("Could not read " + prevConfigFileLocation.toString()
                + ". Creating new configuration at " + configFileLocation.toString()
                + ". " + ioe.getMessage());
            return;
        }
        // Check if current branding is previous branding
        String prevDistributionName = prevConfig.getProperty("dist.name");
        if (StringUtils.isBlank(prevDistributionName) || !prevDistributionName.equalsIgnoreCase(miscFilesLocationDirName)) {
            log.fine("Not moving an empty or different branding " + prevDistributionName + " than mine " + miscFilesLocationDirName);
            return;
        }
        // Migrate
        log.info("Trying to move " + prevConfigFileLocation.toString() + " to " + configFileLocation.toString());
        try {
            Files.move(prevConfigFileLocation, configFileLocation);
        } catch (IOException ioe) {
            log.warning("Could not move " + prevConfigFileLocation.toString() + " to " + configFileLocation.toString() + ". " + ioe.getMessage());
        }
    }

    /** initTranslation
     * Init translation bundles
     * @author Christoph Kappel <kappel@powerfolder.com>
     **/

    public void initTranslation() {
        // Initialize resource bundle eager
        // check forced language file from commandline
        if (commandLine != null && commandLine.hasOption("f")) {
            String langfilename = commandLine.getOptionValue("f");
            try {
                ResourceBundle resourceBundle = new ForcedLanguageFileResourceBundle(
                    langfilename);
                Translation.setResourceBundle(resourceBundle);
                logInfo("Loading language bundle from file " + langfilename);
            } catch (FileNotFoundException fnfe) {
                logSevere("forced language file (" + langfilename
                    + ") not found: " + fnfe.getMessage());
                logSevere("using setup language");
                Translation.resetResourceBundle();
            } catch (IOException ioe) {
                logSevere("forced language file io error: " + ioe.getMessage());
                logSevere("using setup language");
                Translation.resetResourceBundle();
            }
        } else {
            Translation.resetResourceBundle();
        }
        Translation.getResourceBundle();
    }

    /**
     * Starts controller with a special config file, and creates and starts all
     * components of PowerFolder.
     *
     * @param filename
     *            The filename to uses as config file (located in the
     *            "getConfigLocationBase()")
     */
    public void startConfig(String filename) {
        if (started) {
            throw new IllegalStateException(
                "Configuration already started, shutdown controller first");
        }

        initTranslation();

        // loadConfigFile
        if (!loadConfigFile(filename)) {
            return;
        }

        start();
    }

    /** start
     * Starts controller and all other components of PowerFolder
     * @author Christoph <kappel@powerfolder.com>
     **/

    public void start() {
        preferences = Preferences.userNodeForPackage(PowerFolder.class);
        // Append branding name if not default
        if (!miscFilesLocationDirName.equals(Constants.MISC_DIR_NAME)) {
            // Node name must be lowercase to match with values set by installer
            // (see https://stackoverflow.com/a/23632932/5804550)
            preferences = preferences.node(miscFilesLocationDirName.toLowerCase());
        }
        // Append config name if not default
        if (!Constants.DEFAULT_CONFIG_FILE.startsWith(getConfigName())) {
            // Node name must be lowercase to match with values set by installer
            // (see https://stackoverflow.com/a/23632932/5804550)
            preferences = preferences.node(getConfigName().toLowerCase());
        }

        // initialize logger
        // Enabled verbose mode if in config.
        // This logs to file for analysis.
        verbose = ConfigurationEntry.VERBOSE.getValueBoolean(this);
        initLogger();

        if (verbose) {
            ByteSerializer.BENCHMARK = true;
            scheduleAndRepeat(() -> ByteSerializer.printStats(), 600000L, 600000L);
            Profiling.setEnabled(false);
            Profiling.reset();
        }

        String arch = OSUtil.is64BitPlatform() ? "64bit" : "32bit";
        logFine("OS: " + System.getProperty("os.name") + " " + System.getProperty("os.version") + " (" + arch + ")");
        logFine("Java: " + JavaVersion.systemVersion().toString() + " ("
            + System.getProperty("java.vendor") + ')');
        logFine("Current time: " + new Date());
        Runtime runtime = Runtime.getRuntime();
        long maxMemory = runtime.maxMemory();
        long totalMemory = runtime.totalMemory();
        logFine("Max Memory: " + Format.formatBytesShort(maxMemory)
            + ", Total Memory: " + Format.formatBytesShort(totalMemory));
        if (!Desktop.isDesktopSupported() && isUIEnabled()) {
            logWarning("Desktop utility not supported");
        }

        // If we have a new config. clear the preferences.
        clearPreferencesOnConfigSwitch();

        // Load and set http proxy settings
        HTTPProxySettings.loadFromConfig(this);

        // PFC-2670: Start
        boolean localAllTrustCert = false;
        if (ConfigurationEntry.SECURITY_SSL_TRUST_ANY
            .getValueBoolean(getController()))
        {
        	localAllTrustCert = true;
            NetworkUtil.installAllTrustingSSLManager();
        }
        // PFC-2670: End

        // #2179: Load from server. How to handle timeouts?
        // Command line option -c http://are.de
        ConfigurationLoader.loadAndMergeCLI(this);
        // Config entry in file
        ConfigurationLoader.loadAndMergeConfigURL(this);
        // Read from installer temp file
        ConfigurationLoader.loadAndMergeFromInstaller(this);

        if (verbose != ConfigurationEntry.VERBOSE.getValueBoolean(this)) {
            verbose = ConfigurationEntry.VERBOSE.getValueBoolean(this);
            initLogger();
        }

        // PFC-2670: Start
        // Setting might have changed.
        if (ConfigurationEntry.SECURITY_SSL_TRUST_ANY
            .getValueBoolean(getController()))
        {
            NetworkUtil.installAllTrustingSSLManager();
        } else if (localAllTrustCert) {
            // Locally was set to trust, but remote profile forbids this.
            // Exit->Restart
            logWarning("Security break protection: Trust any SSL certificate was turned on, but is disallowed by server profile. Please restart the client");
            exit(66);
        }
        // PFC-2670: End

        // Init paused only if user expects pause to be permanent or
        // "while I work"
        int pauseSecs = ConfigurationEntry.PAUSE_RESUME_SECONDS
            .getValueInt(getController());
        paused = PreferencesEntry.PAUSED.getValueBoolean(this)
            && (pauseSecs == Integer.MAX_VALUE || pauseSecs == 0);

        // Now set it, just in case it was paused in permanent mode.
        PreferencesEntry.PAUSED.setValue(this, paused);

        // Load and set http proxy settings again.
        HTTPProxySettings.loadFromConfig(this);

        // Initialize branding/preconfiguration of the client
        initDistribution();
        logFine("Build time: " + getBuildTime());
        logInfo("Program version " + INCREMENT_VERSION);

        if (getDistribution().getBinaryName().toLowerCase()
            .contains("powerfolder"))
        {
            Debug.writeSystemProperties();
        }

        if (ConfigurationEntry.KILL_RUNNING_INSTANCE.getValueBoolean(this)) {
            killRunningInstance();
        }
        FolderList.removeMemberFiles(this);

        // Initialize plugins
        setupProPlugins();
        pluginManager = new PluginManager(this);
        pluginManager.init();

        // create node manager
        nodeManager = new NodeManager(this);

        // Only one task brother left...
        taskManager = new PersistentTaskManager(this);
        // Folder repository
        folderRepository = new FolderRepository(this);
        setLoadingCompletion(0, 10);

        // Create transfer manager
        // If this is a unit test it might have been set before.
        try {
            transferManager = transferManagerFactory.call();
        } catch (Exception e) {
            logSevere("Exception", e);
        }

        reconnectManager = new ReconnectManager(this);
        // Create os client
        osClient = new ServerClient(this);

        if (isUIEnabled()) {
            uiController = new UIController(this);
            if (ConfigurationEntry.USER_INTERFACE_LOCKED.getValueBoolean(this)
                && !ConfigurationEntry.SERVER_IDP_DISCO_FEED_URL.hasValue(this))
            {
                // Don't let the user pass this step.
                new UIUnLockDialog(this).openAndWait();
            }
        }

        setLoadingCompletion(10, 20);

        // The io provider.
        ioProvider = new IOProvider(this);
        ioProvider.start();

        // Set hostname by CLI
        if (commandLine != null && commandLine.hasOption('d')) {
            String host = commandLine.getOptionValue("d");
            if (StringUtils.isNotBlank(host)) {
                InetSocketAddress addr = Util.parseConnectionString(host);
                if (addr != null) {
                    ConfigurationEntry.HOSTNAME.setValue(this,
                        addr.getHostName());
                    ConfigurationEntry.NET_PORT.setValue(this,
                        addr.getPort());
                }
            }
        }

        // initialize dyndns manager
        dyndnsManager = new DynDnsManager(this);

        setLoadingCompletion(20, 30);

        // initialize listener on local port
        if (!initializeListenerOnLocalPort()) {
            return;
        }
        if (!isUIEnabled()) {
            // Disable paused function
            paused = false;
        }

        setLoadingCompletion(30, 35);

        // Start the nodemanager
        nodeManager.init();
        if (!ProUtil.isRunningProVersion()) {
            // Nodemanager gets later (re) started by ProLoader.
            nodeManager.start();
        }

        setLoadingCompletion(35, 60);
        securityManager = new SecurityManagerClient(this, osClient);

        // init repo (read folders)
        folderRepository.init();
        logInfo("Dataitems: " + Debug.countDataitems(Controller.this));
        // init of folders takes rather long so a big difference with
        // last number to get smooth bar... ;-)
        setLoadingCompletion(60, 65);

        // start repo maintainance Thread
        folderRepository.start();
        setLoadingCompletion(65, 70);

        // Start the transfer manager thread
        transferManager.start();
        setLoadingCompletion(70, 75);

        // Initialize rcon manager
        startRConManager();

        // Initialize WD storage authenticator.
        startWebClientLogin();

        setLoadingCompletion(75, 80);

        // Start all configured listener if not in paused mode
        startConfiguredListener();
        setLoadingCompletion(80, 85);

        // open broadcast listener
        openBroadcastManager();
        setLoadingCompletion(85, 90);

        // Controller now started
        started = true;
        startTime = new Date();

        // Now taskmanager
        taskManager.start();

        logInfo("Controller started");

        // dyndns updater
        /*
         * boolean onStartUpdate = ConfigurationEntry.DYNDNS_AUTO_UPDATE
         * .getValueBoolean(this).booleanValue(); if (onStartUpdate) {
         * getDynDnsManager().onStartUpdate(); }
         */
        dyndnsManager.updateIfNessesary();

        setLoadingCompletion(90, 100);

        // Login to OS
        if (Feature.OS_CLIENT.isEnabled()) {
            try {
                osClient.loginWithLastKnown();
            } catch (Exception e) {
                logWarning("Unable to login with last known username. " + e);
                logFiner(e);
            }
        }

        // Start Plugins
        pluginManager.start();

        // open UI
        if (isConsoleMode()) {
            logFine("Running in console");
        } else {
            logFine("Opening UI");
            openUI();
        }

        if (!this.getMySelf().isServer()) {
            enableFileBrowserIntegration();
        }

        // Load anything that was not handled last time.
        loadPersistentObjects();

        setLoadingCompletion(100, 100);
        if (!isConsoleMode()) {
            uiController.hideSplash();
        }

        if (ConfigurationEntry.AUTO_CONNECT.getValueBoolean(this)) {
            // Now start the connecting process
            reconnectManager.start();
        } else {
            logFine("Not starting reconnection process. "
                + "Config auto.connect set to false");
        }
        // Start connecting to OS client.
        if (Feature.OS_CLIENT.isEnabled()
            && ConfigurationEntry.SERVER_CONNECT.getValueBoolean(this))
        {
            osClient.start();
        } else {
            logInfo("Not connecting to server (" + osClient.getServerString()
                + "): Disabled");
        }

        // Setup our background working tasks
        setupPeriodicalTasks();

        if (MacUtils.isSupported() && !getMySelf().isServer()) {
            MacUtils macUtils = MacUtils.getInstance();
            if (macUtils != null) {
                if (isFirstStart()) {
                    macUtils.setPFStartup(true, this);
                }
                macUtils.setAppReOpenedListener(this);
            }
        }

        if (pauseSecs == 0) {
            // Activate adaptive logic
            setPaused(paused);
        }
    }

    private void enableFileBrowserIntegration() {
        // PFC-2395: Start
        fbIntegration = new FileBrowserIntegration(getController());
        fbIntegration.start();
        // PFC-2395: End
    }

    private void clearPreferencesOnConfigSwitch() {
        String lastNodeIdObf = PreferencesEntry.LAST_NODE_ID
            .getValueString(this);
        String thisNodeId = ConfigurationEntry.NODE_ID.getValue(this);
        try {
            if (StringUtils.isNotBlank(lastNodeIdObf)
                && !LoginUtil.matches(Util.toCharArray(thisNodeId),
                    lastNodeIdObf))
            {
                int i = 0;
                for (String key : preferences.keys()) {
                    preferences.remove(key);
                    i++;
                }
                logWarning("Cleared " + i
                    + " preferences, new config/nodeid found");
            }
        } catch (BackingStoreException e1) {
            logWarning("Unable to clear preferences. " + e1);
        }
    }

    /**
     * For each folder, kick off scan.
     */
    public void performFullSync() {
        // Let other nodes scan now!
        folderRepository.broadcastScanCommandOnAllFolders();

        // Force scan on all folders, of repository was selected
        Collection<Folder> folders = folderRepository.getFolders();
        for (Folder folder : folders) {
            // Ask for more sync options on that folder if on project sync
            if (Util.isAwtAvailable()
                    && folder.getSyncProfile().equals(
                    SyncProfile.MANUAL_SYNCHRONIZATION)) {
                new SyncFolderDialog(this, folder).open();
            } else {
                // Recommend scan on this folder
                folder.recommendScanOnNextMaintenance();
            }
        }

        setPaused(false);

        // Now trigger the scan
        folderRepository.triggerMaintenance();

        // Trigger file requesting
        folderRepository.getFileRequestor().triggerFileRequesting();

        // Fresh reconnection try!
        reconnectManager.buildReconnectionQueue();

    }

    /**
     * Add invitation listener.
     *
     * @param l
     */
    public void addInvitationHandler(InvitationHandler l) {
        invitationHandlers.add(l);
    }

    /**
     * Remove invitation listener.
     *
     * @param l
     */
    public void removeInvitationHandler(InvitationHandler l) {
        invitationHandlers.remove(l);
    }

    private void setupProPlugins() {
        String pluginConfig = ConfigurationEntry.PLUGINS.getValue(this);
        boolean autoSetupPlugins = StringUtils.isEmpty(pluginConfig)
            || !pluginConfig.contains(Constants.PRO_LOADER_PLUGIN_CLASS);
        if (ProUtil.isRunningProVersion() && autoSetupPlugins) {
            logFine("Setting up pro loader");
            String newPluginConfig = Constants.PRO_LOADER_PLUGIN_CLASS;
            if (!StringUtils.isBlank(pluginConfig)) {
                newPluginConfig += ',' + pluginConfig;
            }
            ConfigurationEntry.PLUGINS.setValue(this, newPluginConfig);
        }
    }

    private void initLogger() {

        // Set a nice prefix for file looging file names.
        String configName = getConfigName();
        if (configName != null) {
            LoggingManager.setPrefix(configName);
        }

        if (verbose) {
            String str = ConfigurationEntry.LOG_LEVEL_CONSOLE.getValue(this);
            Level consoleLevel = LoggingManager.levelForName(str);
            LoggingManager.setConsoleLogging(consoleLevel != null
                ? consoleLevel
                : Level.WARNING);

            // Enable file logging
            str = ConfigurationEntry.LOG_LEVEL_FILE.getValue(this);
            boolean rotate = ConfigurationEntry.LOG_FILE_ROTATE
                .getValueBoolean(this);
            Level fileLevel = LoggingManager.levelForName(str);
            LoggingManager.setFileLogging(fileLevel != null
                ? fileLevel
                : Level.FINE, rotate);

            // Switch on the document handler.
            if (isUIEnabled()) {
                str = PreferencesEntry.DOCUMENT_LOGGING.getValueString(this);
                Level uiLogLevel = LoggingManager.levelForName(str);
                LoggingManager.setDocumentLogging(uiLogLevel != null
                    ? uiLogLevel
                    : Level.WARNING, this);
            }

            if (LoggingManager.isLogToFile()) {
                logFine("Logging to file '"
                    + LoggingManager.getLoggingFileName() + '\'');
            } else {
                logInfo("No logging to file");
            }

            if (ConfigurationEntry.LOG_SYSLOG_HOST.hasNonBlankValue(this)) {
                str = ConfigurationEntry.LOG_SYSLOG_LEVEL.getValue(this);
                Level syslogLevel = LoggingManager.levelForName(str);
                LoggingManager.setSyslogLogging(syslogLevel != null
                    ? syslogLevel
                    : Level.WARNING, this);
            }
        }

        if (commandLine != null && commandLine.hasOption('l')) {
            String str = commandLine.getOptionValue('l');
            Level consoleLevel = LoggingManager.levelForName(str);
            if (consoleLevel != null) {
                LoggingManager.setConsoleLogging(consoleLevel);
            }
        }

        // Enable debug reports.
        debugReports = ConfigurationEntry.DEBUG_REPORTS.getValueBoolean(this);

        LoggingManager.clearBuffer();
        int maxDays = ConfigurationEntry.LOG_FILE_DELETE_DAYS
            .getValueInt(getController());
        if (maxDays >= 0) {
            LoggingManager.removeOldLogs(maxDays);
        }
    }

    /**
     * Loads a config file (located in "getConfigLocationBase()")
     *
     * @param theFilename
     * @return false if unsuccessful, true if file found and reading succeeded.
     */
    public boolean loadConfigFile(String theFilename) {

        /* Init stuff (moved here from {@link startConfig} */
        additionalConnectionListeners = Collections
            .synchronizedList(new ArrayList<>());
        started = false;
        shuttingDown = false;
        threadPool = new WrappedScheduledThreadPoolExecutor(
            Constants.CONTROLLER_MIN_THREADS_IN_THREADPOOL, new NamedThreadFactory(
                "Controller-Thread-"));

        // PFI-312
        PathUtils.setIOExceptionListener(e -> {
            if (e instanceof FileSystemException
                && e.toString().toLowerCase()
                    .contains("too many open files"))
            {
                logSevere("Detected I/O Exception: " + e.getMessage());
                logSevere("Please adjust limits for open file handles on this server");
                exit(1);
            }
        });

        String filename = theFilename;
        if (filename == null) {
            filename = Constants.DEFAULT_CONFIG_FILE;
        }

        if (filename.indexOf('.') < 0) {
            // append .config extension
            filename += ".config";
        }

        configFilename = null;
        config = new SplitConfig();
        configFilename = filename;
        configFile = getConfigLocationBase();

        if (configFile == null) {
            configFile = Paths.get(filename).toAbsolutePath();
        } else {
            configFile = configFile.resolve(filename);
        }

        BufferedInputStream bis = null;
        try {
            if (Files.exists(configFile)) {
                logFine("Loading configfile " + configFile.toString());
            } else {
                logFine("Config file does not exist. " + configFile.toString());
                throw new FileNotFoundException();
            }
            if (OSUtil.isWebStart()) {
                logFine("WebStart, config file location: "
                    + configFile.toString());
            }

            bis = new BufferedInputStream(Files.newInputStream(configFile));
            config.load(bis);
        } catch (FileNotFoundException e) {
            logWarning("Unable to start config, file '" + filename
                + "' not found, using defaults");
        } catch (IOException e) {
            logSevere("Unable to start config from file '" + filename + '\'');
            config = null;
            return false;
        } finally {
            try {
                if (bis != null) {
                    bis.close();
                }
            } catch (Exception e) {
                // Ignore.
            }
        }

        String folderfilename = filename.replace(".config", "-Folder.config");
        configFolderFile = getConfigLocationBase();
        if (configFolderFile == null) {
            configFolderFile = Paths.get(folderfilename).toAbsolutePath();
        } else {
            configFolderFile = configFolderFile.resolve(folderfilename);
        }

        String sslTrustStoreFileName = filename.replace(".config", ".ssl.jks");
        sslTrustStoreFile = getConfigLocationBase();
        if (sslTrustStoreFile == null) {
            sslTrustStoreFile = Paths.get(sslTrustStoreFileName).toAbsolutePath();
        } else {
            sslTrustStoreFile = sslTrustStoreFile.resolve(sslTrustStoreFileName);
        }

        if (Files.exists(configFolderFile)) {
            try {
                logInfo("Loading folder configfile "
                    + configFolderFile.toString());
                bis = new BufferedInputStream(
                    Files.newInputStream(configFolderFile));
                config.load(bis);
            } catch (FileNotFoundException e) {
                logWarning("Unable to start config, file '" + folderfilename
                    + "' not found, using defaults");
            } catch (IOException e) {
                logSevere("Unable to start config from file '" + folderfilename
                    + '\'');
                configFolderFile = null;
                return false;
            } finally {
                try {
                    if (bis != null) {
                        bis.close();
                    }
                } catch (Exception e) {
                    // Ignore.
                }
            }
        } else {
            logFine("Folder config file does not exist. "
                + configFolderFile.toString());
        }
        return true;
    }

    /**
     * PFC-2846: Config reload via command line while running
     */
    public void reloadConfigFile() {
        if (Files.exists(configFile)) {
            logInfo("Reloading configfile " + configFile.toString());
        } else {
            logWarning("Config file does not exist. " + configFile.toString());
            return;
        }

        try (BufferedInputStream bis = new BufferedInputStream(
                Files.newInputStream(configFile))) {
            config.load(bis);
        } catch (IOException e) {
            logWarning("Unable to reload config file " + configFile
                    + ". " + e);
        }
    }

    /**
     * Schedules a task to be executed periodically repeated without initial
     * delay. Until removed. ATTENTION: Tasks may be executed concurrently if
     * long running - especially longer than the period time. Take proper action
     * if you need to avoid concurrent runs, e.g. with AtomicBoolean.
     *
     * @param task
     *            the task to schedule
     * @param period
     *            the time in ms between executions
     */
    public ScheduledFuture<?> scheduleAndRepeat(Runnable task, long period) {
        if (!shuttingDown && !threadPool.isShutdown()) {
            return threadPool.scheduleWithFixedDelay(task, 0, period,
                TimeUnit.MILLISECONDS);
        }
        return null;
    }

    /**
     * Schedules a task to be executed periodically repeated with initial
     * delay. Until removed. ATTENTION: Tasks may be executed concurrently if
     * long running - especially longer than the period time. Take proper action
     * if you need to avoid concurrent runs, e.g. with AtomicBoolean.
     *
     * @param task
     *            the task to schedule
     * @param initialDelay
     *            the initial delay in ms
     * @param period
     *            the time in ms between executions
     * @return
     */
    public ScheduledFuture<?> scheduleAndRepeat(Runnable task,
        long initialDelay, long period)
    {
        if (!shuttingDown && !threadPool.isShutdown()) {
            return threadPool.scheduleWithFixedDelay(task, initialDelay,
                period, TimeUnit.MILLISECONDS);
        }
        return null;
    }

    /**
     * Use to schedule a task to be executed ONCE after the initial delay.
     *
     * @param task
     *            the task to schedule
     * @param delay
     *            the initial delay in ms
     */
    public ScheduledFuture<?> schedule(Runnable task, long delay) {
        if (!shuttingDown && !threadPool.isShutdown()) {
            return threadPool.schedule(task, delay, TimeUnit.MILLISECONDS);
        }
        return null;
    }

    /**
     * Removes a schduled task for the threadpool
     *
     * @param task
     */
    public void removeScheduled(Runnable task) {
        if (!shuttingDown && !threadPool.isShutdown()) {
            if (threadPool instanceof ScheduledThreadPoolExecutor) {
                ((ScheduledThreadPoolExecutor) threadPool).remove(task);
                ((ScheduledThreadPoolExecutor) threadPool).purge();
            } else {
                logSevere("Unable to remove scheduled task. Wrong threadpool. "
                    + task);
            }
        }
    }

    /**
     * Removes a scheduled task for the threadpool
     *
     * @param future
     */
    public boolean removeScheduled(ScheduledFuture<?> future) {
        if (!shuttingDown && !threadPool.isShutdown()) {
            if (threadPool instanceof ScheduledThreadPoolExecutor) {
                return ((ScheduledThreadPoolExecutor) threadPool)
                    .remove((Runnable) future);
            } else {
                logSevere("Unable to remove scheduled task. Wrong threadpool. "
                    + future);
            }
        }
        return false;
    }

    /**
     * Sets up the task, which should be executes periodically.
     */
    private void setupPeriodicalTasks() {

        // ============
        // Test the connectivity after a while.
        // ============
        LimitedConnectivityChecker.install(this);

        // ============
        // Schedule a task to do housekeeping every day, just after midnight.
        // ============
        // Run housekeeping at 00:00 o'clock
        JobDetail housekeepingJob = JobBuilder.newJob(Housekeeping.class)
                .withIdentity("midnight", "housekeeping").build();

        Trigger housekeepingTrigger = TriggerBuilder.newTrigger()
                .withIdentity("trigger", "housekeeping")
                .forJob(housekeepingJob)
                .withSchedule(dailyAtHourAndMinute(0, 0))
                .build();

        try {
            Scheduler sched = new StdSchedulerFactory().getScheduler();
            sched.scheduleJob(housekeepingJob, housekeepingTrigger);
            sched.getContext().put("controller", this);
            sched.start();
        } catch (SchedulerException e) {
            logWarning("Could not initiate housekeeping: " + e.getMessage());
        }

        // Also run housekeeping one minute after start up.
        threadPool.schedule(() -> {
            performHousekeeping(false);
        } , 1, TimeUnit.MINUTES);
        
        // ============
        // Do profiling
        // ============
        if (Profiling.ENABLED) {
            threadPool.scheduleWithFixedDelay(new TimerTask() {
                @Override
                public void run() {
                    logFine(Profiling.dumpStats());
                }
            }, 0, 1, TimeUnit.MINUTES);
        }

        // ============
        // Hourly tasks
        // ============
        // @todo what's this for? comment?
        boolean alreadyDetected = ConfigurationEntry.TRANSFER_LIMIT_AUTODETECT
            .getValueBoolean(this)
            && ConfigurationEntry.UPLOAD_LIMIT_WAN.getValueInt(this) > 0;
        // If already detected wait 10 mins before next test. Otherwise start
        // instantly.
        long initialDelay = alreadyDetected ? 600 : 5;
        threadPool.scheduleWithFixedDelay(new TimerTask() {
            @Override
            public void run() {
                performHourly();
            }
        }, initialDelay, 3600, TimeUnit.SECONDS);

        // =========
        // Profiling
        // =========
        // final Collector cpu = CollectorFactory.getFactory().createCollector(
        // CollectorID.CPU_USAGE.id);
        threadPool.scheduleWithFixedDelay(new Runnable() {
            @Override
            public void run() {
                if (!verbose) {
                    return;
                }
                if (isFine()) {
                    logFine("Dataitems: "
                        + Debug.countDataitems(Controller.this));
                }
                String dump = Debug.dumpCurrentStacktraces(false);
                if (StringUtils.isNotBlank(dump)
                    && isFine()
                    && ConfigurationEntry.LOG_ACTIVE_THREADS
                        .getValueBoolean(getController()))
                {
                    logFine("Active threads:\n\n" + dump);
                } else {
                    logFine("No active threads");
                }
            }
        }, 1, 5, TimeUnit.MINUTES);
    }

    /**
     * These tasks get performed every hour.
     */
    private void performHourly() {
        if (ConfigurationEntry.TRANSFER_LIMIT_AUTODETECT.getValueBoolean(this))
        {
            FutureTask<Object> recalculateRunnable = transferManager
                .getRecalculateAutomaticRate();
            threadPool.execute(recalculateRunnable);
        }
    }

    private void openBroadcastManager() {
        if (ConfigurationEntry.NET_BROADCAST.getValueBoolean(this)) {
            try {
                broadcastManager = new BroadcastMananger(this,
                        ConfigurationEntry.NET_PORT_D2D.getValueInt(this) > 0);
                broadcastManager.start();
            } catch (ConnectionException e) {
                logSevere("Unable to open broadcast manager, you wont automatically connect to clients on LAN: "
                    + e.getMessage());
                logSevere("ConnectionException", e);
            }
        } else {
            logInfo("Auto client discovery in LAN via broadcast disabled");
        }
    }

    /**
     * General houskeeping task. Runs one minute after start and every midnight.
     *
     * @param midnightRun
     *            true if this is the midnight invokation, false if this is at
     *            start up.
     */
    void performHousekeeping(boolean midnightRun) {
        log.fine("Performing housekeeping " + midnightRun);
        if (midnightRun) {
            Date now = new Date();
            // Reconfigure log file after midnight.
            logFine("Reconfiguring logs for new day: " + now);
            initLogger();
            LoggingManager.resetFileLogging();
            int days = ConfigurationEntry.LOG_FILE_DELETE_DAYS
                .getValueInt(getController());
            if (days >= 0) {
                LoggingManager.removeOldLogs(days);
            }
            logFine("Reconfigured logs for new day: " + now);

            backupConfigAssets();
            folderRepository.cleanupOldArchiveFiles();            
        }
        
        // Prune stats.
        transferManager.pruneStats();
    }

    /**
     * #2526
     */
    private void backupConfigAssets() {
        SimpleDateFormat dateFormat = new SimpleDateFormat("yyyy.MM.dd");
        Path backupDir = getMiscFilesLocation().resolve(
            "backups/" + dateFormat.format(new Date()));
        if (Files.notExists(backupDir)) {
            try {
                Files.createDirectories(backupDir);
            } catch (IOException ioe) {
                logInfo("Could not create directory '"
                    + backupDir.toAbsolutePath().toString() + "'");
            }
        }
        Path configBackup = backupDir.resolve(configFile.getFileName());
        try {
            PathUtils.copyFile(configFile, configBackup);
        } catch (IOException e) {
            logWarning("Unable to backup file " + configFile + ". " + e);
        }
        if (Files.exists(configFolderFile)) {
            Path configFolderBackup = backupDir.resolve(configFolderFile
                .getFileName());
            try {
                PathUtils.copyFile(configFolderFile, configFolderBackup);
            } catch (IOException e) {
                logWarning("Unable to backup file " + configFolderFile + ". "
                    + e);
            }
        }
        Path myKeyFile = getMiscFilesLocation().resolve(
            getConfigName() + ".mykey");
        Path mykeyBackup = backupDir.resolve(myKeyFile.getFileName());
        if (Files.exists(myKeyFile)) {
            try {
                PathUtils.copyFile(myKeyFile, mykeyBackup);
            } catch (IOException e) {
                logWarning("Unable to backup file " + myKeyFile + ". " + e);
            }
        }
        Path dbFile = getMiscFilesLocation().resolve("Accounts.h2.db");
        Path dbBackup = backupDir.resolve(dbFile.getFileName());
        if (Files.exists(dbFile)) {
            try {
                PathUtils.copyFile(dbFile, dbBackup);
            } catch (IOException e) {
                logWarning("Unable to backup file " + dbFile + ". " + e);
            }
        }
    }

    /**
     * Starts the rcon manager.
     */
    private void startRConManager() {
        if (RemoteCommandManager.hasRunningInstance()) {
            // Ignore running instance for clients
            if (!getMySelf().isServer()) {
                return;
            }
            alreadyRunningCheck();
        }
        if (!ConfigurationEntry.NET_RCON_MANAGER.getValueBoolean(this)) {
            logWarning("Not starting RemoteCommandManager");
            return;
        }
        rconManager = new RemoteCommandManager(this);
        rconManager.start();
    }

    /**
     * Starts the WD storage authenticator.
     */
    private void startWebClientLogin() {
        if (WebClientLogin.hasRunningInstance()) {
            alreadyRunningCheck();
        }
        if (ConfigurationEntry.WEB_CLIENT_PORT.hasNonBlankValue(this)
                && ConfigurationEntry.WEB_CLIENT_PORT.getValueInt(this) > 0) {
            webClientLogin = new WebClientLogin(this);
            webClientLogin.start();
        }
    }

    /**
     * Starts a connection listener for each port found in config property
     * "port" ("," separeted), if "random-port" is set to "true" this "port"
     * entry will be ignored and a random port will be used (between 49152 and
     * 65535).
     */
    private boolean initializeListenerOnLocalPort() {
        if (ConfigurationEntry.NET_BIND_RANDOM_PORT.getValueBoolean(this)) {
            bindRandomPort();
        } else {
            String ports = ConfigurationEntry.NET_PORT.getValue(this);
            if ("0".equals(ports)) {
                logWarning("Not opening connection listener. (port=0)");
            } else {
                if (ports == null) {
                    ports = String.valueOf(ConnectionListener.DEFAULT_PORT);
                }
                StringTokenizer nizer = new StringTokenizer(ports, ",");
                while (nizer.hasMoreElements()) {
                    String portStr = nizer.nextToken();
                    try {
                        int port = Integer.parseInt(portStr);
                        for (String bindAddress : ConfigurationEntry.NET_BIND_ADDRESS.getValueArray(this)) {
                            boolean listenerOpened = openListener(bindAddress, port, false);
                            if (listenerOpened && connectionListener != null) {
                                // set reconnect on first successful listener
                                nodeManager
                                        .getMySelf()
                                        .getInfo()
                                        .setConnectAddress(
                                                connectionListener.getAddress());
                            }
                            if (!listenerOpened && !isUIOpen()) {
                                logSevere("Couldn't bind to port " + port);
                                // exit(1);
                                // fatalStartError(Translation
                                // .getTranslation("dialog.bind_error"));
                                // return false; // Shouldn't reach this!
                            }
                        }
                    } catch (NumberFormatException e) {
                        logFine("Unable to read listener port ('" + portStr
                            + "') from config");
                    }
                }
                // If this is the GUI version we didn't kill the program yet,
                // even though
                // there might have been multiple failed tries.
                if (connectionListener == null) {
                    portBindFailureProblem(ports);
                }
            }
        }

        return true;
    }

    /**
     * Starts connection listeners for D2D (needs to be called in Server.start after SSl certificates are checked)
     */
    public void initializeListenerOnLocalPortD2D() {
        /* Check whether to start D2D, too */
        int port = ConfigurationEntry.NET_PORT_D2D.getValueInt(this);
        if (port > 0) {
            logInfo("D2D is enabled");
            boolean listenerOpened = false;
            for (String bindAddress : ConfigurationEntry.NET_BIND_ADDRESS.getValueArray(this)) {
                listenerOpened = openListener(bindAddress, port, true);
                nodeManager.getMySelf().getInfo().setD2dPort(port);
                if (!listenerOpened) {
                    logSevere("Couldn't bind to D2D port " + port);
                } else {
                    logInfo("Listening on D2D port " + port);
                }
            }
        }
        for (ConnectionListener connectionListener : additionalConnectionListeners) {
            if (connectionListener.useD2D) {
                try {
                    connectionListener.start();
                } catch (ConnectionException e) {
                    logSevere("Problems starting listener " + connectionListener, e);
                }
            }
        }

    }

    /**
     * Call to notify the Controller of a problem while binding a required
     * listening socket.
     *
     * @param ports
     */
    private void portBindFailureProblem(String ports) {
        if (!isUIEnabled()) {
            logSevere("Unable to open incoming port from the portlist: "
                + ports);
            exit(1);
            return;
        }

        // Must use JOptionPane here because there is no Controller yet for
        // DialogFactory!
        int response = JOptionPane
            .showOptionDialog(
                null,
                Translation.get("dialog.bind_error.option.text"),
                Translation.get("dialog.bind_error.option.title"),
                JOptionPane.YES_NO_OPTION,
                JOptionPane.WARNING_MESSAGE,
                null,
                new String[]{
                    Translation
                        .get("dialog.bind_error.option.ignore"),
                    Translation.get("dialog.bind_error.option.exit")},
                0);
        switch (response) {
            case 1 :
                exit(0);
                break;
            default :
                bindRandomPort();
                break;
        }
    }

    /**
     * Tries to bind a random port
     */
    private void bindRandomPort() {
        for (String bindAddress : ConfigurationEntry.NET_BIND_ADDRESS.getValueArray(this)) {
            if ((openListener(bindAddress, ConnectionListener.DEFAULT_PORT, false)
                    || openListener(bindAddress, 0, false))
                    && connectionListener != null) {
                nodeManager.getMySelf().getInfo()
                        .setConnectAddress(connectionListener.getAddress());
            } else {
                logSevere("failed to open random port!!!");
                fatalStartError(Translation.get("dialog.bind_error"));
            }
        }
    }

    /**
     * Starts all configured connection listener
     */
    private void startConfiguredListener() {
        // Start the connection listener
        if (connectionListener != null) {
            try {
                connectionListener.start();
            } catch (ConnectionException e) {
                logSevere("Problems starting listener " + connectionListener, e);
            }
            for (ConnectionListener additionalConnectionListener : additionalConnectionListeners)
            {
                try {
                    additionalConnectionListener.start();
                } catch (ConnectionException e) {
                    logSevere("Problems starting listener "
                        + connectionListener, e);
                }
            }
        }
    }

    /**
     * Saves the current config to disk
     */
    public synchronized void saveConfig() {
        if (!started) {
            return;
        }
        logFine("Saving config (" + getConfigName() + ".config)");

        // PFS-2227
        config.remove("removed.folder.files");
        Path file;
        Path tempFile;
        Path folderFile;
        Path tempFolderFile;
        Path backupFile;
        if (getConfigLocationBase() == null) {
            file = Paths.get(getConfigName() + ".config").toAbsolutePath();
            tempFile = Paths.get(getConfigName() + ".writing.config")
                .toAbsolutePath();
            folderFile = Paths.get(getConfigName() + "-Folder.config")
                .toAbsolutePath();
            tempFolderFile = Paths.get(
                getConfigName() + "-Folder.writing.config").toAbsolutePath();
            backupFile = Paths.get(getConfigName() + ".config.backup")
                .toAbsolutePath();
        } else {
            file = getConfigLocationBase().resolve(getConfigName() + ".config");
            tempFile = getConfigLocationBase().resolve(
                getConfigName() + ".writing.config").toAbsolutePath();
            backupFile = getConfigLocationBase().resolve(
                getConfigName() + ".config.backup");
            folderFile = getConfigLocationBase().resolve(
                getConfigName() + "-Folder.config");
            tempFolderFile = getConfigLocationBase().resolve(
                getConfigName() + "-Folder.writing.config").toAbsolutePath();
        }

        // PF-1029
        try {
            FileStore store = Files.getFileStore(file);
            if (store.getUsableSpace() < 1024L * 1024L * 10) {
                logSevere("Unable to store configuration file. Disk space insufficient: "
                        + Format.formatBytesShort(store.getUsableSpace()));
                return;
            }
        } catch (IOException e) {
            logFine(e);
        }

        try {
            // Backup is done in #backupConfigAssets
            Files.deleteIfExists(backupFile);

            String distName = "PowerFolder";
            if (distribution != null
                && StringUtils.isNotBlank(distribution.getName()))
            {
                distName = distribution.getName();
            }

            Properties prev = new Properties();
            if (Files.exists(file)) {
                try (BufferedInputStream in = new BufferedInputStream(
                    Files.newInputStream(file))) {
                    prev.load(in);
                }
            }

            if (!prev.equals(config.getRegular())) {
                // Store config in misc base
                PropertiesUtil.saveConfig(tempFile, config.getRegular(),
                    distName + " config file (v" + PROGRAM_VERSION + ')');
                Files.deleteIfExists(file);
                try {
                    Files.move(tempFile, file);
                } catch (IOException e) {
                    Files.copy(tempFile, file);
                    Files.delete(tempFile);
                }
            } else {
                if (isFine()) {
                    logFine("Not storing config to " + file
                        + ". Base config remains unchanged");
                }
            }

            Properties prevFolders = new Properties();
            if (Files.exists(folderFile)) {
                try (BufferedInputStream in = new BufferedInputStream(Files.newInputStream(folderFile))) {
                    prevFolders.load(in);
                }
            }
            if (!prevFolders.equals(config.getFolders())) {
                PropertiesUtil.saveConfig(tempFolderFile, config.getFolders(), distName + " folders config file (v" + PROGRAM_VERSION + ')');
                Files.deleteIfExists(folderFile);
                try {
                    Files.move(tempFolderFile, folderFile);
                } catch (IOException e) {
                    Files.copy(tempFolderFile, folderFile);
                    Files.delete(tempFolderFile);
                }
            }
        } catch (IOException e) {
            // FATAL
            logSevere("Unable to save config. " + e, e);
            exit(1);
        } catch (Exception e) {
            // major problem , setting code is wrong
            e.printStackTrace();
            logSevere("major problem , setting code is wrong", e);
        }
    }

    /**
     * Answers if controller is started (by config)
     *
     * @return true if controller is started (by config)
     */
    public boolean isStarted() {
        return started;
    }

    /**
     * @return true is shutdown still in progress
     */
    public boolean isShuttingDown() {
        return shuttingDown;
    }

    /**
     * the uptime in milliseconds.
     *
     * @return The uptime time in millis, or -1 if not started yet
     */
    public long getUptime() {
        if (startTime == null) {
            return -1;
        }
        return System.currentTimeMillis() - startTime.getTime();
    }

    /**
     * @return Name of the JAR file on windows installations.
     */
    public String getJARName() {
        if (distribution != null && distribution.getBinaryName() != null) {
            return distribution.getBinaryName() + ".jar";
        }
        logSevere("Unable to get JAR name for distribution: " + distribution,
            new RuntimeException());
        return "PowerFolder.jar";
    }

    /**
     * @return Name of the L4J INI file on windows installations.
     */
    public String getL4JININame() {
        if (distribution != null && distribution.getBinaryName() != null) {
            return distribution.getBinaryName() + ".l4j.ini";
        }
        logSevere("Unable to get l4j.ini name for distribution: "
            + distribution);
        return "PowerFolder.l4j.ini";
    }

    /**
     * Sets the paused mode.
     *
     * @param newPausedValue
     */
    public void setPaused(boolean newPausedValue) {
        setPaused0(newPausedValue, false);
    }

    /**
     * Sets the paused mode.
     *
     * @param newPausedValue
     */
    private synchronized void setPaused0(boolean newPausedValue,
        boolean changedByAdaptiveLogic)
    {
        boolean oldPausedValue = paused;
        paused = newPausedValue;

        if (newPausedValue) {
            folderRepository.getFolderScanner().abortScan();
            transferManager.abortAllDownloads();
            transferManager.abortAllUploads();
        } else {
            folderRepository.triggerMaintenance();
            folderRepository.getFileRequestor().triggerFileRequesting();
            for (Folder folder : folderRepository.getFolders()) {
                folder.broadcastFileRequestCommand();
            }
        }
        if (oldPausedValue != newPausedValue) {
            transferManager.updateSpeedLimits();
        }
        PreferencesEntry.PAUSED.setValue(this, newPausedValue);
        pausedModeListenerSupport.setPausedMode(new PausedModeEvent(
            newPausedValue));

        if (pauseResumeFuture != null) {
            try {
                pauseResumeFuture.cancel(true);
                if (!removeScheduled(pauseResumeFuture)) {
                    logSevere("Unable to remove pause task: "
                        + pauseResumeFuture, new RuntimeException(
                        "Unable to remove pause task: " + pauseResumeFuture));
                }
                logFine("Cancelled resume task");
            } catch (Exception e) {
                e.printStackTrace();
                logSevere(e);
            }
        }
        int delay = ConfigurationEntry.PAUSE_RESUME_SECONDS.getValueInt(this);
        if (newPausedValue) {
            if (delay == 0) {
                // User adaptive. Check for user inactivity
                pauseResumeFuture = scheduleAndRepeat(
                    new PauseResumeTask(true), 1000);
            } else if (delay < Integer.MAX_VALUE) {
                pauseResumeFuture = schedule(new PauseResumeTask(false),
                    delay * 1000);
                logFine("Scheduled resume task in " + delay + " seconds.");
            }
        } else {
            if (delay == 0 && changedByAdaptiveLogic) {
                // Turn on pause again when user gets active
                pauseResumeFuture = scheduleAndRepeat(
                    new PauseResumeTask(true), 1000);
            } else {
                pauseResumeFuture = null;
            }
        }
    }

    /**
     * @return true if the controller is paused.
     */
    public boolean isPaused() {
        return paused;
    }

    /**
     * Answers if node is running in LAN only networking mode
     *
     * @return true if in LAN only mode else false
     */
    public boolean isLanOnly() {
        return getNetworkingMode() == NetworkingMode.LANONLYMODE;
    }

    /**
     * If this client is running in backup only mode.
     * <p>
     * Backup only client feature. Controls:
     * <p>
     * 1) If the client can send invitations
     * <p>
     * 2) If the client can add friends
     * <p>
     * 3) The client can connect to others except the server.
     *
     * @return true if running as backup only client.
     */
    public boolean isBackupOnly() {
        return false;
    }

    /**
     * returns the enum with the current networkin mode.
     *
     * @return The Networking mode either NetworkingMode.PUBLICMODE,
     *         NetworkingMode.PRIVATEMODE or NetworkingMode.LANONLYMODE
     */
    public NetworkingMode getNetworkingMode() {
        if (networkingMode == null) {
            if (isBackupOnly()) {
                // ALWAYS server only mode.
                networkingMode = NetworkingMode.SERVERONLYMODE;
                return networkingMode;
            }
            // default = private
            String value = ConfigurationEntry.NETWORKING_MODE.getValue(this);
            try {
                networkingMode = NetworkingMode.valueOf(value);
            } catch (Exception e) {
                logSevere(
                    "Unable to read networking mode, reverting to PRIVATE_ONLY_MODE: "
                        + e.toString(), e);
                networkingMode = NetworkingMode.PRIVATEMODE;
            }
        }
        return networkingMode;
    }

    public void addPausedModeListener(PausedModeListener listener) {
        ListenerSupportFactory.addListener(pausedModeListenerSupport, listener);
    }

    public void removePausedModeListener(PausedModeListener listener) {
        ListenerSupportFactory.removeListener(pausedModeListenerSupport,
            listener);
    }

    public void addNetworkingModeListener(NetworkingModeListener listener) {
        ListenerSupportFactory.addListener(networkingModeListenerSupport,
            listener);
    }

    public void removeNetworkingModeListener(NetworkingModeListener listener) {
        ListenerSupportFactory.removeListener(networkingModeListenerSupport,
            listener);
    }

    public void addLimitedConnectivityListener(
        LimitedConnectivityListener listener)
    {
        ListenerSupportFactory.addListener(limitedConnectivityListenerSupport,
            listener);
    }

    public void removeLimitedConnectivityListener(
        LimitedConnectivityListener listener)
    {
        ListenerSupportFactory.removeListener(
            limitedConnectivityListenerSupport, listener);
    }

    public void setNetworkingMode(NetworkingMode newMode) {
        setNetworkingMode(newMode, true);
    }
    
    public void setNetworkingMode(NetworkingMode newMode, boolean restartNodeManager) {
        if (isBackupOnly() && newMode != NetworkingMode.SERVERONLYMODE) {
            // ALWAYS server only mode if backup-only.
            newMode = NetworkingMode.SERVERONLYMODE;
            logWarning("Backup only client. Only supports server only networking mode");
        }
        logFine("setNetworkingMode: " + newMode);
        NetworkingMode oldMode = getNetworkingMode();
        if (newMode != oldMode) {
            ConfigurationEntry.NETWORKING_MODE.setValue(this, newMode.name());

            networkingMode = newMode;
            networkingModeListenerSupport
                .setNetworkingMode(new NetworkingModeEvent(oldMode, newMode));

            // Restart nodeManager
            // PFS-1922:
            if (restartNodeManager) {
                nodeManager.shutdown();
                nodeManager.start();
            }
            reconnectManager.buildReconnectionQueue();
        }
    }

    /**
     * Answers if this controller has restricted connection to the network
     *
     * @return true if no incoming connections, else false.
     */
    public boolean isLimitedConnectivity() {
        return limitedConnectivity;
    }

    public void setLimitedConnectivity(boolean limitedConnectivity) {
        boolean oldValue = this.limitedConnectivity;
        this.limitedConnectivity = limitedConnectivity;
        LimitedConnectivityEvent e = new LimitedConnectivityEvent(oldValue,
            limitedConnectivity);
        limitedConnectivityListenerSupport.setLimitedConnectivity(e);
    }

    /**
     * Shuts down controller and exits to system with the given status
     *
     * @param status
     *            the status to exit with.
     */
    public void exit(int status) {
        if (Feature.EXIT_ON_SHUTDOWN.isDisabled()) {
            System.err
                .println("Running in JUnit testmode, no system.exit() called");
            return;
        }
        shutdown();
        System.exit(status);
    }

    /**
     * Shuts down the controller and requests and moves into restart requested
     * state
     */
    public void shutdownAndRequestRestart() {
        restartRequested = true;
        shutdown();
    }

    /**
     * @return true if the controller was shut down, with the request to restart
     */
    public boolean isRestartRequested() {
        return restartRequested;
    }

    /**
     * Shuts down all activities of this controller
     */
    public synchronized void shutdown() {
        if (shuttingDown || !started) {
            return;
        }
        PathUtils.setIOExceptionListener(null);
        shuttingDown = true;
        logInfo("Shutting down...");
        setFirstStart(false);
        // if (started && !OSUtil.isSystemService()) {
        // // Save config need a started in that method so do that first
        // saveConfig();
        // }

        if (Profiling.isEnabled()) {
            logFine(Profiling.dumpStats());
        }

        // Save anything important that has not been handled.
        savePersistentObjects();

        // stop
        boolean wasStarted = started;
        started = false;
        startTime = null;

        PreferencesEntry.LAST_NODE_ID.setValue(this,
            LoginUtil.hashAndSalt(getMySelf().getId()));

        if (taskManager != null) {
            logFine("Shutting down task manager");
            taskManager.shutdown();
        }

        if (threadPool != null) {
            logFine("Shutting down global threadpool");
            threadPool.shutdownNow();
        }

        if (fbIntegration != null) {
            fbIntegration.shutdown();
        }

        if (isUIOpen()) {
            logFine("Shutting down UI");
            uiController.shutdown();
        }

        if (rconManager != null) {
            logFine("Shutting down RConManager");
            rconManager.shutdown();
        }

        logFine("Shutting down connection listener(s)");
        if (connectionListener != null) {
            connectionListener.shutdown();
        }
        for (ConnectionListener addListener : additionalConnectionListeners) {
            addListener.shutdown();
        }
        additionalConnectionListeners.clear();
        if (broadcastManager != null) {
            logFine("Shutting down broadcast manager");
            broadcastManager.shutdown();
        }

        if (transferManager != null) {
            logFine("Shutting down transfer manager");
            transferManager.shutdown();
        }

        if (nodeManager != null) {
            logFine("Shutting down node manager");
            nodeManager.shutdown();
        }

        if (ioProvider != null) {
            logFine("Shutting down io provider");
            ioProvider.shutdown();
        }

        // shut down folder repository
        if (folderRepository != null) {
            logFine("Shutting down folder repository");
            folderRepository.shutdown();
        }

        if (reconnectManager != null) {
            logFine("Shutting down reconnect manager");
            reconnectManager.shutdown();
        }

        if (pluginManager != null) {
            logFine("Shutting down plugin manager");
            pluginManager.shutdown();
        }

        if (MacUtils.isSupported()) {
            MacUtils.getInstance().removeAppReOpenedListener();
        }

        if (webClientLogin != null){
            webClientLogin.stop();
        }

        if (wasStarted) {
            System.out.println("------------ " + PowerFolder.NAME + " "
                + PROGRAM_VERSION + " Controller Shutdown ------------");
        }

        // remove current config
        // config = null;
        shuttingDown = false;
        logInfo("Shutting down done");

        LoggingManager.closeFileLogging();
        backupConfigAssets();
    }

    public ScheduledExecutorService getThreadPool() {
        return threadPool;
    }

    /**
     * Returns a debug report
     *
     * @return the Debug report.
     */
    public String getDebugReport() {
        return Debug.buildDebugReport(this);
    }

    /**
     * Writes the debug report to diks
     */
    public void writeDebugReport() {
        try {
            FileOutputStream fOut = new FileOutputStream(getConfigName()
                + ".report.txt");
            String report = getDebugReport();
            fOut.write(report.getBytes());
            fOut.close();
        } catch (FileNotFoundException e) {
            logSevere("FileNotFoundException", e);
        } catch (IOException e) {
            logSevere("IOException", e);
        }
    }

    /**
     * Answers the current config name loaded <configname>.properties
     *
     * @return The name of the current config
     */
    public String getConfigName() {
        if (configFilename == null) {
            return null;
        }
        String configName = configFilename;
        int dot = configName.indexOf('.');
        if (dot > 0) {
            configName = configName.substring(0, dot);
        }
        return configName;
    }

    public Path getConfigFile() {
        return configFile;
    }

    public String getConfigFilename() {
        return configFilename;
    }

    public Path getConfigFolderFile() {
        return configFolderFile;
    }

    public Path getSslTrustStoreFile() {
        return sslTrustStoreFile;
    }

    /**
     * Returns the config, read from the configfile.
     *
     * @return the config as properties object
     */
    public Properties getConfig() {
        return config;
    }

    /**
     * Returns the command line of the start
     *
     * @return The command line
     */
    public CommandLine getCommandLine() {
        return commandLine;
    }

    public String getCLIUsername() {
        return commandLine != null ? commandLine.getOptionValue("u") : null;
    }

    public String getCLIPassword() {
        return commandLine != null ? commandLine.getOptionValue("p") : null;
    }

    /**
     * Returns local preferences, Preferences are stored till the next start. On
     * windows they are stored in the registry.
     *
     * @return The preferences
     */
    public Preferences getPreferences() {
        return preferences;
    }

    /**
     * @return true if this is the first start of PowerFolder of this config.
     */
    public boolean isFirstStart() {
        return preferences.getBoolean("openwizard2", true);
    }

    public void setFirstStart(boolean bool) {
        preferences.putBoolean("openwizard2", bool);
    }


    /**
     * @return the distribution of this client.
     */
    public Distribution getDistribution() {
        return distribution;
    }

    /**
     * @return the configured update settings for the current distribution
     */
    public UpdateSetting getUpdateSettings() {
        return UpdateSetting.create(this);
    }

    /**
     * Answers the own identity, of course with no connection
     *
     * @return a referens to the member object representing myself.
     */
    @Override
    public Member getMySelf() {
        return nodeManager != null ? nodeManager.getMySelf() : null;
    }

    /**
     * Changes the nick and tells other nodes
     *
     * @param newNick
     *            the new nick
     * @param saveConfig
     *            true if the config should be save directly otherwise you have
     *            to do it by hand
     */
    public void changeNick(String newNick, boolean saveConfig) {
        getMySelf().setNick(newNick);
        ConfigurationEntry.NICK.setValue(this, getMySelf().getNick());
        if (saveConfig) {
            saveConfig();
        }
        // broadcast nickchange
        nodeManager.broadcastMessage(new SettingsChange(getMySelf()));
        if (isUIOpen()) {
            // Update title
            uiController.getMainFrame().updateTitle();
        }
    }

    /**
     * @return the io provider.
     */
    public IOProvider getIOProvider() {
        return ioProvider;
    }

    /**
     * @return the Online Storage client.
     */
    public ServerClient getOSClient() {
        return osClient;
    }

    /**
     * Retruns the plugin manager
     *
     * @return the plugin manager
     */
    public PluginManager getPluginManager() {
        return pluginManager;
    }

    /**
     * Returns the dyndns manager
     *
     * @return the dyndns manager
     */
    public DynDnsManager getDynDnsManager() {
        return dyndnsManager;
    }

    /**
     * Returns the broadcast manager
     *
     * @return broadcast manager
     */
    public BroadcastMananger getBroadcastManager() {
        return broadcastManager;
    }

    /**
     * Returns the NodeManager
     *
     * @return the NodeManager
     */
    public NodeManager getNodeManager() {
        return nodeManager;
    }

    public ReconnectManager getReconnectManager() {
        return reconnectManager;
    }

    public PersistentTaskManager getTaskManager() {
        return taskManager;
    }

    /**
     * Returns the folder repository
     *
     * @return the folder repository
     */
    public FolderRepository getFolderRepository() {
        return folderRepository;
    }

    /**
     * Returns the transfer manager of the controller
     *
     * @return transfer manager
     */
    public TransferManager getTransferManager() {
        return transferManager;
    }

    /**
     * ONLY USE THIS METHOD FOR TESTING PURPOSES!
     *
     * @param factory
     */
    public void setTransferManagerFactory(Callable<TransferManager> factory) {
        Reject.ifNull(factory, "TransferManager factory is null");
        if (transferManager != null) {
            throw new IllegalStateException("TransferManager was already set!");
        }
        transferManagerFactory = factory;
    }

    public SecurityManager getSecurityManager() {
        return securityManager;
    }

    /**
     * Injects a security manager.
     *
     * @param securityManager
     *            the security manager to set.
     */
    public void setSecurityManager(SecurityManager securityManager) {
        logFiner("Security manager set: " + securityManager);
        this.securityManager = securityManager;
    }

    /**
     * Connects to a remote peer, with ip and port
     * @author Christoph Kappel <kappel@powerfolder.com>
     * @param  address  Address to connect to
     * @throws ConnectionException Raised when something is wrong
     * @return The connected {@link Node}
     */
    public Member connect(InetSocketAddress address) throws ConnectionException
    {
      return connect(address, false);
    }

    /** connect
     * Connects to a remote peer, with ip and port
     * @author Christoph Kappel <kappel@powerfolder.com>
     * @param  address  Address to connect to
     * @param  useD2D   Whether to use D2D proto
     * @throws ConnectionException Raised when something is wrong
     * @return The connected {@link Node}
     **/

    public Member
    connect(InetSocketAddress address,
      boolean useD2D) throws ConnectionException
    {
      if(!started)
        {
          logInfo("NOT Connecting to " + address + ". Controller not started");

          throw new ConnectionException("NOT Connecting to " + address
             + ". Controller not started");
        }

      if(0 >= address.getPort())
        {
          // connect to defaul port
          logWarning("Unable to connect, port illegal " + address.getPort());
        }

      logFine("Connecting to " + address + (useD2D ? "via D2D" : "") + "...");

      ConnectionHandler conHan = ioProvider.getConnectionHandlerFactory()
        .tryToConnect(address, useD2D);

      // Accept new node
      return nodeManager.acceptConnection(conHan);
    }

    /**
     * Connect to a remote node Interprets a string as connection string Format
     * is expeced as ' <connect host>' or ' <connect host>: <port>'
     *
     * @param connectStr
     * @return the member that connected under the given addresse
     * @throws ConnectionException
     * @returns the connected node
     */
    public Member connect(String connectStr) throws ConnectionException {
        return connect(Util.parseConnectionString(connectStr));
    }

    /**
     * Answers if controller is started in console mode
     *
     * @return true if in console mode
     */
    public boolean isConsoleMode() {
        if (commandLine != null) {
            if (commandLine.hasOption('s')) {
                return true;
            }
        }
        if (config != null) {
            if (ConfigurationEntry.DISABLE_GUI.getValueBoolean(this)) {
                return true;
            }
        }
        if (Feature.UI_ENABLED.isDisabled()) {
            return true;
        }
        return GraphicsEnvironment.isHeadless();
    }

    /**
     * Whether to display notifications bottom-left instead of the normal
     * bottom-right. Primarily a development switch for running two PFs on one
     * PC.
     *
     * @return true if notifications should be displayed on the left.
     */
    public boolean isNotifyLeft() {
        return commandLine != null && commandLine.hasOption('y');
    }

    /**
     * Opens the graphical user interface
     */
    private void openUI() {
        uiController.start();
    }

    /**
     * Answers if the user interface (ui) is enabled
     *
     * @return true if the user interface is enabled, else false
     */
    public boolean isUIEnabled() {
        return !isConsoleMode();
    }

    /**
     * Answers if we have the ui open
     *
     * @return true if the uiserinterface is actualy started
     */
    public boolean isUIOpen() {
        return uiController != null && uiController.isStarted();
    }

    /**
     * Exposing UIController, acces to all UserInterface elements
     *
     * @return the UIController
     */
    public UIController getUIController() {
        return uiController;
    }

    /**
     * Waits for the ui to open, afterwards it is guranteed that uicontroller is
     * started
     */
    public void waitForUIOpen() {
        if (!isUIEnabled()) {
            throw new IllegalStateException(
                "Unable to ui to open, ui is not enabled");
        }
        while (!isUIOpen()) {
            try {
                // Wait....
                Thread.sleep(1000);
            } catch (InterruptedException e) {
                logFiner("InterruptedException", e);
                break;
            }
        }
    }

    /**
     * Opens the listener on local port. The first listener is set to
     * "connectionListener". All others are added the the list of
     * additionalConnectionListeners.
     *
     * @param  port             Port to open listener to
     * @param  bindAddress      Address to bind listener to
     * @param  useD2D           Whether to use D2D proto (FIXME: Might be a bit
     *                          pointless this way but allows to use this proto
     *                          on any port later <kappel@powerfolder.com>)
     *
     * @return if succeeded
     */
    private boolean openListener(String bindAddress, int port, boolean useD2D) {
        logFine("Opening incoming connection listener on port " + port
                + " on interface " + (bindAddress != null ? bindAddress : "(all)"));
        while (true) {
            try {
                ConnectionListener newListener = new ConnectionListener(this,
                        port, bindAddress, useD2D);
                if (connectionListener == null || !connectionListener.isServerSocketOpen() && !useD2D) {
                    // its our primary listener
                    connectionListener = newListener;
                } else {
                    additionalConnectionListeners.add(newListener);
                }
                return true;
            } catch (ConnectionException e) {
                logWarning("Unable to bind to port " + port);
                logFiner("ConnectionException", e);
                if (bindAddress != null) {
                    logSevere("This could've been caused by a binding error on the interface... Retrying without binding");
                    bindAddress = null;
                } else { // Already tried binding once or not at all so get
                    // out
                    return false;
                }
            }
        }
    }

    /**
     * Do we have a connection listener?
     *
     * @return true if we have a connection listener, otherwise false
     */
    public boolean hasConnectionListener() {
        return connectionListener != null;
    }

    /**
     * Gets the connection listener
     *
     * @return the connection listener
     */
    public ConnectionListener getConnectionListener() {
        return connectionListener;
    }

    /** getAdditionalConnectionListeners
     * Gets a list of registered connection listeners
     * @author Christoph Kappel <kappel@powerfolder.com>
     * @return List of {@link ConnectionListener}
     **/

    public List<ConnectionListener> getAdditionalConnectionListeners() {
        return this.additionalConnectionListeners;
    }

    /**
     * Answers if this controller is runing in verbose mode. Set verbose=true on
     * config file to enable this, this gives access to all kinds of debugging
     * stuff.
     *
     * @return true if we are in verbose mode
     */
    public boolean isVerbose() {
        return verbose;
    }

    /**
     * Answers if debug reports should be requested. Set debugReports=true on
     * config file to enable this, this request node information. Only enabled
     * if in verbose mode.
     *
     * @see RequestNodeInformation
     * @return true if we are in verbose mode
     */
    public boolean isDebugReports() {
        return debugReports && verbose;
    }

    /**
     * Returns the buildtime of this jar
     *
     * @return the Date the application jar was build.
     */
    public Date getBuildTime() {
        Path jar = Paths.get(getJARName());
        if (Files.exists(jar)) {
            try {
                return new Date(Files.getLastModifiedTime(jar).toMillis());
            } catch (IOException ioe) {
                return null;
            }
        }
        return null;
    }

    /**
     * Sets the loading completion of this controller. Used in the splash
     * screen.
     *
     * @param percentage
     *            the percentage complete
     */
    private void setLoadingCompletion(int percentage, int nextPerc) {
        if (uiController != null) {
            uiController.setLoadingCompletion(percentage, nextPerc);
        }
    }

    /**
     * Answers if minimized start is wanted. Use startup option -m to enable
     * this.
     *
     * @return if a minimized startup should be performed.
     */
    public boolean isStartMinimized() {
        return commandLine != null && commandLine.hasOption('m');
    }

    /**
     * The base directory where to store/load config files. or null if on
     * working path
     *
     * @return The File object representing the absolute location of where the
     *         config files are/should be stored.
     */
    private Path getConfigLocationBase() {
        // First check if we have a config file in local path
        Path aConfigFile = Paths.get(getConfigName() + ".config")
            .toAbsolutePath();

        // Load configuration in misc file if config file if in
        if (OSUtil.isWebStart() || Files.notExists(aConfigFile)) {
            if (isFiner()) {
                logFiner("Config location base: "
                    + getMiscFilesLocation().toString());
            }
            return getMiscFilesLocation();
        }

        // Otherwise use local path as configuration base
        return null;
    }

    public static Path getMiscFilesLocation() {
        return getMiscFilesLocation(true);
    }

    /**
     * Answers the path, where to load/store miscellaneous files created by
     * PowerFolder. e.g. .nodes files
     *
     * @param create Should the directory be created?
     * @return the file base, a directory
     */
    public static Path getMiscFilesLocation(boolean create) {
        Path unixConfigDir = Paths.get(System.getProperty("user.home"),
            "." + miscFilesLocationDirName).toAbsolutePath();
        Path base = unixConfigDir;
        if (OSUtil.isWindowsSystem()
            && Feature.WINDOWS_MISC_DIR_USE_APP_DATA.isEnabled())
        {
            String appData = WinUtils.getAppDataCurrentUser();
            if (Feature.CONFIGURATION_ALL_USERS.isEnabled()) {
                appData = WinUtils.getAppDataAllUsers();
            }

            if (StringUtils.isBlank(appData)) {
                // Appdata not found. Fallback.
                return unixConfigDir;
            }

            Path windowsConfigDir = Paths.get(appData, miscFilesLocationDirName)
                .toAbsolutePath();
            base = windowsConfigDir;

            // Check if migration is necessary
            if (Files.exists(unixConfigDir)) {
                boolean migrateConfig;
                if (Files.exists(windowsConfigDir)) {
                    // APPDATA/PowerFolder does not yet contain a config file OR
                    try (DirectoryStream<Path> stream = Files
                        .newDirectoryStream(windowsConfigDir, "*.config")) {
                        migrateConfig = !stream.iterator().hasNext();
                    } catch (IOException ioe) {
                        log.info(ioe.getMessage());
                        migrateConfig = true;
                    }
                } else {
                    // Migrate if APPDATA/PowerFolder not existing yet.
                    migrateConfig = true;
                }

                if (migrateConfig) {
                    boolean migrationOk = migrateWindowsMiscLocation(
                        unixConfigDir, windowsConfigDir);
                    if (!migrationOk) {
                        // Fallback, migration failed.
                        base = unixConfigDir;
                    }
                }
            }
        }
        if (create && Files.notExists(base)) {
            try {
                Files.createDirectories(base);
            } catch (IOException ioe) {
                log.severe("Failed to create "
                    + base.toAbsolutePath().toString() + ". " + ioe);
            }
        }
        return base;
    }

    /**
     * Migrate config dir (if necessary) in Windows from user.home to APPDATA.
     * Pre Version 4, the config was in 'user.home'/.PowerFolder.
     * 'APPDATA'/PowerFolder is a more normal Windows location for application
     * data.
     *
     * @param unixBaseDir
     *            the old user.home based config directory.
     * @param windowsBaseDir
     *            the preferred APPDATA based config directory.
     */
    private static boolean migrateWindowsMiscLocation(Path unixBaseDir,
        Path windowsBaseDir)
    {
        if (Files.notExists(windowsBaseDir)) {
            try {
                Files.createDirectories(windowsBaseDir);
            } catch (IOException ioe) {
                log.severe("Failed to create "
                    + windowsBaseDir.toAbsolutePath().toString() + ". " + ioe);
            }
        }
        try {
            PathUtils.recursiveMove(unixBaseDir, windowsBaseDir);
            log.warning("Migrated config from " + unixBaseDir + " to "
                + windowsBaseDir);
            return true;
        } catch (IOException e) {
            log.warning("Failed to migrate config from " + unixBaseDir + " to "
                + windowsBaseDir + ". " + e);
            return false;
        }
    }

    /**
     * Answers the path, where to load/store temp files created by PowerFolder.
     *
     * @return the file base, a directory
     */
    public static Path getTempFilesLocation() {
        Path base = Paths.get(System.getProperty("java.io.tmpdir"));
        if (Files.notExists(base)) {
            try {
                Files.createDirectories(base);
            } catch (IOException ioe) {
                log.warning("Could not create temp files location '"
                    + base.toAbsolutePath().toString() + "'. " + ioe);
            }
        }
        return base;
    }

    private void killRunningInstance() {
        if (RemoteCommandManager.hasRunningInstance()) {
            logWarning("Found a running instance. Trying to shut it down...");
            RemoteCommandManager.sendCommand(RemoteCommandManager.QUIT);
            Waiter w = new Waiter(10000L);
            while (RemoteCommandManager.hasRunningInstance() && !w.isTimeout())
            {
                w.waitABit();
            }
            if (!RemoteCommandManager.hasRunningInstance()) {
                logInfo("Was able to shut down running instance. Continue normal");
                return;
            }
            logWarning("Was NOT able to shut down running instance.");
        }
    }

    /**
     * Called if controller has detected a already running instance
     */
    private void alreadyRunningCheck() {
        Component parent = null;
        if (isUIOpen()) {
            parent = uiController.getMainFrame().getUIComponent();
        }
        if (!isStartMinimized() && isUIEnabled() && !commandLine.hasOption('z'))
        {
            Object[] options = {Translation
                .get("dialog.already_running.show_button")};
            int exitOption = 0;
            if (verbose) {
                options = new Object[]{
                    Translation
                        .get("dialog.already_running.start_button"),
                    Translation
                        .get("dialog.already_running.exit_button")};
                exitOption = 1;
            }
            if (JOptionPane.showOptionDialog(parent,
                Translation.get("dialog.already_running.warning"),
                Translation.get("dialog.already_running.title"),
                JOptionPane.DEFAULT_OPTION, JOptionPane.INFORMATION_MESSAGE,
                null, options, options[0]) == exitOption)
            { // exit pressed
              // Try to bring existing instance to the foreground.
                RemoteCommandManager.sendCommand(RemoteCommandManager.SHOW_UI);
                exit(1);
            } else {
                exit(1);
            }
        } else {
            // If no gui show error but start anyways
            logWarning("PowerFolder already running");
        }
    }

    private void fatalStartError(String message) {
        Component parent = null;
        if (isUIOpen()) {
            parent = uiController.getMainFrame().getUIComponent();
        }
        if (isUIEnabled()) {
            Object[] options = {Translation
                .get("dialog.already_running.exit_button")};
            JOptionPane.showOptionDialog(parent, message,
                Translation.get("dialog.fatal_error.title"),
                JOptionPane.DEFAULT_OPTION, JOptionPane.ERROR_MESSAGE, null,
                options, options[0]);
        } else {
            logSevere(message);
        }
        exit(1);
    }

    private void initDistribution() {
        try {
            if (ConfigurationEntry.DIST_CLASSNAME.hasNonBlankValue(getController())) {
                Class<?> distClass = Class
                    .forName(ConfigurationEntry.DIST_CLASSNAME
                        .getValue(getController()));
                distribution = (Distribution) distClass.newInstance();
            }

            if (distribution == null) {
                ServiceLoader<Distribution> brandingLoader = ServiceLoader
                    .load(Distribution.class);
                for (Distribution br : brandingLoader) {
                    if (distribution != null) {
                        logWarning("Found multiple distribution classes: "
                            + br.getName() + ", already using "
                            + distribution.getName());
                        break;
                    }
                    distribution = br;
                }
            }

            if (distribution == null) {
                if (ProUtil.isRunningProVersion()) {
                    distribution = new PowerFolderPro();
                } else {
                    distribution = new PowerFolderBasic();
                }
                logFine("Distributon not found. Falling back to "
                    + distribution.getName());
            }
            distribution.init(this);
            logInfo("Running distribution: " + distribution.getName());
        } catch (Exception e) {
            logSevere("Failed to initialize distribution "
                + (distribution == null ? "null" : distribution.getName()), e);

            // Fallback
            try {
                if (distribution == null) {
                    if (ProUtil.isRunningProVersion()) {
                        distribution = new PowerFolderPro();
                    } else {
                        distribution = new PowerFolderBasic();
                    }
                }
                logInfo("Running distribution: " + distribution.getName());
                distribution.init(this);
            } catch (Exception e2) {
                logSevere("Failed to initialize fallback distribution", e2);
            }
        }
    }

    @Override
    public String toString() {
        return "Controller '" + getMySelf() + '\'';
    }

    /**
     * Distribute ask for friendship events.
     *
     * @param event
     */
    public void makeFriendship(MemberInfo memberInfo) {
        if (networkingMode == NetworkingMode.SERVERONLYMODE) {
            logFine("Ignoring ask for friendship from client " + memberInfo
                + ". Running in server only mode");
            return;
        }

        // Is this a friend already?
        Member member = memberInfo.getNode(this, false);
        if (member != null) {
            if (member.isFriend()) {
                log.fine("Ignoring ask for friendship from "
                    + memberInfo.getNick() + ". Already friend.");
                return;
            }
            if (member.isServer()) {
                log.fine("Ignoring ask for friendship from "
                    + memberInfo.getNick() + ". is a server.");
                return;
            }
            // Hack alert(tm):
            String lnick = member.getNick().toLowerCase();
            boolean isPowerFolderCloud = lnick.contains("powerfolder")
                && lnick.contains("cloud");
            if (isPowerFolderCloud) {
                log.fine("Ignoring ask for friendship from "
                    + memberInfo.getNick() + ". is a pf server.");
                return;
            }

            // A new friend!
            member.setFriend(true, null);
        }
    }

    /**
     * Distribute invitations.
     *
     * @param invitation
     */
    public void invitationReceived(Invitation invitation) {
        for (InvitationHandler handler : invitationHandlers) {
            handler.gotInvitation(invitation);
        }
    }

    /**
     * Save anything important that was not handled.
     */
    private void savePersistentObjects() {

        if (started && isUIEnabled()) {

            // Save unhandled notices.
            List<Notice> notices = new ArrayList<Notice>();
            for (Notice notice : uiController.getApplicationModel()
                .getNoticesModel().getAllNotices())
            {
                if (notice.isPersistable()) {
                    notices.add(notice);
                }
            }
            Path file = getMiscFilesLocation().resolve(
                getConfigName() + ".notices");
            try (ObjectOutputStream outputStream = new ObjectOutputStream(
                Files.newOutputStream(file))) {
                logInfo("There are " + notices.size() + " notices to persist.");
                outputStream.writeUnshared(notices);
            } catch (FileNotFoundException e) {
                logSevere("FileNotFoundException", e);
            } catch (IOException e) {
                logSevere("IOException", e);
            }
        }
    }

    /**
     * Load anything that was not handled last time.
     */
    @SuppressWarnings("unchecked")
    private void loadPersistentObjects() {

        if (isUIEnabled()) {
            // Load notices.
            Path file = getMiscFilesLocation().resolve(
                getConfigName() + ".notices");
            if (Files.exists(file)) {
                logInfo("Loading notices");
                try (ObjectInputStream inputStream = new ObjectInputStream(
                    Files.newInputStream(file))) {
                    List<Notice> notices = (List<Notice>) inputStream
                        .readObject();
                    inputStream.close();
                    for (Notice notice : notices) {
                        uiController.getApplicationModel().getNoticesModel()
                            .handleSystemNotice(notice, true);
                    }
                    logFine("Loaded " + notices.size() + " notices.");
                } catch (FileNotFoundException e) {
                    logSevere("FileNotFoundException", e);
                } catch (IOException e) {
                    logSevere("IOException", e);
                } catch (ClassNotFoundException e) {
                    logSevere("ClassNotFoundException", e);
                } catch (ClassCastException e) {
                    logSevere("ClassCastException", e);
                }
            } else {
                logInfo("No notices found - probably first start of PF.");
            }
        }
    }

    /**
     * Wait for the repo to finish syncing. Then request system shutdown and
     * exit PF.
     *
     * @param password
     *            required only for Linux shutdowns.
     */
    public void shutdownAfterSync(final String password) {
        final AtomicBoolean oneShot = new AtomicBoolean(true);
        scheduleAndRepeat(new Runnable() {
            @Override
            public void run() {
                // ALPS Problem: Change to check for all in sync.

                if (oneShot.get() && folderRepository.isInSync()) {
                    // Make sure we only try to shutdown once,
                    // in case the user aborts the shutdown.
                    oneShot.set(false);
                    log.info("Sync and shutdown in sync.");
                    if (SystemUtil.shutdown(password)) {
                        log.info("Shutdown command issued.");
                        exit(0);
                    } else {
                        log.warning("Shutdown command failed.");
                    }
                }
            }
        }, 10000, 10000);
    }

    /**
     * Waits for the repo to finish syncing. Then request system shutdown and
     * exit PF.
     *
     * @param secWait
     *            number of seconds to wait.
     */
    public void exitAfterSync(int secWait) {
        logInfo("Sync and exit initiated. Begin check in " + secWait + 's');
        final AtomicBoolean oneShot = new AtomicBoolean(true);
        scheduleAndRepeat(new Runnable() {
            @Override
            public void run() {
                // ALPS Problem: Change to check for all in sync.
                if (oneShot.get() && folderRepository.isInSync()) {
                    // Make sure we only try to shutdown once,
                    // in case the user aborts the shutdown.
                    oneShot.set(false);
                    log.info("I'm in sync - exit now. Sync and exit was triggered.");
                    exit(0);
                }
            }
        }, 1000L * secWait, 10000);
    }

    /**
     * #2485
     */
    private class PauseResumeTask extends TimerTask {
        private final boolean userAdaptive;

        public PauseResumeTask(boolean whenUserIsInactive) {
            this.userAdaptive = whenUserIsInactive;
        }

        @Override
        public void run() {
            if (userAdaptive && isUIOpen()) {
                ApplicationModel appModel = uiController.getApplicationModel();
                if (appModel.isUserActive()) {
                    if (!isPaused()) {
                        getController().schedule(new Runnable() {
                            @Override
                            public void run() {
                                setPaused0(true, true);
                                log.info("User active. Executed pause task.");
                            }
                        }, 50);
                    }
                } else {
                    // Resume if user is not active
                    if (isPaused()) {
                        getController().schedule(new Resumer(), 50);
                    }
                }
            } else {
                // Simply unpause after X seconds
                setPaused0(false, true);
                log.info("Executed resume task.");
            }
        }
    }

    private class Resumer implements Runnable {
        @Override
        public void run() {
            setPaused0(false, true);
            log.info("User inactive. Executed resume task.");
        }
    }
}<|MERGE_RESOLUTION|>--- conflicted
+++ resolved
@@ -90,11 +90,7 @@
 
     private static final int MAJOR_VERSION = 14;
     private static final int MINOR_VERSION = 2;
-<<<<<<< HEAD
-    private static final int REVISION_VERSION = 7;
-=======
     private static final int REVISION_VERSION = 8;
->>>>>>> 28519843
     private static final int SPRINT_NUMBER = 7;
 
     /**
