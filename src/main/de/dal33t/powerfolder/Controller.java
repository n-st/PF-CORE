/*
 * Copyright 2004 - 2015 Christian Sprajc. All rights reserved.
 *
 * This file is part of PowerFolder.
 *
 * PowerFolder is free software: you can redistribute it and/or modify
 * it under the terms of the GNU General Public License as published by
 * the Free Software Foundation.
 *
 * PowerFolder is distributed in the hope that it will be useful,
 * but WITHOUT ANY WARRANTY; without even the implied warranty of
 * MERCHANTABILITY or FITNESS FOR A PARTICULAR PURPOSE.  See the
 * GNU General Public License for more details.
 *
 * You should have received a copy of the GNU General Public License
 * along with PowerFolder. If not, see <http://www.gnu.org/licenses/>.
 *
 * $Id: Controller.java 21251 2013-03-19 01:46:23Z sprajc $
 */
package de.dal33t.powerfolder;

import de.dal33t.powerfolder.clientserver.ServerClient;
import de.dal33t.powerfolder.disk.Folder;
import de.dal33t.powerfolder.disk.FolderRepository;
import de.dal33t.powerfolder.disk.SyncProfile;
import de.dal33t.powerfolder.distribution.Distribution;
import de.dal33t.powerfolder.distribution.PowerFolderBasic;
import de.dal33t.powerfolder.distribution.PowerFolderPro;
import de.dal33t.powerfolder.event.*;
import de.dal33t.powerfolder.light.MemberInfo;
import de.dal33t.powerfolder.message.FolderList;
import de.dal33t.powerfolder.message.Invitation;
import de.dal33t.powerfolder.message.RequestNodeInformation;
import de.dal33t.powerfolder.message.SettingsChange;
import de.dal33t.powerfolder.net.*;
import de.dal33t.powerfolder.plugin.PluginManager;
import de.dal33t.powerfolder.security.SecurityManager;
import de.dal33t.powerfolder.security.SecurityManagerClient;
import de.dal33t.powerfolder.task.PersistentTaskManager;
import de.dal33t.powerfolder.transfer.TransferManager;
import de.dal33t.powerfolder.ui.FileBrowserIntegration;
import de.dal33t.powerfolder.ui.UIController;
import de.dal33t.powerfolder.ui.dialog.SyncFolderDialog;
import de.dal33t.powerfolder.ui.dialog.UIUnLockDialog;
import de.dal33t.powerfolder.ui.model.ApplicationModel;
import de.dal33t.powerfolder.ui.notices.Notice;
import de.dal33t.powerfolder.ui.util.LimitedConnectivityChecker;
import de.dal33t.powerfolder.util.*;
import de.dal33t.powerfolder.util.logging.LoggingManager;
import de.dal33t.powerfolder.util.net.NetworkUtil;
import de.dal33t.powerfolder.util.os.OSUtil;
import de.dal33t.powerfolder.util.os.SystemUtil;
import de.dal33t.powerfolder.util.os.Win32.WinUtils;
import de.dal33t.powerfolder.util.os.mac.MacUtils;
import de.dal33t.powerfolder.util.update.UpdateSetting;
import org.apache.commons.cli.CommandLine;
import org.quartz.*;
import org.quartz.impl.StdSchedulerFactory;

import javax.swing.*;
import java.awt.*;
import java.io.*;
import java.net.InetSocketAddress;
import java.nio.file.*;
import java.security.Security;
import java.text.SimpleDateFormat;
import java.util.List;
import java.util.*;
import java.util.concurrent.*;
import java.util.concurrent.atomic.AtomicBoolean;
import java.util.logging.Level;
import java.util.logging.Logger;
import java.util.prefs.BackingStoreException;
import java.util.prefs.Preferences;

import static de.dal33t.powerfolder.util.ConfigurationLoader.DEFAULT_CONFIG_FILENAME;
import static org.quartz.CronScheduleBuilder.dailyAtHourAndMinute;

/**
 * Central class gives access to all core components in PowerFolder. Make sure
 * to extend PFComponent so you always have a reference to the main
 * {@link Controller}.
 * @
 * @author Christian Sprajc
 * @version $Revision: 1.107 $
 */
public class Controller extends PFComponent {
    private static final Logger log = Logger.getLogger(Controller.class
        .getName());

    private static final int MAJOR_VERSION = 14;
    private static final int MINOR_VERSION = 2;
<<<<<<< HEAD
    private static final int REVISION_VERSION = 1;
    private static final int SPRINT_NUMBER = 7;
=======
    private static final int REVISION_VERSION = 2;
    private static final int SPRINT_NUMBER = 6;
>>>>>>> a145e56b

    /**
     * Program version.
     */
    public static final String PROGRAM_VERSION = MAJOR_VERSION + "."
        + MINOR_VERSION + "." + REVISION_VERSION;

    /**
     * Federation version.
     */
    public static final String FEDERATION_VERSION = MAJOR_VERSION + "." + MINOR_VERSION;

    public static final String INCREMENT_VERSION = MAJOR_VERSION + "." + MINOR_VERSION + "." + REVISION_VERSION + "." + SPRINT_NUMBER;

    /** general wait time for all threads (5000 is a balanced value) */
    private static final long WAIT_TIME = 5000;

    /** Subdir of misc files */
    private static String miscFilesLocationDirName = Constants.MISC_DIR_NAME;

    public static boolean IS_SERVER;

    static {
        try {
            IS_SERVER = ClassLoader.getSystemClassLoader().loadClass("de.dal33t.powerfolder.distribution.Server") != null;
        } catch (ClassNotFoundException e) {
            IS_SERVER = false;
        }
    }

    /** The command line entered by the user when starting the program */
    private CommandLine commandLine;

    /** filename of the current configFile */
    private String configFilename;
    /**
     * The actual config file.
     */
    private Path configFile;
    private Path configFolderFile;
    private Path sslTrustStoreFile;

    /** The config properties */
    private SplitConfig config;

    /**
     * The preferences
     */
    private Preferences preferences;

    /**
     * The distribution running.
     */
    private Distribution distribution;

    /** Program start time */
    private Date startTime;

    /** Are we in started state? */
    private volatile boolean started;

    /** Are we trying to shutdown? */
    private volatile boolean shuttingDown;

    /** Is a restart requested */
    private boolean restartRequested;

    /** Are we in verbose mode? */
    private boolean verbose;

    /** Should we request debug reports? */
    private boolean debugReports;

    /**
     * If running is paused mode
     */
    private volatile boolean paused;

    /**
     * cache the networking mode in a field so we dont heve to do all this
     * comparing
     */
    private NetworkingMode networkingMode;

    /** The nodemanager that holds all members */
    private NodeManager nodeManager;

    /**
     * Responsible for (re-)connecting to other nodes.
     */
    private ReconnectManager reconnectManager;

    /** The FolderRepository that holds all "joined" folders */
    private FolderRepository folderRepository;

    /** The Listener to incomming connections of other PowerFolder clients */
    private ConnectionListener connectionListener;

    /** The basic io provider */
    private IOProvider ioProvider;

    /** Icon overlays and context menus */
    private FileBrowserIntegration fbIntegration;

    /**
     * besides the default listener we may have a list of connection listeners
     * that listen on other ports
     */
    private List<ConnectionListener> additionalConnectionListeners;

    private final List<InvitationHandler> invitationHandlers;

    /** The BroadcastManager send "broadcasts" on the LAN so we can */
    private BroadcastMananger broadcastManager;

    /**
     * The DynDNS manager that handles the working arwound for user with a
     * dynnamip IP address.
     */
    private DynDnsManager dyndnsManager;

    private PersistentTaskManager taskManager;

    private Callable<TransferManager> transferManagerFactory = new Callable<TransferManager>()
    {
        @Override
        public TransferManager call() {
            return new TransferManager(Controller.this);
        }
    };

    /** Handels the up and downloads */
    private TransferManager transferManager;

    /**
     * Remote Commands listener, a protocol handler for powerfolder links:
     * powerfolder://
     */
    private RemoteCommandManager rconManager;

    /**
     * Listener for authentication requests on WD NAS storages.
     */

    private WebClientLogin webClientLogin;

    /** Holds the User interface */
    private UIController uiController;

    /** holds all installed plugins */
    private PluginManager pluginManager;
    /**
     * The security manager, handles access etc.
     */
    private SecurityManager securityManager;

    /**
     * The Online Storage client
     */
    private ServerClient osClient;

    /** global Threadpool */
    private ScheduledExecutorService threadPool;

    /** Remembers if a port on the local firewall was opened */
    private final boolean portWasOpened = false;

    /**
     * If we have limited connectivity
     */
    private boolean limitedConnectivity;

    private final PausedModeListener pausedModeListenerSupport;

    private final NetworkingModeListener networkingModeListenerSupport;

    private final LimitedConnectivityListener limitedConnectivityListenerSupport;

    private ScheduledFuture<?> pauseResumeFuture;

    public Controller() {
        // Do some TTL fixing for dyndns resolving
        Security.setProperty("networkaddress.cache.ttl", "0");
        Security.setProperty("networkaddress.cache.negative.ttl", "0");
        System.setProperty("sun.net.inetaddr.ttl", "0");
        System.setProperty("com.apple.mrj.application.apple.menu.about.name",
            "PowerFolder");
        invitationHandlers = new CopyOnWriteArrayList<InvitationHandler>();
        pausedModeListenerSupport = ListenerSupportFactory
            .createListenerSupport(PausedModeListener.class);
        networkingModeListenerSupport = ListenerSupportFactory
            .createListenerSupport(NetworkingModeListener.class);
        limitedConnectivityListenerSupport = ListenerSupportFactory
            .createListenerSupport(LimitedConnectivityListener.class);
        AntiSerializationVulnerability.checkClasspath();
    }

    /**
     * Overwite the PFComponent.getController() otherwise that one returns null
     * for this Controller itself.
     *
     * @return a reference to this
     */
    @Override
    public Controller getController() {
        return this;
    }

    /**
     * Creates a fresh Controller.
     *
     * @return the controller
     */
    public static Controller createController() {
        return new Controller();
    }

    /**
     * Starts this controller loading the config from the default config file
     */
    public void startDefaultConfig() {
        startConfig(Constants.DEFAULT_CONFIG_FILE);
    }

    /**
     * Starts a config with the given command line arguments
     *
     * @param commandLine the command line as specified by the user
     */
    void startConfig(CommandLine commandLine) {
        // Store command line
        this.commandLine = commandLine;
        // Parse config parameter from command line
        String configName = Constants.DEFAULT_CONFIG_FILE;
        if (configName.contains(".config")) {
            configName = configName.replace(".config", "");
        }
        if (commandLine.hasOption("c")) {
            String optionValue = commandLine.getOptionValue("c");
                if (StringUtils.isNotBlank(optionValue)) {
                    configName = optionValue;
                }
        }
        // Get distribution name
        Properties preConfig = null;
        try {
            preConfig = ConfigurationLoader.loadPreConfigFromClasspath(DEFAULT_CONFIG_FILENAME);
        } catch (IOException ignored) {
        }
        String distributionName = preConfig != null && preConfig.containsKey("dist.name") ? preConfig.getProperty("dist.name") : "";
        if (StringUtils.isNotBlank(distributionName)) {
            if (distributionName.equals("PowerFolder Server")) {
                miscFilesLocationDirName = Constants.MISC_DIR_NAME;
            } else {
                miscFilesLocationDirName = distributionName.trim();
                migrateConfigFileIfNecessary(configName);
            }
        }
        startConfig(configName);
    }

    /**
     * Migrate ~/.PowerFolder/<config-name></>.config to ~/.<dist-name>/<config-name>.config </>
     * if a previous config with the same name exists
     *
     * @param configName The name of the config
     */
    private void migrateConfigFileIfNecessary(String configName) {
        Path configDirLocation = getMiscFilesLocation(false);
        Path configFileLocation = configDirLocation.resolve(configName + ".config");
        // Check if configuration file already exists
        if (Files.exists(configFileLocation)) {
            log.fine("Using my configuration at " + configFileLocation.toString());
            return;
        }
        // Configuration file does NOT EXIST
        log.fine("No existing configuration found");
        // Calculate previous config file location
        String dirName = "";
        if (OSUtil.isWindowsSystem()) {
            dirName = Constants.MISC_DIR_NAME;
        } else {
            dirName = "." + Constants.MISC_DIR_NAME;
        }
        Path prevConfigDirLocation = configDirLocation.getParent().resolve(dirName);
        Path prevConfigFileLocation = prevConfigDirLocation.resolve(configName + ".config");
        if (Files.notExists(prevConfigFileLocation)) {
            log.fine("Also no previous configuration found-> Creating new configuration");
            return;
        }
        // Previous configuration file DOES exist
        log.fine("Found previous configuration at " + prevConfigFileLocation.toString());
        // Read previous configuration
        Properties prevConfig = new Properties();
        try (InputStream in = Files.newInputStream(prevConfigFileLocation)) {
            prevConfig.load(in);
        } catch (IOException ioe) {
            log.warning("Could not read " + prevConfigFileLocation.toString()
                + ". Creating new configuration at " + configFileLocation.toString()
                + ". " + ioe.getMessage());
            return;
        }
        // Check if current branding is previous branding
        String prevDistributionName = prevConfig.getProperty("dist.name");
        if (StringUtils.isBlank(prevDistributionName) || !prevDistributionName.equalsIgnoreCase(miscFilesLocationDirName)) {
            log.fine("Not moving an empty or different branding " + prevDistributionName + " than mine " + miscFilesLocationDirName);
            return;
        }
        // Migrate
        log.info("Trying to move " + prevConfigFileLocation.toString() + " to " + configFileLocation.toString());
        try {
            Files.move(prevConfigFileLocation, configFileLocation);
        } catch (IOException ioe) {
            log.warning("Could not move " + prevConfigFileLocation.toString() + " to " + configFileLocation.toString() + ". " + ioe.getMessage());
        }
    }

    /** initTranslation
     * Init translation bundles
     * @author Christoph Kappel <kappel@powerfolder.com>
     **/

    public void initTranslation() {
        // Initialize resource bundle eager
        // check forced language file from commandline
        if (commandLine != null && commandLine.hasOption("f")) {
            String langfilename = commandLine.getOptionValue("f");
            try {
                ResourceBundle resourceBundle = new ForcedLanguageFileResourceBundle(
                    langfilename);
                Translation.setResourceBundle(resourceBundle);
                logInfo("Loading language bundle from file " + langfilename);
            } catch (FileNotFoundException fnfe) {
                logSevere("forced language file (" + langfilename
                    + ") not found: " + fnfe.getMessage());
                logSevere("using setup language");
                Translation.resetResourceBundle();
            } catch (IOException ioe) {
                logSevere("forced language file io error: " + ioe.getMessage());
                logSevere("using setup language");
                Translation.resetResourceBundle();
            }
        } else {
            Translation.resetResourceBundle();
        }
        Translation.getResourceBundle();
    }

    /**
     * Starts controller with a special config file, and creates and starts all
     * components of PowerFolder.
     *
     * @param filename
     *            The filename to uses as config file (located in the
     *            "getConfigLocationBase()")
     */
    public void startConfig(String filename) {
        if (started) {
            throw new IllegalStateException(
                "Configuration already started, shutdown controller first");
        }

        initTranslation();

        // loadConfigFile
        if (!loadConfigFile(filename)) {
            return;
        }

        start();
    }

    /** start
     * Starts controller and all other components of PowerFolder
     * @author Christoph <kappel@powerfolder.com>
     **/

    public void start() {
        preferences = Preferences.userNodeForPackage(PowerFolder.class);
        // Append branding name if not default
        if (!miscFilesLocationDirName.equals(Constants.MISC_DIR_NAME)) {
            // Node name must be lowercase to match with values set by installer
            // (see https://stackoverflow.com/a/23632932/5804550)
            preferences = preferences.node(miscFilesLocationDirName.toLowerCase());
        }
        // Append config name if not default
        if (!Constants.DEFAULT_CONFIG_FILE.startsWith(getConfigName())) {
            // Node name must be lowercase to match with values set by installer
            // (see https://stackoverflow.com/a/23632932/5804550)
            preferences = preferences.node(getConfigName().toLowerCase());
        }

        // initialize logger
        // Enabled verbose mode if in config.
        // This logs to file for analysis.
        verbose = ConfigurationEntry.VERBOSE.getValueBoolean(this);
        initLogger();

        if (verbose) {
            ByteSerializer.BENCHMARK = true;
            scheduleAndRepeat(() -> ByteSerializer.printStats(), 600000L, 600000L);
            Profiling.setEnabled(false);
            Profiling.reset();
        }

        String arch = OSUtil.is64BitPlatform() ? "64bit" : "32bit";
        logFine("OS: " + System.getProperty("os.name") + " " + System.getProperty("os.version") + " (" + arch + ")");
        logFine("Java: " + JavaVersion.systemVersion().toString() + " ("
            + System.getProperty("java.vendor") + ')');
        logFine("Current time: " + new Date());
        Runtime runtime = Runtime.getRuntime();
        long maxMemory = runtime.maxMemory();
        long totalMemory = runtime.totalMemory();
        logFine("Max Memory: " + Format.formatBytesShort(maxMemory)
            + ", Total Memory: " + Format.formatBytesShort(totalMemory));
        if (!Desktop.isDesktopSupported() && isUIEnabled()) {
            logWarning("Desktop utility not supported");
        }

        // If we have a new config. clear the preferences.
        clearPreferencesOnConfigSwitch();

        // Load and set http proxy settings
        HTTPProxySettings.loadFromConfig(this);

        // PFC-2670: Start
        boolean localAllTrustCert = false;
        if (ConfigurationEntry.SECURITY_SSL_TRUST_ANY
            .getValueBoolean(getController()))
        {
        	localAllTrustCert = true;
            NetworkUtil.installAllTrustingSSLManager();
        }
        // PFC-2670: End

        // #2179: Load from server. How to handle timeouts?
        // Command line option -c http://are.de
        ConfigurationLoader.loadAndMergeCLI(this);
        // Config entry in file
        ConfigurationLoader.loadAndMergeConfigURL(this);
        // Read from installer temp file
        ConfigurationLoader.loadAndMergeFromInstaller(this);

        if (verbose != ConfigurationEntry.VERBOSE.getValueBoolean(this)) {
            verbose = ConfigurationEntry.VERBOSE.getValueBoolean(this);
            initLogger();
        }

        // PFC-2670: Start
        // Setting might have changed.
        if (ConfigurationEntry.SECURITY_SSL_TRUST_ANY
            .getValueBoolean(getController()))
        {
            NetworkUtil.installAllTrustingSSLManager();
        } else if (localAllTrustCert) {
            // Locally was set to trust, but remote profile forbids this.
            // Exit->Restart
            logWarning("Security break protection: Trust any SSL certificate was turned on, but is disallowed by server profile. Please restart the client");
            exit(66);
        }
        // PFC-2670: End

        // Init paused only if user expects pause to be permanent or
        // "while I work"
        int pauseSecs = ConfigurationEntry.PAUSE_RESUME_SECONDS
            .getValueInt(getController());
        paused = PreferencesEntry.PAUSED.getValueBoolean(this)
            && (pauseSecs == Integer.MAX_VALUE || pauseSecs == 0);

        // Now set it, just in case it was paused in permanent mode.
        PreferencesEntry.PAUSED.setValue(this, paused);

        // Load and set http proxy settings again.
        HTTPProxySettings.loadFromConfig(this);

        // Initialize branding/preconfiguration of the client
        initDistribution();
        logFine("Build time: " + getBuildTime());
        logInfo("Program version " + INCREMENT_VERSION);

        if (getDistribution().getBinaryName().toLowerCase()
            .contains("powerfolder"))
        {
            Debug.writeSystemProperties();
        }

        if (ConfigurationEntry.KILL_RUNNING_INSTANCE.getValueBoolean(this)) {
            killRunningInstance();
        }
        FolderList.removeMemberFiles(this);

        // Initialize plugins
        setupProPlugins();
        pluginManager = new PluginManager(this);
        pluginManager.init();

        // create node manager
        nodeManager = new NodeManager(this);

        // Only one task brother left...
        taskManager = new PersistentTaskManager(this);
        // Folder repository
        folderRepository = new FolderRepository(this);
        setLoadingCompletion(0, 10);

        // Create transfer manager
        // If this is a unit test it might have been set before.
        try {
            transferManager = transferManagerFactory.call();
        } catch (Exception e) {
            logSevere("Exception", e);
        }

        reconnectManager = new ReconnectManager(this);
        // Create os client
        osClient = new ServerClient(this);

        if (isUIEnabled()) {
            uiController = new UIController(this);
            if (ConfigurationEntry.USER_INTERFACE_LOCKED.getValueBoolean(this)
                && !ConfigurationEntry.SERVER_IDP_DISCO_FEED_URL.hasValue(this))
            {
                // Don't let the user pass this step.
                new UIUnLockDialog(this).openAndWait();
            }
        }

        setLoadingCompletion(10, 20);

        // The io provider.
        ioProvider = new IOProvider(this);
        ioProvider.start();

        // Set hostname by CLI
        if (commandLine != null && commandLine.hasOption('d')) {
            String host = commandLine.getOptionValue("d");
            if (StringUtils.isNotBlank(host)) {
                InetSocketAddress addr = Util.parseConnectionString(host);
                if (addr != null) {
                    ConfigurationEntry.HOSTNAME.setValue(this,
                        addr.getHostName());
                    ConfigurationEntry.NET_PORT.setValue(this,
                        addr.getPort());
                }
            }
        }

        // initialize dyndns manager
        dyndnsManager = new DynDnsManager(this);

        setLoadingCompletion(20, 30);

        // initialize listener on local port
        if (!initializeListenerOnLocalPort()) {
            return;
        }
        if (!isUIEnabled()) {
            // Disable paused function
            paused = false;
        }

        setLoadingCompletion(30, 35);

        // Start the nodemanager
        nodeManager.init();
        if (!ProUtil.isRunningProVersion()) {
            // Nodemanager gets later (re) started by ProLoader.
            nodeManager.start();
        }

        setLoadingCompletion(35, 60);
        securityManager = new SecurityManagerClient(this, osClient);

        // init repo (read folders)
        folderRepository.init();
        logInfo("Dataitems: " + Debug.countDataitems(Controller.this));
        // init of folders takes rather long so a big difference with
        // last number to get smooth bar... ;-)
        setLoadingCompletion(60, 65);

        // start repo maintainance Thread
        folderRepository.start();
        setLoadingCompletion(65, 70);

        // Start the transfer manager thread
        transferManager.start();
        setLoadingCompletion(70, 75);

        // Initialize rcon manager
        startRConManager();

        // Initialize WD storage authenticator.
        startWebClientLogin();

        setLoadingCompletion(75, 80);

        // Start all configured listener if not in paused mode
        startConfiguredListener();
        setLoadingCompletion(80, 85);

        // open broadcast listener
        openBroadcastManager();
        setLoadingCompletion(85, 90);

        // Controller now started
        started = true;
        startTime = new Date();

        // Now taskmanager
        taskManager.start();

        logInfo("Controller started");

        // dyndns updater
        /*
         * boolean onStartUpdate = ConfigurationEntry.DYNDNS_AUTO_UPDATE
         * .getValueBoolean(this).booleanValue(); if (onStartUpdate) {
         * getDynDnsManager().onStartUpdate(); }
         */
        dyndnsManager.updateIfNessesary();

        setLoadingCompletion(90, 100);

        // Login to OS
        if (Feature.OS_CLIENT.isEnabled()) {
            try {
                osClient.loginWithLastKnown();
            } catch (Exception e) {
                logWarning("Unable to login with last known username. " + e);
                logFiner(e);
            }
        }

        // Start Plugins
        pluginManager.start();

        // open UI
        if (isConsoleMode()) {
            logFine("Running in console");
        } else {
            logFine("Opening UI");
            openUI();
        }

        if (!this.getMySelf().isServer()) {
            enableFileBrowserIntegration();
        }

        // Load anything that was not handled last time.
        loadPersistentObjects();

        setLoadingCompletion(100, 100);
        if (!isConsoleMode()) {
            uiController.hideSplash();
        }

        if (ConfigurationEntry.AUTO_CONNECT.getValueBoolean(this)) {
            // Now start the connecting process
            reconnectManager.start();
        } else {
            logFine("Not starting reconnection process. "
                + "Config auto.connect set to false");
        }
        // Start connecting to OS client.
        if (Feature.OS_CLIENT.isEnabled()
            && ConfigurationEntry.SERVER_CONNECT.getValueBoolean(this))
        {
            osClient.start();
        } else {
            logInfo("Not connecting to server (" + osClient.getServerString()
                + "): Disabled");
        }

        // Setup our background working tasks
        setupPeriodicalTasks();

        if (MacUtils.isSupported() && !getMySelf().isServer()) {
            MacUtils macUtils = MacUtils.getInstance();
            if (macUtils != null) {
                if (isFirstStart()) {
                    macUtils.setPFStartup(true, this);
                }
                macUtils.setAppReOpenedListener(this);
            }
        }

        if (pauseSecs == 0) {
            // Activate adaptive logic
            setPaused(paused);
        }
    }

    private void enableFileBrowserIntegration() {
        // PFC-2395: Start
        fbIntegration = new FileBrowserIntegration(getController());
        fbIntegration.start();
        // PFC-2395: End
    }

    private void clearPreferencesOnConfigSwitch() {
        String lastNodeIdObf = PreferencesEntry.LAST_NODE_ID
            .getValueString(this);
        String thisNodeId = ConfigurationEntry.NODE_ID.getValue(this);
        try {
            if (StringUtils.isNotBlank(lastNodeIdObf)
                && !LoginUtil.matches(Util.toCharArray(thisNodeId),
                    lastNodeIdObf))
            {
                int i = 0;
                for (String key : preferences.keys()) {
                    preferences.remove(key);
                    i++;
                }
                logWarning("Cleared " + i
                    + " preferences, new config/nodeid found");
            }
        } catch (BackingStoreException e1) {
            logWarning("Unable to clear preferences. " + e1);
        }
    }

    /**
     * For each folder, kick off scan.
     */
    public void performFullSync() {
        // Let other nodes scan now!
        folderRepository.broadcastScanCommandOnAllFolders();

        // Force scan on all folders, of repository was selected
        Collection<Folder> folders = folderRepository.getFolders();
        for (Folder folder : folders) {
            // Ask for more sync options on that folder if on project sync
            if (Util.isAwtAvailable()
                    && folder.getSyncProfile().equals(
                    SyncProfile.MANUAL_SYNCHRONIZATION)) {
                new SyncFolderDialog(this, folder).open();
            } else {
                // Recommend scan on this folder
                folder.recommendScanOnNextMaintenance();
            }
        }

        setPaused(false);

        // Now trigger the scan
        folderRepository.triggerMaintenance();

        // Trigger file requesting
        folderRepository.getFileRequestor().triggerFileRequesting();

        // Fresh reconnection try!
        reconnectManager.buildReconnectionQueue();

    }

    /**
     * Add invitation listener.
     *
     * @param l
     */
    public void addInvitationHandler(InvitationHandler l) {
        invitationHandlers.add(l);
    }

    /**
     * Remove invitation listener.
     *
     * @param l
     */
    public void removeInvitationHandler(InvitationHandler l) {
        invitationHandlers.remove(l);
    }

    private void setupProPlugins() {
        String pluginConfig = ConfigurationEntry.PLUGINS.getValue(this);
        boolean autoSetupPlugins = StringUtils.isEmpty(pluginConfig)
            || !pluginConfig.contains(Constants.PRO_LOADER_PLUGIN_CLASS);
        if (ProUtil.isRunningProVersion() && autoSetupPlugins) {
            logFine("Setting up pro loader");
            String newPluginConfig = Constants.PRO_LOADER_PLUGIN_CLASS;
            if (!StringUtils.isBlank(pluginConfig)) {
                newPluginConfig += ',' + pluginConfig;
            }
            ConfigurationEntry.PLUGINS.setValue(this, newPluginConfig);
        }
    }

    private void initLogger() {

        // Set a nice prefix for file looging file names.
        String configName = getConfigName();
        if (configName != null) {
            LoggingManager.setPrefix(configName);
        }

        if (verbose) {
            String str = ConfigurationEntry.LOG_LEVEL_CONSOLE.getValue(this);
            Level consoleLevel = LoggingManager.levelForName(str);
            LoggingManager.setConsoleLogging(consoleLevel != null
                ? consoleLevel
                : Level.WARNING);

            // Enable file logging
            str = ConfigurationEntry.LOG_LEVEL_FILE.getValue(this);
            boolean rotate = ConfigurationEntry.LOG_FILE_ROTATE
                .getValueBoolean(this);
            Level fileLevel = LoggingManager.levelForName(str);
            LoggingManager.setFileLogging(fileLevel != null
                ? fileLevel
                : Level.FINE, rotate);

            // Switch on the document handler.
            if (isUIEnabled()) {
                str = PreferencesEntry.DOCUMENT_LOGGING.getValueString(this);
                Level uiLogLevel = LoggingManager.levelForName(str);
                LoggingManager.setDocumentLogging(uiLogLevel != null
                    ? uiLogLevel
                    : Level.WARNING, this);
            }

            if (LoggingManager.isLogToFile()) {
                logFine("Logging to file '"
                    + LoggingManager.getLoggingFileName() + '\'');
            } else {
                logInfo("No logging to file");
            }

            if (ConfigurationEntry.LOG_SYSLOG_HOST.hasNonBlankValue(this)) {
                str = ConfigurationEntry.LOG_SYSLOG_LEVEL.getValue(this);
                Level syslogLevel = LoggingManager.levelForName(str);
                LoggingManager.setSyslogLogging(syslogLevel != null
                    ? syslogLevel
                    : Level.WARNING, this);
            }
        }

        if (commandLine != null && commandLine.hasOption('l')) {
            String str = commandLine.getOptionValue('l');
            Level consoleLevel = LoggingManager.levelForName(str);
            if (consoleLevel != null) {
                LoggingManager.setConsoleLogging(consoleLevel);
            }
        }

        // Enable debug reports.
        debugReports = ConfigurationEntry.DEBUG_REPORTS.getValueBoolean(this);

        LoggingManager.clearBuffer();
        int maxDays = ConfigurationEntry.LOG_FILE_DELETE_DAYS
            .getValueInt(getController());
        if (maxDays >= 0) {
            LoggingManager.removeOldLogs(maxDays);
        }
    }

    /**
     * Loads a config file (located in "getConfigLocationBase()")
     *
     * @param theFilename
     * @return false if unsuccessful, true if file found and reading succeeded.
     */
    public boolean loadConfigFile(String theFilename) {

        /* Init stuff (moved here from {@link startConfig} */
        additionalConnectionListeners = Collections
            .synchronizedList(new ArrayList<>());
        started = false;
        shuttingDown = false;
        threadPool = new WrappedScheduledThreadPoolExecutor(
            Constants.CONTROLLER_MIN_THREADS_IN_THREADPOOL, new NamedThreadFactory(
                "Controller-Thread-"));

        // PFI-312
        PathUtils.setIOExceptionListener(e -> {
            if (e instanceof FileSystemException
                && e.toString().toLowerCase()
                    .contains("too many open files"))
            {
                logSevere("Detected I/O Exception: " + e.getMessage());
                logSevere("Please adjust limits for open file handles on this server");
                exit(1);
            }
        });

        String filename = theFilename;
        if (filename == null) {
            filename = Constants.DEFAULT_CONFIG_FILE;
        }

        if (filename.indexOf('.') < 0) {
            // append .config extension
            filename += ".config";
        }

        configFilename = null;
        config = new SplitConfig();
        configFilename = filename;
        configFile = getConfigLocationBase();

        if (configFile == null) {
            configFile = Paths.get(filename).toAbsolutePath();
        } else {
            configFile = configFile.resolve(filename);
        }

        BufferedInputStream bis = null;
        try {
            if (Files.exists(configFile)) {
                logFine("Loading configfile " + configFile.toString());
            } else {
                logFine("Config file does not exist. " + configFile.toString());
                throw new FileNotFoundException();
            }
            if (OSUtil.isWebStart()) {
                logFine("WebStart, config file location: "
                    + configFile.toString());
            }

            bis = new BufferedInputStream(Files.newInputStream(configFile));
            config.load(bis);
        } catch (FileNotFoundException e) {
            logWarning("Unable to start config, file '" + filename
                + "' not found, using defaults");
        } catch (IOException e) {
            logSevere("Unable to start config from file '" + filename + '\'');
            config = null;
            return false;
        } finally {
            try {
                if (bis != null) {
                    bis.close();
                }
            } catch (Exception e) {
                // Ignore.
            }
        }

        String folderfilename = filename.replace(".config", "-Folder.config");
        configFolderFile = getConfigLocationBase();
        if (configFolderFile == null) {
            configFolderFile = Paths.get(folderfilename).toAbsolutePath();
        } else {
            configFolderFile = configFolderFile.resolve(folderfilename);
        }

        String sslTrustStoreFileName = filename.replace(".config", ".ssl.jks");
        sslTrustStoreFile = getConfigLocationBase();
        if (sslTrustStoreFile == null) {
            sslTrustStoreFile = Paths.get(sslTrustStoreFileName).toAbsolutePath();
        } else {
            sslTrustStoreFile = sslTrustStoreFile.resolve(sslTrustStoreFileName);
        }

        if (Files.exists(configFolderFile)) {
            try {
                logInfo("Loading folder configfile "
                    + configFolderFile.toString());
                bis = new BufferedInputStream(
                    Files.newInputStream(configFolderFile));
                config.load(bis);
            } catch (FileNotFoundException e) {
                logWarning("Unable to start config, file '" + folderfilename
                    + "' not found, using defaults");
            } catch (IOException e) {
                logSevere("Unable to start config from file '" + folderfilename
                    + '\'');
                configFolderFile = null;
                return false;
            } finally {
                try {
                    if (bis != null) {
                        bis.close();
                    }
                } catch (Exception e) {
                    // Ignore.
                }
            }
        } else {
            logFine("Folder config file does not exist. "
                + configFolderFile.toString());
        }
        return true;
    }

    /**
     * PFC-2846: Config reload via command line while running
     */
    public void reloadConfigFile() {
        if (Files.exists(configFile)) {
            logInfo("Reloading configfile " + configFile.toString());
        } else {
            logWarning("Config file does not exist. " + configFile.toString());
            return;
        }

        try (BufferedInputStream bis = new BufferedInputStream(
                Files.newInputStream(configFile))) {
            config.load(bis);
        } catch (IOException e) {
            logWarning("Unable to reload config file " + configFile
                    + ". " + e);
        }
    }

    /**
     * Schedules a task to be executed periodically repeated without initial
     * delay. Until removed. ATTENTION: Tasks may be executed concurrently if
     * long running - especially longer than the period time. Take proper action
     * if you need to avoid concurrent runs, e.g. with AtomicBoolean.
     *
     * @param task
     *            the task to schedule
     * @param period
     *            the time in ms between executions
     */
    public ScheduledFuture<?> scheduleAndRepeat(Runnable task, long period) {
        if (!shuttingDown && !threadPool.isShutdown()) {
            return threadPool.scheduleWithFixedDelay(task, 0, period,
                TimeUnit.MILLISECONDS);
        }
        return null;
    }

    /**
     * Schedules a task to be executed periodically repeated with initial
     * delay. Until removed. ATTENTION: Tasks may be executed concurrently if
     * long running - especially longer than the period time. Take proper action
     * if you need to avoid concurrent runs, e.g. with AtomicBoolean.
     *
     * @param task
     *            the task to schedule
     * @param initialDelay
     *            the initial delay in ms
     * @param period
     *            the time in ms between executions
     * @return
     */
    public ScheduledFuture<?> scheduleAndRepeat(Runnable task,
        long initialDelay, long period)
    {
        if (!shuttingDown && !threadPool.isShutdown()) {
            return threadPool.scheduleWithFixedDelay(task, initialDelay,
                period, TimeUnit.MILLISECONDS);
        }
        return null;
    }

    /**
     * Use to schedule a task to be executed ONCE after the initial delay.
     *
     * @param task
     *            the task to schedule
     * @param delay
     *            the initial delay in ms
     */
    public ScheduledFuture<?> schedule(Runnable task, long delay) {
        if (!shuttingDown && !threadPool.isShutdown()) {
            return threadPool.schedule(task, delay, TimeUnit.MILLISECONDS);
        }
        return null;
    }

    /**
     * Removes a schduled task for the threadpool
     *
     * @param task
     */
    public void removeScheduled(Runnable task) {
        if (!shuttingDown && !threadPool.isShutdown()) {
            if (threadPool instanceof ScheduledThreadPoolExecutor) {
                ((ScheduledThreadPoolExecutor) threadPool).remove(task);
                ((ScheduledThreadPoolExecutor) threadPool).purge();
            } else {
                logSevere("Unable to remove scheduled task. Wrong threadpool. "
                    + task);
            }
        }
    }

    /**
     * Removes a scheduled task for the threadpool
     *
     * @param future
     */
    public boolean removeScheduled(ScheduledFuture<?> future) {
        if (!shuttingDown && !threadPool.isShutdown()) {
            if (threadPool instanceof ScheduledThreadPoolExecutor) {
                return ((ScheduledThreadPoolExecutor) threadPool)
                    .remove((Runnable) future);
            } else {
                logSevere("Unable to remove scheduled task. Wrong threadpool. "
                    + future);
            }
        }
        return false;
    }

    /**
     * Sets up the task, which should be executes periodically.
     */
    private void setupPeriodicalTasks() {

        // ============
        // Test the connectivity after a while.
        // ============
        LimitedConnectivityChecker.install(this);

        // ============
        // Schedule a task to do housekeeping every day, just after midnight.
        // ============
        // Run housekeeping at 00:00 o'clock
        JobDetail housekeepingJob = JobBuilder.newJob(Housekeeping.class)
                .withIdentity("midnight", "housekeeping").build();

        Trigger housekeepingTrigger = TriggerBuilder.newTrigger()
                .withIdentity("trigger", "housekeeping")
                .forJob(housekeepingJob)
                .withSchedule(dailyAtHourAndMinute(0, 0))
                .build();

        try {
            Scheduler sched = new StdSchedulerFactory().getScheduler();
            sched.scheduleJob(housekeepingJob, housekeepingTrigger);
            sched.getContext().put("controller", this);
            sched.start();
        } catch (SchedulerException e) {
            logWarning("Could not initiate housekeeping: " + e.getMessage());
        }

        // Also run housekeeping one minute after start up.
        threadPool.schedule(() -> {
            performHousekeeping(false);
        } , 1, TimeUnit.MINUTES);
        
        // ============
        // Do profiling
        // ============
        if (Profiling.ENABLED) {
            threadPool.scheduleWithFixedDelay(new TimerTask() {
                @Override
                public void run() {
                    logFine(Profiling.dumpStats());
                }
            }, 0, 1, TimeUnit.MINUTES);
        }

        // ============
        // Hourly tasks
        // ============
        // @todo what's this for? comment?
        boolean alreadyDetected = ConfigurationEntry.TRANSFER_LIMIT_AUTODETECT
            .getValueBoolean(this)
            && ConfigurationEntry.UPLOAD_LIMIT_WAN.getValueInt(this) > 0;
        // If already detected wait 10 mins before next test. Otherwise start
        // instantly.
        long initialDelay = alreadyDetected ? 600 : 5;
        threadPool.scheduleWithFixedDelay(new TimerTask() {
            @Override
            public void run() {
                performHourly();
            }
        }, initialDelay, 3600, TimeUnit.SECONDS);

        // =========
        // Profiling
        // =========
        // final Collector cpu = CollectorFactory.getFactory().createCollector(
        // CollectorID.CPU_USAGE.id);
        threadPool.scheduleWithFixedDelay(new Runnable() {
            @Override
            public void run() {
                if (!verbose) {
                    return;
                }
                if (isFine()) {
                    logFine("Dataitems: "
                        + Debug.countDataitems(Controller.this));
                }
                String dump = Debug.dumpCurrentStacktraces(false);
                if (StringUtils.isNotBlank(dump)
                    && isFine()
                    && ConfigurationEntry.LOG_ACTIVE_THREADS
                        .getValueBoolean(getController()))
                {
                    logFine("Active threads:\n\n" + dump);
                } else {
                    logFine("No active threads");
                }
            }
        }, 1, 5, TimeUnit.MINUTES);
    }

    /**
     * These tasks get performed every hour.
     */
    private void performHourly() {
        if (ConfigurationEntry.TRANSFER_LIMIT_AUTODETECT.getValueBoolean(this))
        {
            FutureTask<Object> recalculateRunnable = transferManager
                .getRecalculateAutomaticRate();
            threadPool.execute(recalculateRunnable);
        }
    }

    private void openBroadcastManager() {
        if (ConfigurationEntry.NET_BROADCAST.getValueBoolean(this)) {
            try {
                broadcastManager = new BroadcastMananger(this,
                        ConfigurationEntry.NET_PORT_D2D.getValueInt(this) > 0);
                broadcastManager.start();
            } catch (ConnectionException e) {
                logSevere("Unable to open broadcast manager, you wont automatically connect to clients on LAN: "
                    + e.getMessage());
                logSevere("ConnectionException", e);
            }
        } else {
            logInfo("Auto client discovery in LAN via broadcast disabled");
        }
    }

    /**
     * General houskeeping task. Runs one minute after start and every midnight.
     *
     * @param midnightRun
     *            true if this is the midnight invokation, false if this is at
     *            start up.
     */
    void performHousekeeping(boolean midnightRun) {
        log.fine("Performing housekeeping " + midnightRun);
        if (midnightRun) {
            Date now = new Date();
            // Reconfigure log file after midnight.
            logFine("Reconfiguring logs for new day: " + now);
            initLogger();
            LoggingManager.resetFileLogging();
            int days = ConfigurationEntry.LOG_FILE_DELETE_DAYS
                .getValueInt(getController());
            if (days >= 0) {
                LoggingManager.removeOldLogs(days);
            }
            logFine("Reconfigured logs for new day: " + now);

            backupConfigAssets();
            folderRepository.cleanupOldArchiveFiles();            
        }
        
        // Prune stats.
        transferManager.pruneStats();
    }

    /**
     * #2526
     */
    private void backupConfigAssets() {
        SimpleDateFormat dateFormat = new SimpleDateFormat("yyyy.MM.dd");
        Path backupDir = getMiscFilesLocation().resolve(
            "backups/" + dateFormat.format(new Date()));
        if (Files.notExists(backupDir)) {
            try {
                Files.createDirectories(backupDir);
            } catch (IOException ioe) {
                logInfo("Could not create directory '"
                    + backupDir.toAbsolutePath().toString() + "'");
            }
        }
        Path configBackup = backupDir.resolve(configFile.getFileName());
        try {
            PathUtils.copyFile(configFile, configBackup);
        } catch (IOException e) {
            logWarning("Unable to backup file " + configFile + ". " + e);
        }
        if (Files.exists(configFolderFile)) {
            Path configFolderBackup = backupDir.resolve(configFolderFile
                .getFileName());
            try {
                PathUtils.copyFile(configFolderFile, configFolderBackup);
            } catch (IOException e) {
                logWarning("Unable to backup file " + configFolderFile + ". "
                    + e);
            }
        }
        Path myKeyFile = getMiscFilesLocation().resolve(
            getConfigName() + ".mykey");
        Path mykeyBackup = backupDir.resolve(myKeyFile.getFileName());
        if (Files.exists(myKeyFile)) {
            try {
                PathUtils.copyFile(myKeyFile, mykeyBackup);
            } catch (IOException e) {
                logWarning("Unable to backup file " + myKeyFile + ". " + e);
            }
        }
        Path dbFile = getMiscFilesLocation().resolve("Accounts.h2.db");
        Path dbBackup = backupDir.resolve(dbFile.getFileName());
        if (Files.exists(dbFile)) {
            try {
                PathUtils.copyFile(dbFile, dbBackup);
            } catch (IOException e) {
                logWarning("Unable to backup file " + dbFile + ". " + e);
            }
        }
    }

    /**
     * Starts the rcon manager.
     */
    private void startRConManager() {
        if (RemoteCommandManager.hasRunningInstance()) {
            // Ignore running instance for clients
            if (!getMySelf().isServer()) {
                return;
            }
            alreadyRunningCheck();
        }
        if (!ConfigurationEntry.NET_RCON_MANAGER.getValueBoolean(this)) {
            logWarning("Not starting RemoteCommandManager");
            return;
        }
        rconManager = new RemoteCommandManager(this);
        rconManager.start();
    }

    /**
     * Starts the WD storage authenticator.
     */
    private void startWebClientLogin() {
        if (WebClientLogin.hasRunningInstance()) {
            alreadyRunningCheck();
        }
        if (ConfigurationEntry.WEB_CLIENT_PORT.hasNonBlankValue(this)
                && ConfigurationEntry.WEB_CLIENT_PORT.getValueInt(this) > 0) {
            webClientLogin = new WebClientLogin(this);
            webClientLogin.start();
        }
    }

    /**
     * Starts a connection listener for each port found in config property
     * "port" ("," separeted), if "random-port" is set to "true" this "port"
     * entry will be ignored and a random port will be used (between 49152 and
     * 65535).
     */
    private boolean initializeListenerOnLocalPort() {
        if (ConfigurationEntry.NET_BIND_RANDOM_PORT.getValueBoolean(this)) {
            bindRandomPort();
        } else {
            String ports = ConfigurationEntry.NET_PORT.getValue(this);
            if ("0".equals(ports)) {
                logWarning("Not opening connection listener. (port=0)");
            } else {
                if (ports == null) {
                    ports = String.valueOf(ConnectionListener.DEFAULT_PORT);
                }
                StringTokenizer nizer = new StringTokenizer(ports, ",");
                while (nizer.hasMoreElements()) {
                    String portStr = nizer.nextToken();
                    try {
                        int port = Integer.parseInt(portStr);
                        for (String bindAddress : ConfigurationEntry.NET_BIND_ADDRESS.getValueArray(this)) {
                            boolean listenerOpened = openListener(bindAddress, port, false);
                            if (listenerOpened && connectionListener != null) {
                                // set reconnect on first successful listener
                                nodeManager
                                        .getMySelf()
                                        .getInfo()
                                        .setConnectAddress(
                                                connectionListener.getAddress());
                            }
                            if (!listenerOpened && !isUIOpen()) {
                                logSevere("Couldn't bind to port " + port);
                                // exit(1);
                                // fatalStartError(Translation
                                // .getTranslation("dialog.bind_error"));
                                // return false; // Shouldn't reach this!
                            }
                        }
                    } catch (NumberFormatException e) {
                        logFine("Unable to read listener port ('" + portStr
                            + "') from config");
                    }
                }
                // If this is the GUI version we didn't kill the program yet,
                // even though
                // there might have been multiple failed tries.
                if (connectionListener == null) {
                    portBindFailureProblem(ports);
                }
            }
        }

        return true;
    }

    /**
     * Starts connection listeners for D2D (needs to be called in Server.start after SSl certificates are checked)
     */
    public void initializeListenerOnLocalPortD2D() {
        /* Check whether to start D2D, too */
        int port = ConfigurationEntry.NET_PORT_D2D.getValueInt(this);
        if (port > 0) {
            logInfo("D2D is enabled");
            boolean listenerOpened = false;
            for (String bindAddress : ConfigurationEntry.NET_BIND_ADDRESS.getValueArray(this)) {
                listenerOpened = openListener(bindAddress, port, true);
                nodeManager.getMySelf().getInfo().setD2dPort(port);
                if (!listenerOpened) {
                    logSevere("Couldn't bind to D2D port " + port);
                } else {
                    logInfo("Listening on D2D port " + port);
                }
            }
        }
        for (ConnectionListener connectionListener : additionalConnectionListeners) {
            if (connectionListener.useD2D) {
                try {
                    connectionListener.start();
                } catch (ConnectionException e) {
                    logSevere("Problems starting listener " + connectionListener, e);
                }
            }
        }

    }

    /**
     * Call to notify the Controller of a problem while binding a required
     * listening socket.
     *
     * @param ports
     */
    private void portBindFailureProblem(String ports) {
        if (!isUIEnabled()) {
            logSevere("Unable to open incoming port from the portlist: "
                + ports);
            exit(1);
            return;
        }

        // Must use JOptionPane here because there is no Controller yet for
        // DialogFactory!
        int response = JOptionPane
            .showOptionDialog(
                null,
                Translation.get("dialog.bind_error.option.text"),
                Translation.get("dialog.bind_error.option.title"),
                JOptionPane.YES_NO_OPTION,
                JOptionPane.WARNING_MESSAGE,
                null,
                new String[]{
                    Translation
                        .get("dialog.bind_error.option.ignore"),
                    Translation.get("dialog.bind_error.option.exit")},
                0);
        switch (response) {
            case 1 :
                exit(0);
                break;
            default :
                bindRandomPort();
                break;
        }
    }

    /**
     * Tries to bind a random port
     */
    private void bindRandomPort() {
        for (String bindAddress : ConfigurationEntry.NET_BIND_ADDRESS.getValueArray(this)) {
            if ((openListener(bindAddress, ConnectionListener.DEFAULT_PORT, false)
                    || openListener(bindAddress, 0, false))
                    && connectionListener != null) {
                nodeManager.getMySelf().getInfo()
                        .setConnectAddress(connectionListener.getAddress());
            } else {
                logSevere("failed to open random port!!!");
                fatalStartError(Translation.get("dialog.bind_error"));
            }
        }
    }

    /**
     * Starts all configured connection listener
     */
    private void startConfiguredListener() {
        // Start the connection listener
        if (connectionListener != null) {
            try {
                connectionListener.start();
            } catch (ConnectionException e) {
                logSevere("Problems starting listener " + connectionListener, e);
            }
            for (ConnectionListener additionalConnectionListener : additionalConnectionListeners)
            {
                try {
                    additionalConnectionListener.start();
                } catch (ConnectionException e) {
                    logSevere("Problems starting listener "
                        + connectionListener, e);
                }
            }
        }
    }

    /**
     * Saves the current config to disk
     */
    public synchronized void saveConfig() {
        if (!started) {
            return;
        }
        logFine("Saving config (" + getConfigName() + ".config)");

        // PFS-2227
        config.remove("removed.folder.files");
        Path file;
        Path tempFile;
        Path folderFile;
        Path tempFolderFile;
        Path backupFile;
        if (getConfigLocationBase() == null) {
            file = Paths.get(getConfigName() + ".config").toAbsolutePath();
            tempFile = Paths.get(getConfigName() + ".writing.config")
                .toAbsolutePath();
            folderFile = Paths.get(getConfigName() + "-Folder.config")
                .toAbsolutePath();
            tempFolderFile = Paths.get(
                getConfigName() + "-Folder.writing.config").toAbsolutePath();
            backupFile = Paths.get(getConfigName() + ".config.backup")
                .toAbsolutePath();
        } else {
            file = getConfigLocationBase().resolve(getConfigName() + ".config");
            tempFile = getConfigLocationBase().resolve(
                getConfigName() + ".writing.config").toAbsolutePath();
            backupFile = getConfigLocationBase().resolve(
                getConfigName() + ".config.backup");
            folderFile = getConfigLocationBase().resolve(
                getConfigName() + "-Folder.config");
            tempFolderFile = getConfigLocationBase().resolve(
                getConfigName() + "-Folder.writing.config").toAbsolutePath();
        }

        // PF-1029
        try {
            FileStore store = Files.getFileStore(file);
            if (store.getUsableSpace() < 1024L * 1024L * 10) {
                logSevere("Unable to store configuration file. Disk space insufficient: "
                        + Format.formatBytesShort(store.getUsableSpace()));
                return;
            }
        } catch (IOException e) {
            logFine(e);
        }

        try {
            // Backup is done in #backupConfigAssets
            Files.deleteIfExists(backupFile);

            String distName = "PowerFolder";
            if (distribution != null
                && StringUtils.isNotBlank(distribution.getName()))
            {
                distName = distribution.getName();
            }

            Properties prev = new Properties();
            if (Files.exists(file)) {
                try (BufferedInputStream in = new BufferedInputStream(
                    Files.newInputStream(file))) {
                    prev.load(in);
                }
            }

            if (!prev.equals(config.getRegular())) {
                // Store config in misc base
                PropertiesUtil.saveConfig(tempFile, config.getRegular(),
                    distName + " config file (v" + PROGRAM_VERSION + ')');
                Files.deleteIfExists(file);
                try {
                    Files.move(tempFile, file);
                } catch (IOException e) {
                    Files.copy(tempFile, file);
                    Files.delete(tempFile);
                }
            } else {
                if (isFine()) {
                    logFine("Not storing config to " + file
                        + ". Base config remains unchanged");
                }
            }

            Properties prevFolders = new Properties();
            if (Files.exists(folderFile)) {
                try (BufferedInputStream in = new BufferedInputStream(Files.newInputStream(folderFile))) {
                    prevFolders.load(in);
                }
            }
            if (!prevFolders.equals(config.getFolders())) {
                PropertiesUtil.saveConfig(tempFolderFile, config.getFolders(), distName + " folders config file (v" + PROGRAM_VERSION + ')');
                Files.deleteIfExists(folderFile);
                try {
                    Files.move(tempFolderFile, folderFile);
                } catch (IOException e) {
                    Files.copy(tempFolderFile, folderFile);
                    Files.delete(tempFolderFile);
                }
            }
        } catch (IOException e) {
            // FATAL
            logSevere("Unable to save config. " + e, e);
            exit(1);
        } catch (Exception e) {
            // major problem , setting code is wrong
            e.printStackTrace();
            logSevere("major problem , setting code is wrong", e);
        }
    }

    /**
     * Answers if controller is started (by config)
     *
     * @return true if controller is started (by config)
     */
    public boolean isStarted() {
        return started;
    }

    /**
     * @return true is shutdown still in progress
     */
    public boolean isShuttingDown() {
        return shuttingDown;
    }

    /**
     * the uptime in milliseconds.
     *
     * @return The uptime time in millis, or -1 if not started yet
     */
    public long getUptime() {
        if (startTime == null) {
            return -1;
        }
        return System.currentTimeMillis() - startTime.getTime();
    }

    /**
     * @return Name of the JAR file on windows installations.
     */
    public String getJARName() {
        if (distribution != null && distribution.getBinaryName() != null) {
            return distribution.getBinaryName() + ".jar";
        }
        logSevere("Unable to get JAR name for distribution: " + distribution,
            new RuntimeException());
        return "PowerFolder.jar";
    }

    /**
     * @return Name of the L4J INI file on windows installations.
     */
    public String getL4JININame() {
        if (distribution != null && distribution.getBinaryName() != null) {
            return distribution.getBinaryName() + ".l4j.ini";
        }
        logSevere("Unable to get l4j.ini name for distribution: "
            + distribution);
        return "PowerFolder.l4j.ini";
    }

    /**
     * Sets the paused mode.
     *
     * @param newPausedValue
     */
    public void setPaused(boolean newPausedValue) {
        setPaused0(newPausedValue, false);
    }

    /**
     * Sets the paused mode.
     *
     * @param newPausedValue
     */
    private synchronized void setPaused0(boolean newPausedValue,
        boolean changedByAdaptiveLogic)
    {
        boolean oldPausedValue = paused;
        paused = newPausedValue;

        if (newPausedValue) {
            folderRepository.getFolderScanner().abortScan();
            transferManager.abortAllDownloads();
            transferManager.abortAllUploads();
        } else {
            folderRepository.triggerMaintenance();
            folderRepository.getFileRequestor().triggerFileRequesting();
            for (Folder folder : folderRepository.getFolders()) {
                folder.broadcastFileRequestCommand();
            }
        }
        if (oldPausedValue != newPausedValue) {
            transferManager.updateSpeedLimits();
        }
        PreferencesEntry.PAUSED.setValue(this, newPausedValue);
        pausedModeListenerSupport.setPausedMode(new PausedModeEvent(
            newPausedValue));

        if (pauseResumeFuture != null) {
            try {
                pauseResumeFuture.cancel(true);
                if (!removeScheduled(pauseResumeFuture)) {
                    logSevere("Unable to remove pause task: "
                        + pauseResumeFuture, new RuntimeException(
                        "Unable to remove pause task: " + pauseResumeFuture));
                }
                logFine("Cancelled resume task");
            } catch (Exception e) {
                e.printStackTrace();
                logSevere(e);
            }
        }
        int delay = ConfigurationEntry.PAUSE_RESUME_SECONDS.getValueInt(this);
        if (newPausedValue) {
            if (delay == 0) {
                // User adaptive. Check for user inactivity
                pauseResumeFuture = scheduleAndRepeat(
                    new PauseResumeTask(true), 1000);
            } else if (delay < Integer.MAX_VALUE) {
                pauseResumeFuture = schedule(new PauseResumeTask(false),
                    delay * 1000);
                logFine("Scheduled resume task in " + delay + " seconds.");
            }
        } else {
            if (delay == 0 && changedByAdaptiveLogic) {
                // Turn on pause again when user gets active
                pauseResumeFuture = scheduleAndRepeat(
                    new PauseResumeTask(true), 1000);
            } else {
                pauseResumeFuture = null;
            }
        }
    }

    /**
     * @return true if the controller is paused.
     */
    public boolean isPaused() {
        return paused;
    }

    /**
     * Answers if node is running in LAN only networking mode
     *
     * @return true if in LAN only mode else false
     */
    public boolean isLanOnly() {
        return getNetworkingMode() == NetworkingMode.LANONLYMODE;
    }

    /**
     * If this client is running in backup only mode.
     * <p>
     * Backup only client feature. Controls:
     * <p>
     * 1) If the client can send invitations
     * <p>
     * 2) If the client can add friends
     * <p>
     * 3) The client can connect to others except the server.
     *
     * @return true if running as backup only client.
     */
    public boolean isBackupOnly() {
        return false;
    }

    /**
     * returns the enum with the current networkin mode.
     *
     * @return The Networking mode either NetworkingMode.PUBLICMODE,
     *         NetworkingMode.PRIVATEMODE or NetworkingMode.LANONLYMODE
     */
    public NetworkingMode getNetworkingMode() {
        if (networkingMode == null) {
            if (isBackupOnly()) {
                // ALWAYS server only mode.
                networkingMode = NetworkingMode.SERVERONLYMODE;
                return networkingMode;
            }
            // default = private
            String value = ConfigurationEntry.NETWORKING_MODE.getValue(this);
            try {
                networkingMode = NetworkingMode.valueOf(value);
            } catch (Exception e) {
                logSevere(
                    "Unable to read networking mode, reverting to PRIVATE_ONLY_MODE: "
                        + e.toString(), e);
                networkingMode = NetworkingMode.PRIVATEMODE;
            }
        }
        return networkingMode;
    }

    public void addPausedModeListener(PausedModeListener listener) {
        ListenerSupportFactory.addListener(pausedModeListenerSupport, listener);
    }

    public void removePausedModeListener(PausedModeListener listener) {
        ListenerSupportFactory.removeListener(pausedModeListenerSupport,
            listener);
    }

    public void addNetworkingModeListener(NetworkingModeListener listener) {
        ListenerSupportFactory.addListener(networkingModeListenerSupport,
            listener);
    }

    public void removeNetworkingModeListener(NetworkingModeListener listener) {
        ListenerSupportFactory.removeListener(networkingModeListenerSupport,
            listener);
    }

    public void addLimitedConnectivityListener(
        LimitedConnectivityListener listener)
    {
        ListenerSupportFactory.addListener(limitedConnectivityListenerSupport,
            listener);
    }

    public void removeLimitedConnectivityListener(
        LimitedConnectivityListener listener)
    {
        ListenerSupportFactory.removeListener(
            limitedConnectivityListenerSupport, listener);
    }

    public void setNetworkingMode(NetworkingMode newMode) {
        setNetworkingMode(newMode, true);
    }
    
    public void setNetworkingMode(NetworkingMode newMode, boolean restartNodeManager) {
        if (isBackupOnly() && newMode != NetworkingMode.SERVERONLYMODE) {
            // ALWAYS server only mode if backup-only.
            newMode = NetworkingMode.SERVERONLYMODE;
            logWarning("Backup only client. Only supports server only networking mode");
        }
        logFine("setNetworkingMode: " + newMode);
        NetworkingMode oldMode = getNetworkingMode();
        if (newMode != oldMode) {
            ConfigurationEntry.NETWORKING_MODE.setValue(this, newMode.name());

            networkingMode = newMode;
            networkingModeListenerSupport
                .setNetworkingMode(new NetworkingModeEvent(oldMode, newMode));

            // Restart nodeManager
            // PFS-1922:
            if (restartNodeManager) {
                nodeManager.shutdown();
                nodeManager.start();
            }
            reconnectManager.buildReconnectionQueue();
        }
    }

    /**
     * Answers if this controller has restricted connection to the network
     *
     * @return true if no incoming connections, else false.
     */
    public boolean isLimitedConnectivity() {
        return limitedConnectivity;
    }

    public void setLimitedConnectivity(boolean limitedConnectivity) {
        boolean oldValue = this.limitedConnectivity;
        this.limitedConnectivity = limitedConnectivity;
        LimitedConnectivityEvent e = new LimitedConnectivityEvent(oldValue,
            limitedConnectivity);
        limitedConnectivityListenerSupport.setLimitedConnectivity(e);
    }

    /**
     * Shuts down controller and exits to system with the given status
     *
     * @param status
     *            the status to exit with.
     */
    public void exit(int status) {
        if (Feature.EXIT_ON_SHUTDOWN.isDisabled()) {
            System.err
                .println("Running in JUnit testmode, no system.exit() called");
            return;
        }
        shutdown();
        System.exit(status);
    }

    /**
     * Shuts down the controller and requests and moves into restart requested
     * state
     */
    public void shutdownAndRequestRestart() {
        restartRequested = true;
        shutdown();
    }

    /**
     * @return true if the controller was shut down, with the request to restart
     */
    public boolean isRestartRequested() {
        return restartRequested;
    }

    /**
     * Shuts down all activities of this controller
     */
    public synchronized void shutdown() {
        if (shuttingDown || !started) {
            return;
        }
        PathUtils.setIOExceptionListener(null);
        shuttingDown = true;
        logInfo("Shutting down...");
        setFirstStart(false);
        // if (started && !OSUtil.isSystemService()) {
        // // Save config need a started in that method so do that first
        // saveConfig();
        // }

        if (Profiling.isEnabled()) {
            logFine(Profiling.dumpStats());
        }

        // Save anything important that has not been handled.
        savePersistentObjects();

        // stop
        boolean wasStarted = started;
        started = false;
        startTime = null;

        PreferencesEntry.LAST_NODE_ID.setValue(this,
            LoginUtil.hashAndSalt(getMySelf().getId()));

        if (taskManager != null) {
            logFine("Shutting down task manager");
            taskManager.shutdown();
        }

        if (threadPool != null) {
            logFine("Shutting down global threadpool");
            threadPool.shutdownNow();
        }

        if (fbIntegration != null) {
            fbIntegration.shutdown();
        }

        if (isUIOpen()) {
            logFine("Shutting down UI");
            uiController.shutdown();
        }

        if (rconManager != null) {
            logFine("Shutting down RConManager");
            rconManager.shutdown();
        }

        logFine("Shutting down connection listener(s)");
        if (connectionListener != null) {
            connectionListener.shutdown();
        }
        for (ConnectionListener addListener : additionalConnectionListeners) {
            addListener.shutdown();
        }
        additionalConnectionListeners.clear();
        if (broadcastManager != null) {
            logFine("Shutting down broadcast manager");
            broadcastManager.shutdown();
        }

        if (transferManager != null) {
            logFine("Shutting down transfer manager");
            transferManager.shutdown();
        }

        if (nodeManager != null) {
            logFine("Shutting down node manager");
            nodeManager.shutdown();
        }

        if (ioProvider != null) {
            logFine("Shutting down io provider");
            ioProvider.shutdown();
        }

        // shut down folder repository
        if (folderRepository != null) {
            logFine("Shutting down folder repository");
            folderRepository.shutdown();
        }

        if (reconnectManager != null) {
            logFine("Shutting down reconnect manager");
            reconnectManager.shutdown();
        }

        if (pluginManager != null) {
            logFine("Shutting down plugin manager");
            pluginManager.shutdown();
        }

        if (MacUtils.isSupported()) {
            MacUtils.getInstance().removeAppReOpenedListener();
        }

        if (webClientLogin != null){
            webClientLogin.stop();
        }

        if (wasStarted) {
            System.out.println("------------ " + PowerFolder.NAME + " "
                + PROGRAM_VERSION + " Controller Shutdown ------------");
        }

        // remove current config
        // config = null;
        shuttingDown = false;
        logInfo("Shutting down done");

        LoggingManager.closeFileLogging();
        backupConfigAssets();
    }

    public ScheduledExecutorService getThreadPool() {
        return threadPool;
    }

    /**
     * Returns a debug report
     *
     * @return the Debug report.
     */
    public String getDebugReport() {
        return Debug.buildDebugReport(this);
    }

    /**
     * Writes the debug report to diks
     */
    public void writeDebugReport() {
        try {
            FileOutputStream fOut = new FileOutputStream(getConfigName()
                + ".report.txt");
            String report = getDebugReport();
            fOut.write(report.getBytes());
            fOut.close();
        } catch (FileNotFoundException e) {
            logSevere("FileNotFoundException", e);
        } catch (IOException e) {
            logSevere("IOException", e);
        }
    }

    /**
     * Answers the current config name loaded <configname>.properties
     *
     * @return The name of the current config
     */
    public String getConfigName() {
        if (configFilename == null) {
            return null;
        }
        String configName = configFilename;
        int dot = configName.indexOf('.');
        if (dot > 0) {
            configName = configName.substring(0, dot);
        }
        return configName;
    }

    public Path getConfigFile() {
        return configFile;
    }

    public String getConfigFilename() {
        return configFilename;
    }

    public Path getConfigFolderFile() {
        return configFolderFile;
    }

    public Path getSslTrustStoreFile() {
        return sslTrustStoreFile;
    }

    /**
     * Returns the config, read from the configfile.
     *
     * @return the config as properties object
     */
    public Properties getConfig() {
        return config;
    }

    /**
     * Returns the command line of the start
     *
     * @return The command line
     */
    public CommandLine getCommandLine() {
        return commandLine;
    }

    public String getCLIUsername() {
        return commandLine != null ? commandLine.getOptionValue("u") : null;
    }

    public String getCLIPassword() {
        return commandLine != null ? commandLine.getOptionValue("p") : null;
    }

    /**
     * Returns local preferences, Preferences are stored till the next start. On
     * windows they are stored in the registry.
     *
     * @return The preferences
     */
    public Preferences getPreferences() {
        return preferences;
    }

    /**
     * @return true if this is the first start of PowerFolder of this config.
     */
    public boolean isFirstStart() {
        return preferences.getBoolean("openwizard2", true);
    }

    public void setFirstStart(boolean bool) {
        preferences.putBoolean("openwizard2", bool);
    }


    /**
     * @return the distribution of this client.
     */
    public Distribution getDistribution() {
        return distribution;
    }

    /**
     * @return the configured update settings for the current distribution
     */
    public UpdateSetting getUpdateSettings() {
        return UpdateSetting.create(this);
    }

    /**
     * Answers the own identity, of course with no connection
     *
     * @return a referens to the member object representing myself.
     */
    @Override
    public Member getMySelf() {
        return nodeManager != null ? nodeManager.getMySelf() : null;
    }

    /**
     * Changes the nick and tells other nodes
     *
     * @param newNick
     *            the new nick
     * @param saveConfig
     *            true if the config should be save directly otherwise you have
     *            to do it by hand
     */
    public void changeNick(String newNick, boolean saveConfig) {
        getMySelf().setNick(newNick);
        ConfigurationEntry.NICK.setValue(this, getMySelf().getNick());
        if (saveConfig) {
            saveConfig();
        }
        // broadcast nickchange
        nodeManager.broadcastMessage(new SettingsChange(getMySelf()));
        if (isUIOpen()) {
            // Update title
            uiController.getMainFrame().updateTitle();
        }
    }

    /**
     * @return the io provider.
     */
    public IOProvider getIOProvider() {
        return ioProvider;
    }

    /**
     * @return the Online Storage client.
     */
    public ServerClient getOSClient() {
        return osClient;
    }

    /**
     * Retruns the plugin manager
     *
     * @return the plugin manager
     */
    public PluginManager getPluginManager() {
        return pluginManager;
    }

    /**
     * Returns the dyndns manager
     *
     * @return the dyndns manager
     */
    public DynDnsManager getDynDnsManager() {
        return dyndnsManager;
    }

    /**
     * Returns the broadcast manager
     *
     * @return broadcast manager
     */
    public BroadcastMananger getBroadcastManager() {
        return broadcastManager;
    }

    /**
     * Returns the NodeManager
     *
     * @return the NodeManager
     */
    public NodeManager getNodeManager() {
        return nodeManager;
    }

    public ReconnectManager getReconnectManager() {
        return reconnectManager;
    }

    public PersistentTaskManager getTaskManager() {
        return taskManager;
    }

    /**
     * Returns the folder repository
     *
     * @return the folder repository
     */
    public FolderRepository getFolderRepository() {
        return folderRepository;
    }

    /**
     * Returns the transfer manager of the controller
     *
     * @return transfer manager
     */
    public TransferManager getTransferManager() {
        return transferManager;
    }

    /**
     * ONLY USE THIS METHOD FOR TESTING PURPOSES!
     *
     * @param factory
     */
    public void setTransferManagerFactory(Callable<TransferManager> factory) {
        Reject.ifNull(factory, "TransferManager factory is null");
        if (transferManager != null) {
            throw new IllegalStateException("TransferManager was already set!");
        }
        transferManagerFactory = factory;
    }

    public SecurityManager getSecurityManager() {
        return securityManager;
    }

    /**
     * Injects a security manager.
     *
     * @param securityManager
     *            the security manager to set.
     */
    public void setSecurityManager(SecurityManager securityManager) {
        logFiner("Security manager set: " + securityManager);
        this.securityManager = securityManager;
    }

    /**
     * Connects to a remote peer, with ip and port
     * @author Christoph Kappel <kappel@powerfolder.com>
     * @param  address  Address to connect to
     * @throws ConnectionException Raised when something is wrong
     * @return The connected {@link Node}
     */
    public Member connect(InetSocketAddress address) throws ConnectionException
    {
      return connect(address, false);
    }

    /** connect
     * Connects to a remote peer, with ip and port
     * @author Christoph Kappel <kappel@powerfolder.com>
     * @param  address  Address to connect to
     * @param  useD2D   Whether to use D2D proto
     * @throws ConnectionException Raised when something is wrong
     * @return The connected {@link Node}
     **/

    public Member
    connect(InetSocketAddress address,
      boolean useD2D) throws ConnectionException
    {
      if(!started)
        {
          logInfo("NOT Connecting to " + address + ". Controller not started");

          throw new ConnectionException("NOT Connecting to " + address
             + ". Controller not started");
        }

      if(0 >= address.getPort())
        {
          // connect to defaul port
          logWarning("Unable to connect, port illegal " + address.getPort());
        }

      logFine("Connecting to " + address + (useD2D ? "via D2D" : "") + "...");

      ConnectionHandler conHan = ioProvider.getConnectionHandlerFactory()
        .tryToConnect(address, useD2D);

      // Accept new node
      return nodeManager.acceptConnection(conHan);
    }

    /**
     * Connect to a remote node Interprets a string as connection string Format
     * is expeced as ' <connect host>' or ' <connect host>: <port>'
     *
     * @param connectStr
     * @return the member that connected under the given addresse
     * @throws ConnectionException
     * @returns the connected node
     */
    public Member connect(String connectStr) throws ConnectionException {
        return connect(Util.parseConnectionString(connectStr));
    }

    /**
     * Answers if controller is started in console mode
     *
     * @return true if in console mode
     */
    public boolean isConsoleMode() {
        if (commandLine != null) {
            if (commandLine.hasOption('s')) {
                return true;
            }
        }
        if (config != null) {
            if (ConfigurationEntry.DISABLE_GUI.getValueBoolean(this)) {
                return true;
            }
        }
        if (Feature.UI_ENABLED.isDisabled()) {
            return true;
        }
        return GraphicsEnvironment.isHeadless();
    }

    /**
     * Whether to display notifications bottom-left instead of the normal
     * bottom-right. Primarily a development switch for running two PFs on one
     * PC.
     *
     * @return true if notifications should be displayed on the left.
     */
    public boolean isNotifyLeft() {
        return commandLine != null && commandLine.hasOption('y');
    }

    /**
     * Opens the graphical user interface
     */
    private void openUI() {
        uiController.start();
    }

    /**
     * Answers if the user interface (ui) is enabled
     *
     * @return true if the user interface is enabled, else false
     */
    public boolean isUIEnabled() {
        return !isConsoleMode();
    }

    /**
     * Answers if we have the ui open
     *
     * @return true if the uiserinterface is actualy started
     */
    public boolean isUIOpen() {
        return uiController != null && uiController.isStarted();
    }

    /**
     * Exposing UIController, acces to all UserInterface elements
     *
     * @return the UIController
     */
    public UIController getUIController() {
        return uiController;
    }

    /**
     * Waits for the ui to open, afterwards it is guranteed that uicontroller is
     * started
     */
    public void waitForUIOpen() {
        if (!isUIEnabled()) {
            throw new IllegalStateException(
                "Unable to ui to open, ui is not enabled");
        }
        while (!isUIOpen()) {
            try {
                // Wait....
                Thread.sleep(1000);
            } catch (InterruptedException e) {
                logFiner("InterruptedException", e);
                break;
            }
        }
    }

    /**
     * Opens the listener on local port. The first listener is set to
     * "connectionListener". All others are added the the list of
     * additionalConnectionListeners.
     *
     * @param  port             Port to open listener to
     * @param  bindAddress      Address to bind listener to
     * @param  useD2D           Whether to use D2D proto (FIXME: Might be a bit
     *                          pointless this way but allows to use this proto
     *                          on any port later <kappel@powerfolder.com>)
     *
     * @return if succeeded
     */
    private boolean openListener(String bindAddress, int port, boolean useD2D) {
        logFine("Opening incoming connection listener on port " + port
                + " on interface " + (bindAddress != null ? bindAddress : "(all)"));
        while (true) {
            try {
                ConnectionListener newListener = new ConnectionListener(this,
                        port, bindAddress, useD2D);
                if (connectionListener == null || !connectionListener.isServerSocketOpen() && !useD2D) {
                    // its our primary listener
                    connectionListener = newListener;
                } else {
                    additionalConnectionListeners.add(newListener);
                }
                return true;
            } catch (ConnectionException e) {
                logWarning("Unable to bind to port " + port);
                logFiner("ConnectionException", e);
                if (bindAddress != null) {
                    logSevere("This could've been caused by a binding error on the interface... Retrying without binding");
                    bindAddress = null;
                } else { // Already tried binding once or not at all so get
                    // out
                    return false;
                }
            }
        }
    }

    /**
     * Do we have a connection listener?
     *
     * @return true if we have a connection listener, otherwise false
     */
    public boolean hasConnectionListener() {
        return connectionListener != null;
    }

    /**
     * Gets the connection listener
     *
     * @return the connection listener
     */
    public ConnectionListener getConnectionListener() {
        return connectionListener;
    }

    /** getAdditionalConnectionListeners
     * Gets a list of registered connection listeners
     * @author Christoph Kappel <kappel@powerfolder.com>
     * @return List of {@link ConnectionListener}
     **/

    public List<ConnectionListener> getAdditionalConnectionListeners() {
        return this.additionalConnectionListeners;
    }

    /**
     * Answers if this controller is runing in verbose mode. Set verbose=true on
     * config file to enable this, this gives access to all kinds of debugging
     * stuff.
     *
     * @return true if we are in verbose mode
     */
    public boolean isVerbose() {
        return verbose;
    }

    /**
     * Answers if debug reports should be requested. Set debugReports=true on
     * config file to enable this, this request node information. Only enabled
     * if in verbose mode.
     *
     * @see RequestNodeInformation
     * @return true if we are in verbose mode
     */
    public boolean isDebugReports() {
        return debugReports && verbose;
    }

    /**
     * Returns the buildtime of this jar
     *
     * @return the Date the application jar was build.
     */
    public Date getBuildTime() {
        Path jar = Paths.get(getJARName());
        if (Files.exists(jar)) {
            try {
                return new Date(Files.getLastModifiedTime(jar).toMillis());
            } catch (IOException ioe) {
                return null;
            }
        }
        return null;
    }

    /**
     * Sets the loading completion of this controller. Used in the splash
     * screen.
     *
     * @param percentage
     *            the percentage complete
     */
    private void setLoadingCompletion(int percentage, int nextPerc) {
        if (uiController != null) {
            uiController.setLoadingCompletion(percentage, nextPerc);
        }
    }

    /**
     * Answers if minimized start is wanted. Use startup option -m to enable
     * this.
     *
     * @return if a minimized startup should be performed.
     */
    public boolean isStartMinimized() {
        return commandLine != null && commandLine.hasOption('m');
    }

    /**
     * The base directory where to store/load config files. or null if on
     * working path
     *
     * @return The File object representing the absolute location of where the
     *         config files are/should be stored.
     */
    private Path getConfigLocationBase() {
        // First check if we have a config file in local path
        Path aConfigFile = Paths.get(getConfigName() + ".config")
            .toAbsolutePath();

        // Load configuration in misc file if config file if in
        if (OSUtil.isWebStart() || Files.notExists(aConfigFile)) {
            if (isFiner()) {
                logFiner("Config location base: "
                    + getMiscFilesLocation().toString());
            }
            return getMiscFilesLocation();
        }

        // Otherwise use local path as configuration base
        return null;
    }

    public static Path getMiscFilesLocation() {
        return getMiscFilesLocation(true);
    }

    /**
     * Answers the path, where to load/store miscellaneous files created by
     * PowerFolder. e.g. .nodes files
     *
     * @param create Should the directory be created?
     * @return the file base, a directory
     */
    public static Path getMiscFilesLocation(boolean create) {
        Path unixConfigDir = Paths.get(System.getProperty("user.home"),
            "." + miscFilesLocationDirName).toAbsolutePath();
        Path base = unixConfigDir;
        if (OSUtil.isWindowsSystem()
            && Feature.WINDOWS_MISC_DIR_USE_APP_DATA.isEnabled())
        {
            String appData = WinUtils.getAppDataCurrentUser();
            if (Feature.CONFIGURATION_ALL_USERS.isEnabled()) {
                appData = WinUtils.getAppDataAllUsers();
            }

            if (StringUtils.isBlank(appData)) {
                // Appdata not found. Fallback.
                return unixConfigDir;
            }

            Path windowsConfigDir = Paths.get(appData, miscFilesLocationDirName)
                .toAbsolutePath();
            base = windowsConfigDir;

            // Check if migration is necessary
            if (Files.exists(unixConfigDir)) {
                boolean migrateConfig;
                if (Files.exists(windowsConfigDir)) {
                    // APPDATA/PowerFolder does not yet contain a config file OR
                    try (DirectoryStream<Path> stream = Files
                        .newDirectoryStream(windowsConfigDir, "*.config")) {
                        migrateConfig = !stream.iterator().hasNext();
                    } catch (IOException ioe) {
                        log.info(ioe.getMessage());
                        migrateConfig = true;
                    }
                } else {
                    // Migrate if APPDATA/PowerFolder not existing yet.
                    migrateConfig = true;
                }

                if (migrateConfig) {
                    boolean migrationOk = migrateWindowsMiscLocation(
                        unixConfigDir, windowsConfigDir);
                    if (!migrationOk) {
                        // Fallback, migration failed.
                        base = unixConfigDir;
                    }
                }
            }
        }
        if (create && Files.notExists(base)) {
            try {
                Files.createDirectories(base);
            } catch (IOException ioe) {
                log.severe("Failed to create "
                    + base.toAbsolutePath().toString() + ". " + ioe);
            }
        }
        return base;
    }

    /**
     * Migrate config dir (if necessary) in Windows from user.home to APPDATA.
     * Pre Version 4, the config was in 'user.home'/.PowerFolder.
     * 'APPDATA'/PowerFolder is a more normal Windows location for application
     * data.
     *
     * @param unixBaseDir
     *            the old user.home based config directory.
     * @param windowsBaseDir
     *            the preferred APPDATA based config directory.
     */
    private static boolean migrateWindowsMiscLocation(Path unixBaseDir,
        Path windowsBaseDir)
    {
        if (Files.notExists(windowsBaseDir)) {
            try {
                Files.createDirectories(windowsBaseDir);
            } catch (IOException ioe) {
                log.severe("Failed to create "
                    + windowsBaseDir.toAbsolutePath().toString() + ". " + ioe);
            }
        }
        try {
            PathUtils.recursiveMove(unixBaseDir, windowsBaseDir);
            log.warning("Migrated config from " + unixBaseDir + " to "
                + windowsBaseDir);
            return true;
        } catch (IOException e) {
            log.warning("Failed to migrate config from " + unixBaseDir + " to "
                + windowsBaseDir + ". " + e);
            return false;
        }
    }

    /**
     * Answers the path, where to load/store temp files created by PowerFolder.
     *
     * @return the file base, a directory
     */
    public static Path getTempFilesLocation() {
        Path base = Paths.get(System.getProperty("java.io.tmpdir"));
        if (Files.notExists(base)) {
            try {
                Files.createDirectories(base);
            } catch (IOException ioe) {
                log.warning("Could not create temp files location '"
                    + base.toAbsolutePath().toString() + "'. " + ioe);
            }
        }
        return base;
    }

    private void killRunningInstance() {
        if (RemoteCommandManager.hasRunningInstance()) {
            logWarning("Found a running instance. Trying to shut it down...");
            RemoteCommandManager.sendCommand(RemoteCommandManager.QUIT);
            Waiter w = new Waiter(10000L);
            while (RemoteCommandManager.hasRunningInstance() && !w.isTimeout())
            {
                w.waitABit();
            }
            if (!RemoteCommandManager.hasRunningInstance()) {
                logInfo("Was able to shut down running instance. Continue normal");
                return;
            }
            logWarning("Was NOT able to shut down running instance.");
        }
    }

    /**
     * Called if controller has detected a already running instance
     */
    private void alreadyRunningCheck() {
        Component parent = null;
        if (isUIOpen()) {
            parent = uiController.getMainFrame().getUIComponent();
        }
        if (!isStartMinimized() && isUIEnabled() && !commandLine.hasOption('z'))
        {
            Object[] options = {Translation
                .get("dialog.already_running.show_button")};
            int exitOption = 0;
            if (verbose) {
                options = new Object[]{
                    Translation
                        .get("dialog.already_running.start_button"),
                    Translation
                        .get("dialog.already_running.exit_button")};
                exitOption = 1;
            }
            if (JOptionPane.showOptionDialog(parent,
                Translation.get("dialog.already_running.warning"),
                Translation.get("dialog.already_running.title"),
                JOptionPane.DEFAULT_OPTION, JOptionPane.INFORMATION_MESSAGE,
                null, options, options[0]) == exitOption)
            { // exit pressed
              // Try to bring existing instance to the foreground.
                RemoteCommandManager.sendCommand(RemoteCommandManager.SHOW_UI);
                exit(1);
            } else {
                exit(1);
            }
        } else {
            // If no gui show error but start anyways
            logWarning("PowerFolder already running");
        }
    }

    private void fatalStartError(String message) {
        Component parent = null;
        if (isUIOpen()) {
            parent = uiController.getMainFrame().getUIComponent();
        }
        if (isUIEnabled()) {
            Object[] options = {Translation
                .get("dialog.already_running.exit_button")};
            JOptionPane.showOptionDialog(parent, message,
                Translation.get("dialog.fatal_error.title"),
                JOptionPane.DEFAULT_OPTION, JOptionPane.ERROR_MESSAGE, null,
                options, options[0]);
        } else {
            logSevere(message);
        }
        exit(1);
    }

    private void initDistribution() {
        try {
            if (ConfigurationEntry.DIST_CLASSNAME.hasNonBlankValue(getController())) {
                Class<?> distClass = Class
                    .forName(ConfigurationEntry.DIST_CLASSNAME
                        .getValue(getController()));
                distribution = (Distribution) distClass.newInstance();
            }

            if (distribution == null) {
                ServiceLoader<Distribution> brandingLoader = ServiceLoader
                    .load(Distribution.class);
                for (Distribution br : brandingLoader) {
                    if (distribution != null) {
                        logWarning("Found multiple distribution classes: "
                            + br.getName() + ", already using "
                            + distribution.getName());
                        break;
                    }
                    distribution = br;
                }
            }

            if (distribution == null) {
                if (ProUtil.isRunningProVersion()) {
                    distribution = new PowerFolderPro();
                } else {
                    distribution = new PowerFolderBasic();
                }
                logFine("Distributon not found. Falling back to "
                    + distribution.getName());
            }
            distribution.init(this);
            logInfo("Running distribution: " + distribution.getName());
        } catch (Exception e) {
            logSevere("Failed to initialize distribution "
                + (distribution == null ? "null" : distribution.getName()), e);

            // Fallback
            try {
                if (distribution == null) {
                    if (ProUtil.isRunningProVersion()) {
                        distribution = new PowerFolderPro();
                    } else {
                        distribution = new PowerFolderBasic();
                    }
                }
                logInfo("Running distribution: " + distribution.getName());
                distribution.init(this);
            } catch (Exception e2) {
                logSevere("Failed to initialize fallback distribution", e2);
            }
        }
    }

    @Override
    public String toString() {
        return "Controller '" + getMySelf() + '\'';
    }

    /**
     * Distribute ask for friendship events.
     *
     * @param event
     */
    public void makeFriendship(MemberInfo memberInfo) {
        if (networkingMode == NetworkingMode.SERVERONLYMODE) {
            logFine("Ignoring ask for friendship from client " + memberInfo
                + ". Running in server only mode");
            return;
        }

        // Is this a friend already?
        Member member = memberInfo.getNode(this, false);
        if (member != null) {
            if (member.isFriend()) {
                log.fine("Ignoring ask for friendship from "
                    + memberInfo.getNick() + ". Already friend.");
                return;
            }
            if (member.isServer()) {
                log.fine("Ignoring ask for friendship from "
                    + memberInfo.getNick() + ". is a server.");
                return;
            }
            // Hack alert(tm):
            String lnick = member.getNick().toLowerCase();
            boolean isPowerFolderCloud = lnick.contains("powerfolder")
                && lnick.contains("cloud");
            if (isPowerFolderCloud) {
                log.fine("Ignoring ask for friendship from "
                    + memberInfo.getNick() + ". is a pf server.");
                return;
            }

            // A new friend!
            member.setFriend(true, null);
        }
    }

    /**
     * Distribute invitations.
     *
     * @param invitation
     */
    public void invitationReceived(Invitation invitation) {
        for (InvitationHandler handler : invitationHandlers) {
            handler.gotInvitation(invitation);
        }
    }

    /**
     * Save anything important that was not handled.
     */
    private void savePersistentObjects() {

        if (started && isUIEnabled()) {

            // Save unhandled notices.
            List<Notice> notices = new ArrayList<Notice>();
            for (Notice notice : uiController.getApplicationModel()
                .getNoticesModel().getAllNotices())
            {
                if (notice.isPersistable()) {
                    notices.add(notice);
                }
            }
            Path file = getMiscFilesLocation().resolve(
                getConfigName() + ".notices");
            try (ObjectOutputStream outputStream = new ObjectOutputStream(
                Files.newOutputStream(file))) {
                logInfo("There are " + notices.size() + " notices to persist.");
                outputStream.writeUnshared(notices);
            } catch (FileNotFoundException e) {
                logSevere("FileNotFoundException", e);
            } catch (IOException e) {
                logSevere("IOException", e);
            }
        }
    }

    /**
     * Load anything that was not handled last time.
     */
    @SuppressWarnings("unchecked")
    private void loadPersistentObjects() {

        if (isUIEnabled()) {
            // Load notices.
            Path file = getMiscFilesLocation().resolve(
                getConfigName() + ".notices");
            if (Files.exists(file)) {
                logInfo("Loading notices");
                try (ObjectInputStream inputStream = new ObjectInputStream(
                    Files.newInputStream(file))) {
                    List<Notice> notices = (List<Notice>) inputStream
                        .readObject();
                    inputStream.close();
                    for (Notice notice : notices) {
                        uiController.getApplicationModel().getNoticesModel()
                            .handleSystemNotice(notice, true);
                    }
                    logFine("Loaded " + notices.size() + " notices.");
                } catch (FileNotFoundException e) {
                    logSevere("FileNotFoundException", e);
                } catch (IOException e) {
                    logSevere("IOException", e);
                } catch (ClassNotFoundException e) {
                    logSevere("ClassNotFoundException", e);
                } catch (ClassCastException e) {
                    logSevere("ClassCastException", e);
                }
            } else {
                logInfo("No notices found - probably first start of PF.");
            }
        }
    }

    /**
     * Wait for the repo to finish syncing. Then request system shutdown and
     * exit PF.
     *
     * @param password
     *            required only for Linux shutdowns.
     */
    public void shutdownAfterSync(final String password) {
        final AtomicBoolean oneShot = new AtomicBoolean(true);
        scheduleAndRepeat(new Runnable() {
            @Override
            public void run() {
                // ALPS Problem: Change to check for all in sync.

                if (oneShot.get() && folderRepository.isInSync()) {
                    // Make sure we only try to shutdown once,
                    // in case the user aborts the shutdown.
                    oneShot.set(false);
                    log.info("Sync and shutdown in sync.");
                    if (SystemUtil.shutdown(password)) {
                        log.info("Shutdown command issued.");
                        exit(0);
                    } else {
                        log.warning("Shutdown command failed.");
                    }
                }
            }
        }, 10000, 10000);
    }

    /**
     * Waits for the repo to finish syncing. Then request system shutdown and
     * exit PF.
     *
     * @param secWait
     *            number of seconds to wait.
     */
    public void exitAfterSync(int secWait) {
        logInfo("Sync and exit initiated. Begin check in " + secWait + 's');
        final AtomicBoolean oneShot = new AtomicBoolean(true);
        scheduleAndRepeat(new Runnable() {
            @Override
            public void run() {
                // ALPS Problem: Change to check for all in sync.
                if (oneShot.get() && folderRepository.isInSync()) {
                    // Make sure we only try to shutdown once,
                    // in case the user aborts the shutdown.
                    oneShot.set(false);
                    log.info("I'm in sync - exit now. Sync and exit was triggered.");
                    exit(0);
                }
            }
        }, 1000L * secWait, 10000);
    }

    /**
     * #2485
     */
    private class PauseResumeTask extends TimerTask {
        private final boolean userAdaptive;

        public PauseResumeTask(boolean whenUserIsInactive) {
            this.userAdaptive = whenUserIsInactive;
        }

        @Override
        public void run() {
            if (userAdaptive && isUIOpen()) {
                ApplicationModel appModel = uiController.getApplicationModel();
                if (appModel.isUserActive()) {
                    if (!isPaused()) {
                        getController().schedule(new Runnable() {
                            @Override
                            public void run() {
                                setPaused0(true, true);
                                log.info("User active. Executed pause task.");
                            }
                        }, 50);
                    }
                } else {
                    // Resume if user is not active
                    if (isPaused()) {
                        getController().schedule(new Resumer(), 50);
                    }
                }
            } else {
                // Simply unpause after X seconds
                setPaused0(false, true);
                log.info("Executed resume task.");
            }
        }
    }

    private class Resumer implements Runnable {
        @Override
        public void run() {
            setPaused0(false, true);
            log.info("User inactive. Executed resume task.");
        }
    }
}<|MERGE_RESOLUTION|>--- conflicted
+++ resolved
@@ -90,13 +90,8 @@
 
     private static final int MAJOR_VERSION = 14;
     private static final int MINOR_VERSION = 2;
-<<<<<<< HEAD
-    private static final int REVISION_VERSION = 1;
+    private static final int REVISION_VERSION = 2;
     private static final int SPRINT_NUMBER = 7;
-=======
-    private static final int REVISION_VERSION = 2;
-    private static final int SPRINT_NUMBER = 6;
->>>>>>> a145e56b
 
     /**
      * Program version.
