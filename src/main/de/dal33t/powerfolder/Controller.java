/*
 * Copyright 2004 - 2015 Christian Sprajc. All rights reserved.
 *
 * This file is part of PowerFolder.
 *
 * PowerFolder is free software: you can redistribute it and/or modify
 * it under the terms of the GNU General Public License as published by
 * the Free Software Foundation.
 *
 * PowerFolder is distributed in the hope that it will be useful,
 * but WITHOUT ANY WARRANTY; without even the implied warranty of
 * MERCHANTABILITY or FITNESS FOR A PARTICULAR PURPOSE.  See the
 * GNU General Public License for more details.
 *
 * You should have received a copy of the GNU General Public License
 * along with PowerFolder. If not, see <http://www.gnu.org/licenses/>.
 *
 * $Id: Controller.java 21251 2013-03-19 01:46:23Z sprajc $
 */
package de.dal33t.powerfolder;

import de.dal33t.powerfolder.clientserver.ServerClient;
import de.dal33t.powerfolder.disk.Folder;
import de.dal33t.powerfolder.disk.FolderRepository;
import de.dal33t.powerfolder.disk.SyncProfile;
import de.dal33t.powerfolder.distribution.Distribution;
import de.dal33t.powerfolder.distribution.PowerFolderBasic;
import de.dal33t.powerfolder.distribution.PowerFolderPro;
import de.dal33t.powerfolder.event.*;
import de.dal33t.powerfolder.light.MemberInfo;
import de.dal33t.powerfolder.message.FolderList;
import de.dal33t.powerfolder.message.Invitation;
import de.dal33t.powerfolder.message.RequestNodeInformation;
import de.dal33t.powerfolder.message.SettingsChange;
import de.dal33t.powerfolder.net.*;
import de.dal33t.powerfolder.plugin.PluginManager;
import de.dal33t.powerfolder.security.SecurityManager;
import de.dal33t.powerfolder.security.SecurityManagerClient;
import de.dal33t.powerfolder.task.PersistentTaskManager;
import de.dal33t.powerfolder.transfer.TransferManager;
import de.dal33t.powerfolder.ui.FileBrowserIntegration;
import de.dal33t.powerfolder.ui.UIController;
import de.dal33t.powerfolder.ui.dialog.SyncFolderDialog;
import de.dal33t.powerfolder.ui.dialog.UIUnLockDialog;
import de.dal33t.powerfolder.ui.model.ApplicationModel;
import de.dal33t.powerfolder.ui.notices.Notice;
import de.dal33t.powerfolder.ui.util.LimitedConnectivityChecker;
import de.dal33t.powerfolder.util.*;
import de.dal33t.powerfolder.util.logging.LoggingManager;
import de.dal33t.powerfolder.util.net.NetworkUtil;
import de.dal33t.powerfolder.util.os.OSUtil;
import de.dal33t.powerfolder.util.os.SystemUtil;
import de.dal33t.powerfolder.util.os.Win32.WinUtils;
import de.dal33t.powerfolder.util.os.mac.MacUtils;
import de.dal33t.powerfolder.util.update.UpdateSetting;
import org.apache.commons.cli.CommandLine;
import org.quartz.*;
import org.quartz.impl.StdSchedulerFactory;

import javax.swing.*;
import java.awt.*;
import java.io.*;
import java.net.InetSocketAddress;
import java.nio.file.*;
import java.security.Security;
import java.text.SimpleDateFormat;
import java.util.*;
import java.util.List;
import java.util.concurrent.*;
import java.util.concurrent.atomic.AtomicBoolean;
import java.util.logging.Level;
import java.util.logging.Logger;
import java.util.prefs.BackingStoreException;
import java.util.prefs.Preferences;

import static de.dal33t.powerfolder.util.ConfigurationLoader.DEFAULT_CONFIG_FILENAME;
import static org.quartz.CronScheduleBuilder.dailyAtHourAndMinute;

/**
 * Central class gives access to all core components in PowerFolder. Make sure
 * to extend PFComponent so you always have a reference to the main
 * {@link Controller}.
 * @
 * @author Christian Sprajc
 * @version $Revision: 1.107 $
 */
public class Controller extends PFComponent {
    private static final Logger log = Logger.getLogger(Controller.class
        .getName());

    private static final int MAJOR_VERSION = 11;
    private static final int MINOR_VERSION = 7;
<<<<<<< HEAD
    private static final int REVISION_VERSION = 762;
=======
    private static final int REVISION_VERSION = 763;
>>>>>>> cd0438fa

    /**
     * Program version.
     */
    public static final String PROGRAM_VERSION = MAJOR_VERSION + "."
        + MINOR_VERSION + "." + REVISION_VERSION;

    /**
     * Federation version.
     */
    public static final String FEDERATION_VERSION = MAJOR_VERSION + "." + MINOR_VERSION;

    /** general wait time for all threads (5000 is a balanced value) */
    private static final long WAIT_TIME = 5000;

    /** Subdir of misc files */
    private static String miscFilesLocationDirName = Constants.MISC_DIR_NAME;

    /** The command line entered by the user when starting the program */
    private CommandLine commandLine;

    /** filename of the current configFile */
    private String configFilename;
    /**
     * The actual config file.
     */
    private Path configFile;
    private Path configFolderFile;
    private Path sslTrustStoreFile;
    private Path sslCaTrustStoreFile;
    private Path sslCaCertificateFile;

    /** The config properties */
    private SplitConfig config;

    /**
     * The preferences
     */
    private Preferences preferences;

    /**
     * The distribution running.
     */
    private Distribution distribution;

    /** Program start time */
    private Date startTime;

    /** Are we in started state? */
    private volatile boolean started;

    /** Are we trying to shutdown? */
    private volatile boolean shuttingDown;

    /** Is a restart requested */
    private boolean restartRequested;

    /** Are we in verbose mode? */
    private boolean verbose;

    /** Should we request debug reports? */
    private boolean debugReports;

    /**
     * If running is paused mode
     */
    private volatile boolean paused;

    /**
     * cache the networking mode in a field so we dont heve to do all this
     * comparing
     */
    private NetworkingMode networkingMode;

    /** The nodemanager that holds all members */
    private NodeManager nodeManager;

    /**
     * Responsible for (re-)connecting to other nodes.
     */
    private ReconnectManager reconnectManager;

    /** The FolderRepository that holds all "joined" folders */
    private FolderRepository folderRepository;

    /** The Listener to incomming connections of other PowerFolder clients */
    private ConnectionListener connectionListener;

    /** The basic io provider */
    private IOProvider ioProvider;

    /** Icon overlays and context menus */
    private FileBrowserIntegration fbIntegration;

    /**
     * besides the default listener we may have a list of connection listeners
     * that listen on other ports
     */
    private List<ConnectionListener> additionalConnectionListeners;

    private final List<InvitationHandler> invitationHandlers;

    /** The BroadcastManager send "broadcasts" on the LAN so we can */
    private BroadcastMananger broadcastManager;

    /**
     * The DynDNS manager that handles the working arwound for user with a
     * dynnamip IP address.
     */
    private DynDnsManager dyndnsManager;

    private PersistentTaskManager taskManager;

    private Callable<TransferManager> transferManagerFactory = new Callable<TransferManager>()
    {
        @Override
        public TransferManager call() {
            return new TransferManager(Controller.this);
        }
    };

    /** Handels the up and downloads */
    private TransferManager transferManager;

    /**
     * Remote Commands listener, a protocol handler for powerfolder links:
     * powerfolder://
     */
    private RemoteCommandManager rconManager;

    /**
     * Listener for authentication requests on WD NAS storages.
     */

    private WebClientLogin webClientLogin;

    /** Holds the User interface */
    private UIController uiController;

    /** holds all installed plugins */
    private PluginManager pluginManager;
    /**
     * The security manager, handles access etc.
     */
    private SecurityManager securityManager;

    /**
     * The Online Storage client
     */
    private ServerClient osClient;

    /** global Threadpool */
    private ScheduledExecutorService threadPool;

    /** Remembers if a port on the local firewall was opened */
    private final boolean portWasOpened = false;

    /**
     * If we have limited connectivity
     */
    private boolean limitedConnectivity;

    private final PausedModeListener pausedModeListenerSupport;

    private final NetworkingModeListener networkingModeListenerSupport;

    private final LimitedConnectivityListener limitedConnectivityListenerSupport;

    private ScheduledFuture<?> pauseResumeFuture;

    public Controller() {
        // Do some TTL fixing for dyndns resolving
        Security.setProperty("networkaddress.cache.ttl", "0");
        Security.setProperty("networkaddress.cache.negative.ttl", "0");
        System.setProperty("sun.net.inetaddr.ttl", "0");
        System.setProperty("com.apple.mrj.application.apple.menu.about.name",
            "PowerFolder");
        invitationHandlers = new CopyOnWriteArrayList<InvitationHandler>();
        pausedModeListenerSupport = ListenerSupportFactory
            .createListenerSupport(PausedModeListener.class);
        networkingModeListenerSupport = ListenerSupportFactory
            .createListenerSupport(NetworkingModeListener.class);
        limitedConnectivityListenerSupport = ListenerSupportFactory
            .createListenerSupport(LimitedConnectivityListener.class);
        AntiSerializationVulnerability.checkClasspath();
    }

    /**
     * Overwite the PFComponent.getController() otherwise that one returns null
     * for this Controller itself.
     *
     * @return a reference to this
     */
    @Override
    public Controller getController() {
        return this;
    }

    /**
     * Creates a fresh Controller.
     *
     * @return the controller
     */
    public static Controller createController() {
        return new Controller();
    }

    /**
     * Starts this controller loading the config from the default config file
     */
    public void startDefaultConfig() {
        startConfig(Constants.DEFAULT_CONFIG_FILE);
    }

    /**
     * Starts a config with the given command line arguments
     *
     * @param aCommandLine the command line as specified by the user
     */
    void startConfig(CommandLine aCommandLine) {

        commandLine = aCommandLine;
        String[] configNames = aCommandLine.getOptionValues("c");
        String configName = configNames != null && configNames.length > 0
                && StringUtils.isNotBlank(configNames[0]) ? configNames[0] : null;

        if (StringUtils.isNotBlank(configName) &&
                (configName.startsWith("http:") || configName.startsWith("https:"))) {
            if (configNames.length > 1) {
                configName = configNames[1];
            } else {
                configName = Constants.DEFAULT_CONFIG_FILE;
            }
        } else if (StringUtils.isBlank(configName)) {
            Properties preConfig = null;
            try {
                preConfig = ConfigurationLoader
                        .loadPreConfigFromClasspath(DEFAULT_CONFIG_FILENAME);
            } catch (IOException e) {
                // Ignore
            }
            String distributionName = preConfig != null ? preConfig.getProperty("dist.name") : "";

            if (StringUtils.isNotBlank(distributionName)) {
                miscFilesLocationDirName = distributionName.trim();

                migrateConfigFileIfNecessary(distributionName);
            }
            configName = Constants.DEFAULT_CONFIG_FILE;
        }

        startConfig(configName);
    }

    /**
     * Migrate ~/.PowerFolder to ~/.<dist-name> if the previous Config has the
     * same {@code dist.name}
     *
     * @param distributionName The name of the distribution
     */
    private void migrateConfigFileIfNecessary(String distributionName) {
        Path brandedMiscFilesLocation = getMiscFilesLocation(false);
        if (Files.exists(brandedMiscFilesLocation)) {
            log.fine("Using my branded directory at " + brandedMiscFilesLocation.toString());
            return;
        }

        // brandedMiscFilesLocation does NOT EXIST
        log.fine("No branded config dir found");

        String dirName = "";
        if (OSUtil.isWindowsSystem()) {
            dirName = Constants.MISC_DIR_NAME;
        } else {
            dirName = "." + Constants.MISC_DIR_NAME;
        }
        Path defaultMiscFilesLocation = brandedMiscFilesLocation
            .getParent().resolve(dirName);
        if (Files.notExists(defaultMiscFilesLocation)) {
            log.fine("Also no default config dir found -> create new branded config dir");
            return;
        }

        // defaultMiscFilesLocation DOES exist
        log.fine("Found default config dir at " + defaultMiscFilesLocation.toString());

        Path prevConifgFile = defaultMiscFilesLocation.resolve(Constants.DEFAULT_CONFIG_FILE);
        Properties prefConfig = new Properties();
        try (InputStream in = Files.newInputStream(prevConifgFile)) {
            prefConfig.load(in);
        } catch (IOException ioe) {
            log.warning("Could not read " + prevConifgFile.toString()
                + ". Using new branded config at " + brandedMiscFilesLocation.toString()
                + ". " + ioe.getMessage());
            return;
        }

        String prevDistName = prefConfig.getProperty("dist.name");

        if (StringUtils.isBlank(prevDistName) || !prevDistName.equalsIgnoreCase(distributionName)) {
            log.fine("Not migrating an empty or different branding "
                + prevDistName + " then mine " + distributionName);
            return;
        }

        // prevDistName is my own
        log.info("Trying to move " + defaultMiscFilesLocation.toString()
            + " to " + brandedMiscFilesLocation.toString());

        try {
            Files.move(defaultMiscFilesLocation, brandedMiscFilesLocation);
        } catch (IOException ioe) {
            log.warning("Could not move " + defaultMiscFilesLocation.toString()
                + " to " + brandedMiscFilesLocation.toString() + ". " + ioe.getMessage());
        }
    }

    /** initTranslation
     * Init translation bundles
     * @author Christoph Kappel <kappel@powerfolder.com>
     **/

    public void initTranslation() {
        // Initialize resource bundle eager
        // check forced language file from commandline
        if (commandLine != null && commandLine.hasOption("f")) {
            String langfilename = commandLine.getOptionValue("f");
            try {
                ResourceBundle resourceBundle = new ForcedLanguageFileResourceBundle(
                    langfilename);
                Translation.setResourceBundle(resourceBundle);
                logInfo("Loading language bundle from file " + langfilename);
            } catch (FileNotFoundException fnfe) {
                logSevere("forced language file (" + langfilename
                    + ") not found: " + fnfe.getMessage());
                logSevere("using setup language");
                Translation.resetResourceBundle();
            } catch (IOException ioe) {
                logSevere("forced language file io error: " + ioe.getMessage());
                logSevere("using setup language");
                Translation.resetResourceBundle();
            }
        } else {
            Translation.resetResourceBundle();
        }
        Translation.getResourceBundle();
    }

    /**
     * Starts controller with a special config file, and creates and starts all
     * components of PowerFolder.
     *
     * @param filename
     *            The filename to uses as config file (located in the
     *            "getConfigLocationBase()")
     */
    public void startConfig(String filename) {
        if (started) {
            throw new IllegalStateException(
                "Configuration already started, shutdown controller first");
        }

        initTranslation();

        // loadConfigFile
        if (!loadConfigFile(filename)) {
            return;
        }

        start();
    }

    /** start
     * Starts controller and all other components of PowerFolder
     * @author Christoph <kappel@powerfolder.com>
     **/

    public void start() {
        boolean isDefaultConfig = Constants.DEFAULT_CONFIG_FILE
            .startsWith(getConfigName());
        if (isDefaultConfig) {
            // To keep compatible with previous versions
            preferences = Preferences.userNodeForPackage(PowerFolder.class);
        } else {
            preferences = Preferences.userNodeForPackage(PowerFolder.class)
                .node(getConfigName());

        }

        // initialize logger
        // Enabled verbose mode if in config.
        // This logs to file for analysis.
        verbose = ConfigurationEntry.VERBOSE.getValueBoolean(this);
        initLogger();

        if (verbose) {
            ByteSerializer.BENCHMARK = true;
            scheduleAndRepeat(() -> ByteSerializer.printStats(), 600000L, 600000L);
            Profiling.setEnabled(false);
            Profiling.reset();
        }

        String arch = OSUtil.is64BitPlatform() ? "64bit" : "32bit";
        logFine("OS: " + System.getProperty("os.name") + " " + System.getProperty("os.version") + " (" + arch + ")");
        logFine("Java: " + JavaVersion.systemVersion().toString() + " ("
            + System.getProperty("java.vendor") + ')');
        logFine("Current time: " + new Date());
        Runtime runtime = Runtime.getRuntime();
        long maxMemory = runtime.maxMemory();
        long totalMemory = runtime.totalMemory();
        logFine("Max Memory: " + Format.formatBytesShort(maxMemory)
            + ", Total Memory: " + Format.formatBytesShort(totalMemory));
        if (!Desktop.isDesktopSupported() && isUIEnabled()) {
            logWarning("Desktop utility not supported");
        }

        // If we have a new config. clear the preferences.
        clearPreferencesOnConfigSwitch();

        // Load and set http proxy settings
        HTTPProxySettings.loadFromConfig(this);

        // PFC-2670: Start
        boolean localAllTrustCert = false;
        if (ConfigurationEntry.SECURITY_SSL_TRUST_ANY
            .getValueBoolean(getController()))
        {
        	localAllTrustCert = true;
            NetworkUtil.installAllTrustingSSLManager();
        }
        // PFC-2670: End

        // #2179: Load from server. How to handle timeouts?
        // Command line option -c http://are.de
        ConfigurationLoader.loadAndMergeCLI(this);
        // Config entry in file
        ConfigurationLoader.loadAndMergeConfigURL(this);
        // Read from installer temp file
        ConfigurationLoader.loadAndMergeFromInstaller(this);

        if (verbose != ConfigurationEntry.VERBOSE.getValueBoolean(this)) {
            verbose = ConfigurationEntry.VERBOSE.getValueBoolean(this);
            initLogger();
        }

        // PFC-2670: Start
        // Setting might have changed.
        if (ConfigurationEntry.SECURITY_SSL_TRUST_ANY
            .getValueBoolean(getController()))
        {
            NetworkUtil.installAllTrustingSSLManager();
        } else if (localAllTrustCert) {
            // Locally was set to trust, but remote profile forbids this.
            // Exit->Restart
            logWarning("Security break protection: Trust any SSL certificate was turned on, but is disallowed by server profile. Please restart the client");
            exit(66);
        }
        // PFC-2670: End

        // Init paused only if user expects pause to be permanent or
        // "while I work"
        int pauseSecs = ConfigurationEntry.PAUSE_RESUME_SECONDS
            .getValueInt(getController());
        paused = PreferencesEntry.PAUSED.getValueBoolean(this)
            && (pauseSecs == Integer.MAX_VALUE || pauseSecs == 0);

        // Now set it, just in case it was paused in permanent mode.
        PreferencesEntry.PAUSED.setValue(this, paused);

        // Load and set http proxy settings again.
        HTTPProxySettings.loadFromConfig(this);

        // Initialize branding/preconfiguration of the client
        initDistribution();
        logFine("Build time: " + getBuildTime());
        logInfo("Program version " + PROGRAM_VERSION);

        if (getDistribution().getBinaryName().toLowerCase()
            .contains("powerfolder"))
        {
            Debug.writeSystemProperties();
        }

        if (ConfigurationEntry.KILL_RUNNING_INSTANCE.getValueBoolean(this)) {
            killRunningInstance();
        }
        FolderList.removeMemberFiles(this);

        // Initialize plugins
        setupProPlugins();
        pluginManager = new PluginManager(this);
        pluginManager.init();

        // create node manager
        nodeManager = new NodeManager(this);

        // Only one task brother left...
        taskManager = new PersistentTaskManager(this);
        // Folder repository
        folderRepository = new FolderRepository(this);
        setLoadingCompletion(0, 10);

        // Create transfer manager
        // If this is a unit test it might have been set before.
        try {
            transferManager = transferManagerFactory.call();
        } catch (Exception e) {
            logSevere("Exception", e);
        }

        reconnectManager = new ReconnectManager(this);
        // Create os client
        osClient = new ServerClient(this);

        if (isUIEnabled()) {
            uiController = new UIController(this);
            if (ConfigurationEntry.USER_INTERFACE_LOCKED.getValueBoolean(this)
                && !ConfigurationEntry.SERVER_IDP_DISCO_FEED_URL.hasValue(this))
            {
                // Don't let the user pass this step.
                new UIUnLockDialog(this).openAndWait();
            }
        }

        setLoadingCompletion(10, 20);

        // The io provider.
        ioProvider = new IOProvider(this);
        ioProvider.start();

        // Set hostname by CLI
        if (commandLine != null && commandLine.hasOption('d')) {
            String host = commandLine.getOptionValue("d");
            if (StringUtils.isNotBlank(host)) {
                InetSocketAddress addr = Util.parseConnectionString(host);
                if (addr != null) {
                    ConfigurationEntry.HOSTNAME.setValue(this,
                        addr.getHostName());
                    ConfigurationEntry.NET_BIND_PORT.setValue(this,
                        addr.getPort());
                }
            }
        }

        // initialize dyndns manager
        dyndnsManager = new DynDnsManager(this);

        setLoadingCompletion(20, 30);

        // initialize listener on local port
        if (!initializeListenerOnLocalPort()) {
            return;
        }
        if (!isUIEnabled()) {
            // Disable paused function
            paused = false;
        }

        setLoadingCompletion(30, 35);

        // Start the nodemanager
        nodeManager.init();
        if (!ProUtil.isRunningProVersion()) {
            // Nodemanager gets later (re) started by ProLoader.
            nodeManager.start();
        }

        setLoadingCompletion(35, 60);
        securityManager = new SecurityManagerClient(this, osClient);

        // init repo (read folders)
        folderRepository.init();
        logInfo("Dataitems: " + Debug.countDataitems(Controller.this));
        // init of folders takes rather long so a big difference with
        // last number to get smooth bar... ;-)
        setLoadingCompletion(60, 65);

        // start repo maintainance Thread
        folderRepository.start();
        setLoadingCompletion(65, 70);

        // Start the transfer manager thread
        transferManager.start();
        setLoadingCompletion(70, 75);

        // Initialize rcon manager
        startRConManager();

        // Initialize WD storage authenticator.
        startWebClientLogin();

        setLoadingCompletion(75, 80);

        // Start all configured listener if not in paused mode
        startConfiguredListener();
        setLoadingCompletion(80, 85);

        // open broadcast listener
        openBroadcastManager();
        setLoadingCompletion(85, 90);

        // Controller now started
        started = true;
        startTime = new Date();

        // Now taskmanager
        taskManager.start();

        logInfo("Controller started");

        // dyndns updater
        /*
         * boolean onStartUpdate = ConfigurationEntry.DYNDNS_AUTO_UPDATE
         * .getValueBoolean(this).booleanValue(); if (onStartUpdate) {
         * getDynDnsManager().onStartUpdate(); }
         */
        dyndnsManager.updateIfNessesary();

        setLoadingCompletion(90, 100);

        // Login to OS
        if (Feature.OS_CLIENT.isEnabled()) {
            try {
                osClient.loginWithLastKnown();
            } catch (Exception e) {
                logWarning("Unable to login with last known username. " + e);
                logFiner(e);
            }
        }

        // Start Plugins
        pluginManager.start();

        // open UI
        if (isConsoleMode()) {
            logFine("Running in console");
        } else {
            logFine("Opening UI");
            openUI();
        }

        if (!this.getMySelf().isServer()) {
            enableFileBrowserIntegration(this);
        }

        // Load anything that was not handled last time.
        loadPersistentObjects();

        setLoadingCompletion(100, 100);
        if (!isConsoleMode()) {
            uiController.hideSplash();
        }

        if (ConfigurationEntry.AUTO_CONNECT.getValueBoolean(this)) {
            // Now start the connecting process
            reconnectManager.start();
        } else {
            logFine("Not starting reconnection process. "
                + "Config auto.connect set to false");
        }
        // Start connecting to OS client.
        if (Feature.OS_CLIENT.isEnabled()
            && ConfigurationEntry.SERVER_CONNECT.getValueBoolean(this))
        {
            osClient.start();
        } else {
            logInfo("Not connecting to server (" + osClient.getServerString()
                + "): Disabled");
        }

        // Setup our background working tasks
        setupPeriodicalTasks();

        if (MacUtils.isSupported()) {
            if (isFirstStart()) {
                MacUtils.getInstance().setPFStartup(true, this);
            }
            MacUtils.getInstance().setAppReOpenedListener(this);
        }

        if (pauseSecs == 0) {
            // Activate adaptive logic
            setPaused(paused);
        }
    }

    private void enableFileBrowserIntegration(Controller controller) {
        // PFC-2395: Start
        fbIntegration = new FileBrowserIntegration(getController());
        fbIntegration.start();
        // PFC-2395: End
    }

    private void clearPreferencesOnConfigSwitch() {
        String lastNodeIdObf = PreferencesEntry.LAST_NODE_ID
            .getValueString(this);
        String thisNodeId = ConfigurationEntry.NODE_ID.getValue(this);
        try {
            if (StringUtils.isNotBlank(lastNodeIdObf)
                && !LoginUtil.matches(Util.toCharArray(thisNodeId),
                    lastNodeIdObf))
            {
                int i = 0;
                for (String key : preferences.keys()) {
                    preferences.remove(key);
                    i++;
                }
                logWarning("Cleared " + i
                    + " preferences, new config/nodeid found");
            }
        } catch (BackingStoreException e1) {
            logWarning("Unable to clear preferences. " + e1);
        }
    }

    /**
     * For each folder, kick off scan.
     */
    public void performFullSync() {
        // Let other nodes scan now!
        folderRepository.broadcastScanCommandOnAllFolders();

        // Force scan on all folders, of repository was selected
        Collection<Folder> folders = folderRepository.getFolders();
        for (Folder folder : folders) {
            // Ask for more sync options on that folder if on project sync
            if (Util.isAwtAvailable()
                    && folder.getSyncProfile().equals(
                    SyncProfile.MANUAL_SYNCHRONIZATION)) {
                new SyncFolderDialog(this, folder).open();
            } else {
                // Recommend scan on this folder
                folder.recommendScanOnNextMaintenance();
            }
        }

        setPaused(false);

        // Now trigger the scan
        folderRepository.triggerMaintenance();

        // Trigger file requesting
        folderRepository.getFileRequestor().triggerFileRequesting();

        // Fresh reconnection try!
        reconnectManager.buildReconnectionQueue();

    }

    /**
     * Add invitation listener.
     *
     * @param l
     */
    public void addInvitationHandler(InvitationHandler l) {
        invitationHandlers.add(l);
    }

    /**
     * Remove invitation listener.
     *
     * @param l
     */
    public void removeInvitationHandler(InvitationHandler l) {
        invitationHandlers.remove(l);
    }

    private void setupProPlugins() {
        String pluginConfig = ConfigurationEntry.PLUGINS.getValue(this);
        boolean autoSetupPlugins = StringUtils.isEmpty(pluginConfig)
            || !pluginConfig.contains(Constants.PRO_LOADER_PLUGIN_CLASS);
        if (ProUtil.isRunningProVersion() && autoSetupPlugins) {
            logFine("Setting up pro loader");
            String newPluginConfig = Constants.PRO_LOADER_PLUGIN_CLASS;
            if (!StringUtils.isBlank(pluginConfig)) {
                newPluginConfig += ',' + pluginConfig;
            }
            ConfigurationEntry.PLUGINS.setValue(this, newPluginConfig);
        }
    }

    private void initLogger() {

        // Set a nice prefix for file looging file names.
        String configName = getConfigName();
        if (configName != null) {
            LoggingManager.setPrefix(configName);
        }

        if (verbose) {
            String str = ConfigurationEntry.LOG_LEVEL_CONSOLE.getValue(this);
            Level consoleLevel = LoggingManager.levelForName(str);
            LoggingManager.setConsoleLogging(consoleLevel != null
                ? consoleLevel
                : Level.WARNING);

            // Enable file logging
            str = ConfigurationEntry.LOG_LEVEL_FILE.getValue(this);
            boolean rotate = ConfigurationEntry.LOG_FILE_ROTATE
                .getValueBoolean(this);
            Level fileLevel = LoggingManager.levelForName(str);
            LoggingManager.setFileLogging(fileLevel != null
                ? fileLevel
                : Level.FINE, rotate);

            // Switch on the document handler.
            if (isUIEnabled()) {
                str = PreferencesEntry.DOCUMENT_LOGGING.getValueString(this);
                Level uiLogLevel = LoggingManager.levelForName(str);
                LoggingManager.setDocumentLogging(uiLogLevel != null
                    ? uiLogLevel
                    : Level.WARNING, this);
            }

            if (LoggingManager.isLogToFile()) {
                logFine("Logging to file '"
                    + LoggingManager.getLoggingFileName() + '\'');
            } else {
                logInfo("No logging to file");
            }

            if (ConfigurationEntry.LOG_SYSLOG_HOST.hasNonBlankValue(this)) {
                str = ConfigurationEntry.LOG_SYSLOG_LEVEL.getValue(this);
                Level syslogLevel = LoggingManager.levelForName(str);
                LoggingManager.setSyslogLogging(syslogLevel != null
                    ? syslogLevel
                    : Level.WARNING, this);
            }
        }

        if (commandLine != null && commandLine.hasOption('l')) {
            String str = commandLine.getOptionValue('l');
            Level consoleLevel = LoggingManager.levelForName(str);
            if (consoleLevel != null) {
                LoggingManager.setConsoleLogging(consoleLevel);
            }
        }

        // Enable debug reports.
        debugReports = ConfigurationEntry.DEBUG_REPORTS.getValueBoolean(this);

        LoggingManager.clearBuffer();
        int maxDays = ConfigurationEntry.LOG_FILE_DELETE_DAYS
            .getValueInt(getController());
        if (maxDays >= 0) {
            LoggingManager.removeOldLogs(maxDays);
        }
    }

    /**
     * Loads a config file (located in "getConfigLocationBase()")
     *
     * @param theFilename
     * @return false if unsuccessful, true if file found and reading succeeded.
     */
    public boolean loadConfigFile(String theFilename) {

        /* Init stuff (moved here from {@link startConfig} */
        additionalConnectionListeners = Collections
            .synchronizedList(new ArrayList<>());
        started = false;
        shuttingDown = false;
        threadPool = new WrappedScheduledThreadPoolExecutor(
            Constants.CONTROLLER_MIN_THREADS_IN_THREADPOOL, new NamedThreadFactory(
                "Controller-Thread-"));

        // PFI-312
        PathUtils.setIOExceptionListener(e -> {
            if (e instanceof FileSystemException
                && e.toString().toLowerCase()
                    .contains("too many open files"))
            {
                logSevere("Detected I/O Exception: " + e.getMessage());
                logSevere("Please adjust limits for open file handles on this server");
                exit(1);
            }
        });

        String filename = theFilename;
        if (filename == null) {
            filename = Constants.DEFAULT_CONFIG_FILE;
        }

        if (filename.indexOf('.') < 0) {
            // append .config extension
            filename += ".config";
        }

        configFilename = null;
        config = new SplitConfig();
        configFilename = filename;
        configFile = getConfigLocationBase();

        if (configFile == null) {
            configFile = Paths.get(filename).toAbsolutePath();
        } else {
            configFile = configFile.resolve(filename);
        }

        BufferedInputStream bis = null;
        try {
            if (Files.exists(configFile)) {
                logFine("Loading configfile " + configFile.toString());
            } else {
                logFine("Config file does not exist. " + configFile.toString());
                throw new FileNotFoundException();
            }
            if (OSUtil.isWebStart()) {
                logFine("WebStart, config file location: "
                    + configFile.toString());
            }

            bis = new BufferedInputStream(Files.newInputStream(configFile));
            config.load(bis);
        } catch (FileNotFoundException e) {
            logWarning("Unable to start config, file '" + filename
                + "' not found, using defaults");
        } catch (IOException e) {
            logSevere("Unable to start config from file '" + filename + '\'');
            config = null;
            return false;
        } finally {
            try {
                if (bis != null) {
                    bis.close();
                }
            } catch (Exception e) {
                // Ignore.
            }
        }

        String folderfilename = filename.replace(".config", "-Folder.config");
        configFolderFile = getConfigLocationBase();
        if (configFolderFile == null) {
            configFolderFile = Paths.get(folderfilename).toAbsolutePath();
        } else {
            configFolderFile = configFolderFile.resolve(folderfilename);
        }

        String sslTrustStoreFileName = filename.replace(".config", ".ssl.jks");
        sslTrustStoreFile = getConfigLocationBase();
        if (sslTrustStoreFile == null) {
            sslTrustStoreFile = Paths.get(sslTrustStoreFileName).toAbsolutePath();
        } else {
            sslTrustStoreFile = sslTrustStoreFile.resolve(sslTrustStoreFileName);
        }

        String sslCaTrustStoreFileName = filename.replace(".config", ".sslca.jks");
        sslCaTrustStoreFile = getConfigLocationBase();
        if (sslCaTrustStoreFile == null) {
            sslCaTrustStoreFile = Paths.get(sslCaTrustStoreFileName).toAbsolutePath();
        } else {
            sslCaTrustStoreFile = sslCaTrustStoreFile.resolve(sslCaTrustStoreFileName);
        }

        String sslCaCertificateFileName = filename.replace(".config", ".sslca.pem");
        sslCaCertificateFile = getConfigLocationBase();
        if (sslCaCertificateFile == null) {
            sslCaCertificateFile = Paths.get(sslCaCertificateFileName).toAbsolutePath();
        } else {
            sslCaCertificateFile = sslCaCertificateFile.resolve(sslCaCertificateFileName);
        }

        if (Files.exists(configFolderFile)) {
            try {
                logInfo("Loading folder configfile "
                    + configFolderFile.toString());
                bis = new BufferedInputStream(
                    Files.newInputStream(configFolderFile));
                config.load(bis);
            } catch (FileNotFoundException e) {
                logWarning("Unable to start config, file '" + folderfilename
                    + "' not found, using defaults");
            } catch (IOException e) {
                logSevere("Unable to start config from file '" + folderfilename
                    + '\'');
                configFolderFile = null;
                return false;
            } finally {
                try {
                    if (bis != null) {
                        bis.close();
                    }
                } catch (Exception e) {
                    // Ignore.
                }
            }
        } else {
            logFine("Folder config file does not exist. "
                + configFolderFile.toString());
        }
        return true;
    }

    /**
     * PFC-2846: Config reload via command line while running
     */
    void reloadConfigFile() {
        if (Files.exists(configFile)) {
            logInfo("Reloading configfile " + configFile.toString());
        } else {
            logWarning("Config file does not exist. " + configFile.toString());
            return;
        }
        try (BufferedInputStream bis = new BufferedInputStream(Files.newInputStream(configFile))) {
            config.load(bis);
        } catch (IOException e) {
            logWarning("Unable to reload config file " + configFile
                    + ". " + e);
        }
        // Ignore.
    }

    /**
     * Schedules a task to be executed periodically repeated without initial
     * delay. Until removed. ATTENTION: Tasks may be executed concurrently if
     * long running - especially longer than the period time. Take proper action
     * if you need to avoid concurrent runs, e.g. with AtomicBoolean.
     *
     * @param task
     *            the task to schedule
     * @param period
     *            the time in ms between executions
     */
    public ScheduledFuture<?> scheduleAndRepeat(Runnable task, long period) {
        if (!shuttingDown && !threadPool.isShutdown()) {
            return threadPool.scheduleWithFixedDelay(task, 0, period,
                TimeUnit.MILLISECONDS);
        }
        return null;
    }

    /**
     * Schedules a task to be executed periodically repeated with initial
     * delay. Until removed. ATTENTION: Tasks may be executed concurrently if
     * long running - especially longer than the period time. Take proper action
     * if you need to avoid concurrent runs, e.g. with AtomicBoolean.
     *
     * @param task
     *            the task to schedule
     * @param initialDelay
     *            the initial delay in ms
     * @param period
     *            the time in ms between executions
     * @return
     */
    public ScheduledFuture<?> scheduleAndRepeat(Runnable task,
        long initialDelay, long period)
    {
        if (!shuttingDown && !threadPool.isShutdown()) {
            return threadPool.scheduleWithFixedDelay(task, initialDelay,
                period, TimeUnit.MILLISECONDS);
        }
        return null;
    }

    /**
     * Use to schedule a task to be executed ONCE after the initial delay.
     *
     * @param task
     *            the task to schedule
     * @param delay
     *            the initial delay in ms
     */
    public ScheduledFuture<?> schedule(Runnable task, long delay) {
        if (!shuttingDown && !threadPool.isShutdown()) {
            return threadPool.schedule(task, delay, TimeUnit.MILLISECONDS);
        }
        return null;
    }

    /**
     * Removes a schduled task for the threadpool
     *
     * @param task
     */
    public void removeScheduled(Runnable task) {
        if (!shuttingDown && !threadPool.isShutdown()) {
            if (threadPool instanceof ScheduledThreadPoolExecutor) {
                ((ScheduledThreadPoolExecutor) threadPool).remove(task);
                ((ScheduledThreadPoolExecutor) threadPool).purge();
            } else {
                logSevere("Unable to remove scheduled task. Wrong threadpool. "
                    + task);
            }
        }
    }

    /**
     * Removes a scheduled task for the threadpool
     *
     * @param future
     */
    public boolean removeScheduled(ScheduledFuture<?> future) {
        if (!shuttingDown && !threadPool.isShutdown()) {
            if (threadPool instanceof ScheduledThreadPoolExecutor) {
                return ((ScheduledThreadPoolExecutor) threadPool)
                    .remove((Runnable) future);
            } else {
                logSevere("Unable to remove scheduled task. Wrong threadpool. "
                    + future);
            }
        }
        return false;
    }

    /**
     * Sets up the task, which should be executes periodically.
     */
    private void setupPeriodicalTasks() {

        // ============
        // Test the connectivity after a while.
        // ============
        LimitedConnectivityChecker.install(this);

        // ============
        // Schedule a task to do housekeeping every day, just after midnight.
        // ============
        // Run housekeeping at 00:00 o'clock
        JobDetail housekeepingJob = JobBuilder.newJob(Housekeeping.class)
            .withIdentity("midnight", "housekeeping").build();

        Trigger housekeepingTrigger = TriggerBuilder.newTrigger()
            .withIdentity("trigger", "housekeeping")
            .forJob(housekeepingJob)
            .withSchedule(dailyAtHourAndMinute(0, 0))
            .build();

        try {
            Scheduler sched = new StdSchedulerFactory().getScheduler();
            sched.scheduleJob(housekeepingJob, housekeepingTrigger);
            sched.getContext().put("controller", this);
            sched.start();
        } catch (SchedulerException e) {
            logWarning("Could not initiate housekeeping: " + e.getMessage());
        }

        // Also run housekeeping one minute after start up.
        threadPool.schedule(() -> {
            performHousekeeping(false);
        } , 1, TimeUnit.MINUTES);
        
        // ============
        // Do profiling
        // ============
        if (Profiling.ENABLED) {
            threadPool.scheduleWithFixedDelay(new TimerTask() {
                @Override
                public void run() {
                    logFine(Profiling.dumpStats());
                }
            }, 0, 1, TimeUnit.MINUTES);
        }

        // ============
        // Hourly tasks
        // ============
        // @todo what's this for? comment?
        boolean alreadyDetected = ConfigurationEntry.TRANSFER_LIMIT_AUTODETECT
            .getValueBoolean(this)
            && ConfigurationEntry.UPLOAD_LIMIT_WAN.getValueInt(this) > 0;
        // If already detected wait 10 mins before next test. Otherwise start
        // instantly.
        long initialDelay = alreadyDetected ? 600 : 5;
        threadPool.scheduleWithFixedDelay(new TimerTask() {
            @Override
            public void run() {
                performHourly();
            }
        }, initialDelay, 3600, TimeUnit.SECONDS);

        // =========
        // Profiling
        // =========
        // final Collector cpu = CollectorFactory.getFactory().createCollector(
        // CollectorID.CPU_USAGE.id);
        threadPool.scheduleWithFixedDelay(new Runnable() {
            @Override
            public void run() {
                if (!verbose) {
                    return;
                }
                if (isFine()) {
                    logFine("Dataitems: "
                        + Debug.countDataitems(Controller.this));
                }
                String dump = Debug.dumpCurrentStacktraces(false);
                if (StringUtils.isNotBlank(dump)
                    && isFine()
                    && ConfigurationEntry.LOG_ACTIVE_THREADS
                        .getValueBoolean(getController()))
                {
                    logFine("Active threads:\n\n" + dump);
                } else {
                    logFine("No active threads");
                }
            }
        }, 1, 5, TimeUnit.MINUTES);
    }

    /**
     * These tasks get performed every hour.
     */
    private void performHourly() {
        if (ConfigurationEntry.TRANSFER_LIMIT_AUTODETECT.getValueBoolean(this))
        {
            FutureTask<Object> recalculateRunnable = transferManager
                .getRecalculateAutomaticRate();
            threadPool.execute(recalculateRunnable);
        }
    }

    private void openBroadcastManager() {
        if (ConfigurationEntry.NET_BROADCAST.getValueBoolean(this)) {
            try {
                broadcastManager = new BroadcastMananger(this,
                  ConfigurationEntry.D2D_ENABLED.getValueBoolean(this));
                broadcastManager.start();
            } catch (ConnectionException e) {
                logSevere("Unable to open broadcast manager, you wont automatically connect to clients on LAN: "
                    + e.getMessage());
                logSevere("ConnectionException", e);
            }
        } else {
            logInfo("Auto client discovery in LAN via broadcast disabled");
        }
    }

    /**
     * General houskeeping task. Runs one minute after start and every midnight.
     *
     * @param midnightRun
     *            true if this is the midnight invokation, false if this is at
     *            start up.
     */
    void performHousekeeping(boolean midnightRun) {
        log.fine("Performing housekeeping " + midnightRun);
        if (midnightRun) {
            Date now = new Date();
            // Reconfigure log file after midnight.
            logFine("Reconfiguring logs for new day: " + now);
            initLogger();
            LoggingManager.resetFileLogging();
            int days = ConfigurationEntry.LOG_FILE_DELETE_DAYS
                .getValueInt(getController());
            if (days >= 0) {
                LoggingManager.removeOldLogs(days);
            }
            logFine("Reconfigured logs for new day: " + now);

            backupConfigAssets();
            folderRepository.cleanupOldArchiveFiles();            
        }
        
        // Prune stats.
        transferManager.pruneStats();
    }

    /**
     * #2526
     */
    private void backupConfigAssets() {
        SimpleDateFormat dateFormat = new SimpleDateFormat("yyyy.MM.dd");
        Path backupDir = getMiscFilesLocation().resolve(
            "backups/" + dateFormat.format(new Date()));
        if (Files.notExists(backupDir)) {
            try {
                Files.createDirectories(backupDir);
            } catch (IOException ioe) {
                logInfo("Could not create directory '"
                    + backupDir.toAbsolutePath().toString() + "'");
            }
        }
        Path configBackup = backupDir.resolve(configFile.getFileName());
        try {
            PathUtils.copyFile(configFile, configBackup);
        } catch (IOException e) {
            logWarning("Unable to backup file " + configFile + ". " + e);
        }
        if (Files.exists(configFolderFile)) {
            Path configFolderBackup = backupDir.resolve(configFolderFile
                .getFileName());
            try {
                PathUtils.copyFile(configFolderFile, configFolderBackup);
            } catch (IOException e) {
                logWarning("Unable to backup file " + configFolderFile + ". "
                    + e);
            }
        }
        Path myKeyFile = getMiscFilesLocation().resolve(
            getConfigName() + ".mykey");
        Path mykeyBackup = backupDir.resolve(myKeyFile.getFileName());
        if (Files.exists(myKeyFile)) {
            try {
                PathUtils.copyFile(myKeyFile, mykeyBackup);
            } catch (IOException e) {
                logWarning("Unable to backup file " + myKeyFile + ". " + e);
            }
        }
        Path dbFile = getMiscFilesLocation().resolve("Accounts.h2.db");
        Path dbBackup = backupDir.resolve(dbFile.getFileName());
        if (Files.exists(dbFile)) {
            try {
                PathUtils.copyFile(dbFile, dbBackup);
            } catch (IOException e) {
                logWarning("Unable to backup file " + dbFile + ". " + e);
            }
        }
    }

    /**
     * Starts the rcon manager.
     */
    private void startRConManager() {
        if (RemoteCommandManager.hasRunningInstance()) {
            alreadyRunningCheck();
        }
        if (!ConfigurationEntry.NET_RCON_MANAGER.getValueBoolean(this)) {
            logWarning("Not starting RemoteCommandManager");
            return;
        }
        rconManager = new RemoteCommandManager(this);
        rconManager.start();
    }

    /**
     * Starts the WD storage authenticator.
     */
    private void startWebClientLogin() {
        if (WebClientLogin.hasRunningInstance()) {
            alreadyRunningCheck();
        }
        if (ConfigurationEntry.WEB_CLIENT_PORT.hasNonBlankValue(this)
                && ConfigurationEntry.WEB_CLIENT_PORT.getValueInt(this) > 0) {
            webClientLogin = new WebClientLogin(this);
            webClientLogin.start();
        }
    }

    /**
     * Starts a connection listener for each port found in config property
     * "port" ("," separeted), if "random-port" is set to "true" this "port"
     * entry will be ignored and a random port will be used (between 49152 and
     * 65535).
     */
    private boolean initializeListenerOnLocalPort() {
        if (ConfigurationEntry.NET_BIND_RANDOM_PORT.getValueBoolean(this)) {
            bindRandomPort();
        } else {
            String ports = ConfigurationEntry.NET_BIND_PORT.getValue(this);
            if ("0".equals(ports)) {
                logWarning("Not opening connection listener. (port=0)");
            } else {
                if (ports == null) {
                    ports = String.valueOf(ConnectionListener.DEFAULT_PORT);
                }
                StringTokenizer nizer = new StringTokenizer(ports, ",");
                while (nizer.hasMoreElements()) {
                    String portStr = nizer.nextToken();
                    try {
                        int port = Integer.parseInt(portStr);
                        boolean listenerOpened = openListener(port, false);
                        if (listenerOpened && connectionListener != null) {
                            // set reconnect on first successfull listener
                            nodeManager
                                .getMySelf()
                                .getInfo()
                                .setConnectAddress(
                                    connectionListener.getAddress());
                        }
                        if (!listenerOpened && !isUIOpen()) {
                            logSevere("Couldn't bind to port " + port);
                            // exit(1);
                            // fatalStartError(Translation
                            // .getTranslation("dialog.bind_error"));
                            // return false; // Shouldn't reach this!
                        }
                    } catch (NumberFormatException e) {
                        logFine("Unable to read listener port ('" + portStr
                            + "') from config");
                    }
                }
                // If this is the GUI version we didn't kill the program yet,
                // even though
                // there might have been multiple failed tries.
                if (connectionListener == null) {
                    portBindFailureProblem(ports);
                }
            }
        }

        /* Check whether to start D2D, too */
        boolean useD2D = ConfigurationEntry.D2D_ENABLED.getValueBoolean(this);
        int     port   = ConfigurationEntry.D2D_PORT.getValueInt(this);

        if(useD2D) {
            logInfo("D2D is enabled");

            boolean listenerOpened = openListener(port, useD2D);

            if(!listenerOpened) {
                logSevere("Couldn't bind to port " + port);
            } else logInfo("Listening on D2D port " + port);
        }

        return true;
    }

    /**
     * Call to notify the Controller of a problem while binding a required
     * listening socket.
     *
     * @param ports
     */
    private void portBindFailureProblem(String ports) {
        if (!isUIEnabled()) {
            logSevere("Unable to open incoming port from the portlist: "
                + ports);
            exit(1);
            return;
        }

        // Must use JOptionPane here because there is no Controller yet for
        // DialogFactory!
        int response = JOptionPane
            .showOptionDialog(
                null,
                Translation.get("dialog.bind_error.option.text"),
                Translation.get("dialog.bind_error.option.title"),
                JOptionPane.YES_NO_OPTION,
                JOptionPane.WARNING_MESSAGE,
                null,
                new String[]{
                    Translation
                        .get("dialog.bind_error.option.ignore"),
                    Translation.get("dialog.bind_error.option.exit")},
                0);
        switch (response) {
            case 1 :
                exit(0);
                break;
            default :
                bindRandomPort();
                break;
        }
    }

    /**
     * Tries to bind a random port
     */
    private void bindRandomPort() {
        if ((openListener(ConnectionListener.DEFAULT_PORT, false)
            || openListener(0, false))
            && connectionListener != null)
        {
            nodeManager.getMySelf().getInfo()
                .setConnectAddress(connectionListener.getAddress());
        } else {
            logSevere("failed to open random port!!!");
            fatalStartError(Translation.get("dialog.bind_error"));
        }
    }

    /**
     * Starts all configured connection listener
     */
    private void startConfiguredListener() {
        // Start the connection listener
        if (connectionListener != null) {
            try {
                connectionListener.start();
            } catch (ConnectionException e) {
                logSevere("Problems starting listener " + connectionListener, e);
            }
            for (ConnectionListener additionalConnectionListener : additionalConnectionListeners)
            {
                try {
                    additionalConnectionListener.start();
                } catch (ConnectionException e) {
                    logSevere("Problems starting listener "
                        + connectionListener, e);
                }
            }
        }
    }

    /**
     * Saves the current config to disk
     */
    public synchronized void saveConfig() {
        if (!started) {
            return;
        }
        logFine("Saving config (" + getConfigName() + ".config)");

        // PFS-2227
        config.remove("removed.folder.files");
        Path file;
        Path tempFile;
        Path folderFile;
        Path tempFolderFile;
        Path backupFile;
        if (getConfigLocationBase() == null) {
            file = Paths.get(getConfigName() + ".config").toAbsolutePath();
            tempFile = Paths.get(getConfigName() + ".writing.config")
                .toAbsolutePath();
            folderFile = Paths.get(getConfigName() + "-Folder.config")
                .toAbsolutePath();
            tempFolderFile = Paths.get(
                getConfigName() + "-Folder.writing.config").toAbsolutePath();
            backupFile = Paths.get(getConfigName() + ".config.backup")
                .toAbsolutePath();
        } else {
            file = getConfigLocationBase().resolve(getConfigName() + ".config");
            tempFile = getConfigLocationBase().resolve(
                getConfigName() + ".writing.config").toAbsolutePath();
            backupFile = getConfigLocationBase().resolve(
                getConfigName() + ".config.backup");
            folderFile = getConfigLocationBase().resolve(
                getConfigName() + "-Folder.config");
            tempFolderFile = getConfigLocationBase().resolve(
                getConfigName() + "-Folder.writing.config").toAbsolutePath();
        }

        // PF-1029
        FileStore store = null;
        try {
            store = Files.getFileStore(file);
            if (store.getUsableSpace() < 1024L * 1024L * 10) {
                logSevere("Unable to store configuration file. Disk space insufficient: "
                        + Format.formatBytesShort(store.getUsableSpace()));
                return;
            }
        } catch (IOException e) {
            logFine(e);
        }

        try {
            // Backup is done in #backupConfigAssets
            Files.deleteIfExists(backupFile);

            String distName = "PowerFolder";
            if (distribution != null
                && StringUtils.isNotBlank(distribution.getName()))
            {
                distName = distribution.getName();
            }

            Properties prev = new Properties();
            if (Files.exists(file)) {
                try (BufferedInputStream in = new BufferedInputStream(
                    Files.newInputStream(file))) {
                    prev.load(in);
                }
            }

            if (!prev.equals(config.getRegular())) {
                // Store config in misc base
                PropertiesUtil.saveConfig(tempFile, config.getRegular(),
                    distName + " config file (v" + PROGRAM_VERSION + ')');
                Files.deleteIfExists(file);
                try {
                    Files.move(tempFile, file);
                } catch (IOException e) {
                    Files.copy(tempFile, file);
                    Files.delete(tempFile);
                }
            } else {
                if (isFine()) {
                    logFine("Not storing config to " + file
                        + ". Base config remains unchanged");
                }
            }

            if (!config.getFolders().isEmpty()) {
                Properties prevFolders = new Properties();
                if (Files.exists(folderFile)) {
                    try (BufferedInputStream in = new BufferedInputStream(
                        Files.newInputStream(folderFile))) {
                        prevFolders.load(in);
                    }
                }
                if (!prevFolders.equals(config.getFolders())) {
                    PropertiesUtil
                        .saveConfig(tempFolderFile, config.getFolders(),
                            distName + " folders config file (v"
                                + PROGRAM_VERSION + ')');
                    Files.deleteIfExists(folderFile);
                    try {
                        Files.move(tempFolderFile, folderFile);
                    } catch (IOException e) {
                        Files.copy(tempFolderFile, folderFile);
                        Files.delete(tempFolderFile);
                    }
                }
            }
        } catch (IOException e) {
            // FATAL
            logSevere("Unable to save config. " + e, e);
            exit(1);
        } catch (Exception e) {
            // major problem , setting code is wrong
            e.printStackTrace();
            logSevere("major problem , setting code is wrong", e);
        }
    }

    /**
     * Answers if controller is started (by config)
     *
     * @return true if controller is started (by config)
     */
    public boolean isStarted() {
        return started;
    }

    /**
     * @return true is shutdown still in progress
     */
    public boolean isShuttingDown() {
        return shuttingDown;
    }

    /**
     * the uptime in milliseconds.
     *
     * @return The uptime time in millis, or -1 if not started yet
     */
    public long getUptime() {
        if (startTime == null) {
            return -1;
        }
        return System.currentTimeMillis() - startTime.getTime();
    }

    /**
     * @return Name of the JAR file on windows installations.
     */
    public String getJARName() {
        if (distribution != null && distribution.getBinaryName() != null) {
            return distribution.getBinaryName() + ".jar";
        }
        logSevere("Unable to get JAR name for distribution: " + distribution,
            new RuntimeException());
        return "PowerFolder.jar";
    }

    /**
     * @return Name of the L4J INI file on windows installations.
     */
    public String getL4JININame() {
        if (distribution != null && distribution.getBinaryName() != null) {
            return distribution.getBinaryName() + ".l4j.ini";
        }
        logSevere("Unable to get l4j.ini name for distribution: "
            + distribution);
        return "PowerFolder.l4j.ini";
    }

    /**
     * Sets the paused mode.
     *
     * @param newPausedValue
     */
    public void setPaused(boolean newPausedValue) {
        setPaused0(newPausedValue, false);
    }

    /**
     * Sets the paused mode.
     *
     * @param newPausedValue
     */
    private synchronized void setPaused0(boolean newPausedValue,
        boolean changedByAdaptiveLogic)
    {
        boolean oldPausedValue = paused;
        paused = newPausedValue;

        if (newPausedValue) {
            folderRepository.getFolderScanner().abortScan();
            transferManager.abortAllDownloads();
            transferManager.abortAllUploads();
        } else {
            folderRepository.triggerMaintenance();
            folderRepository.getFileRequestor().triggerFileRequesting();
            for (Folder folder : folderRepository.getFolders()) {
                folder.broadcastFileRequestCommand();
            }
        }
        if (oldPausedValue != newPausedValue) {
            transferManager.updateSpeedLimits();
        }
        PreferencesEntry.PAUSED.setValue(this, newPausedValue);
        pausedModeListenerSupport.setPausedMode(new PausedModeEvent(
            newPausedValue));

        if (pauseResumeFuture != null) {
            try {
                pauseResumeFuture.cancel(true);
                if (!removeScheduled(pauseResumeFuture)) {
                    logSevere("Unable to remove pause task: "
                        + pauseResumeFuture, new RuntimeException(
                        "Unable to remove pause task: " + pauseResumeFuture));
                }
                logFine("Cancelled resume task");
            } catch (Exception e) {
                e.printStackTrace();
                logSevere(e);
            }
        }
        int delay = ConfigurationEntry.PAUSE_RESUME_SECONDS.getValueInt(this);
        if (newPausedValue) {
            if (delay == 0) {
                // User adaptive. Check for user inactivity
                pauseResumeFuture = scheduleAndRepeat(
                    new PauseResumeTask(true), 1000);
            } else if (delay < Integer.MAX_VALUE) {
                pauseResumeFuture = schedule(new PauseResumeTask(false),
                    delay * 1000);
                logFine("Scheduled resume task in " + delay + " seconds.");
            }
        } else {
            if (delay == 0 && changedByAdaptiveLogic) {
                // Turn on pause again when user gets active
                pauseResumeFuture = scheduleAndRepeat(
                    new PauseResumeTask(true), 1000);
            } else {
                pauseResumeFuture = null;
            }
        }
    }

    /**
     * @return true if the controller is paused.
     */
    public boolean isPaused() {
        return paused;
    }

    /**
     * Answers if node is running in LAN only networking mode
     *
     * @return true if in LAN only mode else false
     */
    public boolean isLanOnly() {
        return getNetworkingMode() == NetworkingMode.LANONLYMODE;
    }

    /**
     * If this client is running in backup only mode.
     * <p>
     * Backup only client feature. Controls:
     * <p>
     * 1) If the client can send invitations
     * <p>
     * 2) If the client can add friends
     * <p>
     * 3) The client can connect to others except the server.
     *
     * @return true if running as backup only client.
     */
    public boolean isBackupOnly() {
        return false;
    }

    /**
     * returns the enum with the current networkin mode.
     *
     * @return The Networking mode either NetworkingMode.PUBLICMODE,
     *         NetworkingMode.PRIVATEMODE or NetworkingMode.LANONLYMODE
     */
    public NetworkingMode getNetworkingMode() {
        if (networkingMode == null) {
            if (isBackupOnly()) {
                // ALWAYS server only mode.
                networkingMode = NetworkingMode.SERVERONLYMODE;
                return networkingMode;
            }
            // default = private
            String value = ConfigurationEntry.NETWORKING_MODE.getValue(this);
            try {
                networkingMode = NetworkingMode.valueOf(value);
            } catch (Exception e) {
                logSevere(
                    "Unable to read networking mode, reverting to PRIVATE_ONLY_MODE: "
                        + e.toString(), e);
                networkingMode = NetworkingMode.PRIVATEMODE;
            }
        }
        return networkingMode;
    }

    public void addPausedModeListener(PausedModeListener listener) {
        ListenerSupportFactory.addListener(pausedModeListenerSupport, listener);
    }

    public void removePausedModeListener(PausedModeListener listener) {
        ListenerSupportFactory.removeListener(pausedModeListenerSupport,
            listener);
    }

    public void addNetworkingModeListener(NetworkingModeListener listener) {
        ListenerSupportFactory.addListener(networkingModeListenerSupport,
            listener);
    }

    public void removeNetworkingModeListener(NetworkingModeListener listener) {
        ListenerSupportFactory.removeListener(networkingModeListenerSupport,
            listener);
    }

    public void addLimitedConnectivityListener(
        LimitedConnectivityListener listener)
    {
        ListenerSupportFactory.addListener(limitedConnectivityListenerSupport,
            listener);
    }

    public void removeLimitedConnectivityListener(
        LimitedConnectivityListener listener)
    {
        ListenerSupportFactory.removeListener(
            limitedConnectivityListenerSupport, listener);
    }

    public void setNetworkingMode(NetworkingMode newMode) {
        setNetworkingMode(newMode, true);
    }
    
    public void setNetworkingMode(NetworkingMode newMode, boolean restartNodeManager) {
        if (isBackupOnly() && newMode != NetworkingMode.SERVERONLYMODE) {
            // ALWAYS server only mode if backup-only.
            newMode = NetworkingMode.SERVERONLYMODE;
            logWarning("Backup only client. Only supports server only networking mode");
        }
        logFine("setNetworkingMode: " + newMode);
        NetworkingMode oldMode = getNetworkingMode();
        if (newMode != oldMode) {
            ConfigurationEntry.NETWORKING_MODE.setValue(this, newMode.name());

            networkingMode = newMode;
            networkingModeListenerSupport
                .setNetworkingMode(new NetworkingModeEvent(oldMode, newMode));

            // Restart nodeManager
            // PFS-1922:
            if (restartNodeManager) {
                nodeManager.shutdown();
                nodeManager.start();
            }
            reconnectManager.buildReconnectionQueue();
        }
    }

    /**
     * Answers if this controller has restricted connection to the network
     *
     * @return true if no incoming connections, else false.
     */
    public boolean isLimitedConnectivity() {
        return limitedConnectivity;
    }

    public void setLimitedConnectivity(boolean limitedConnectivity) {
        boolean oldValue = this.limitedConnectivity;
        this.limitedConnectivity = limitedConnectivity;
        LimitedConnectivityEvent e = new LimitedConnectivityEvent(oldValue,
            limitedConnectivity);
        limitedConnectivityListenerSupport.setLimitedConnectivity(e);
    }

    /**
     * Shuts down controller and exits to system with the given status
     *
     * @param status
     *            the status to exit with.
     */
    public void exit(int status) {
        if (Feature.EXIT_ON_SHUTDOWN.isDisabled()) {
            System.err
                .println("Running in JUnit testmode, no system.exit() called");
            return;
        }
        shutdown();
        System.exit(status);
    }

    /**
     * Shuts down the controller and requests and moves into restart requested
     * state
     */
    public void shutdownAndRequestRestart() {
        restartRequested = true;
        shutdown();
    }

    /**
     * @return true if the controller was shut down, with the request to restart
     */
    public boolean isRestartRequested() {
        return restartRequested;
    }

    /**
     * Shuts down all activities of this controller
     */
    public synchronized void shutdown() {
        if (shuttingDown || !started) {
            return;
        }
        PathUtils.setIOExceptionListener(null);
        shuttingDown = true;
        logInfo("Shutting down...");
        setFirstStart(false);
        // if (started && !OSUtil.isSystemService()) {
        // // Save config need a started in that method so do that first
        // saveConfig();
        // }

        if (Profiling.isEnabled()) {
            logFine(Profiling.dumpStats());
        }

        // Save anything important that has not been handled.
        savePersistentObjects();

        // stop
        boolean wasStarted = started;
        started = false;
        startTime = null;

        PreferencesEntry.LAST_NODE_ID.setValue(this,
            LoginUtil.hashAndSalt(getMySelf().getId()));

        if (taskManager != null) {
            logFine("Shutting down task manager");
            taskManager.shutdown();
        }

        if (threadPool != null) {
            logFine("Shutting down global threadpool");
            threadPool.shutdownNow();
        }

        if (fbIntegration != null) {
            fbIntegration.shutdown();
        }

        if (isUIOpen()) {
            logFine("Shutting down UI");
            uiController.shutdown();
        }

        if (rconManager != null) {
            logFine("Shutting down RConManager");
            rconManager.shutdown();
        }

        logFine("Shutting down connection listener(s)");
        if (connectionListener != null) {
            connectionListener.shutdown();
        }
        for (ConnectionListener addListener : additionalConnectionListeners) {
            addListener.shutdown();
        }
        additionalConnectionListeners.clear();
        if (broadcastManager != null) {
            logFine("Shutting down broadcast manager");
            broadcastManager.shutdown();
        }

        if (transferManager != null) {
            logFine("Shutting down transfer manager");
            transferManager.shutdown();
        }

        if (nodeManager != null) {
            logFine("Shutting down node manager");
            nodeManager.shutdown();
        }

        if (ioProvider != null) {
            logFine("Shutting down io provider");
            ioProvider.shutdown();
        }

        // shut down folder repository
        if (folderRepository != null) {
            logFine("Shutting down folder repository");
            folderRepository.shutdown();
        }

        if (reconnectManager != null) {
            logFine("Shutting down reconnect manager");
            reconnectManager.shutdown();
        }

        if (pluginManager != null) {
            logFine("Shutting down plugin manager");
            pluginManager.shutdown();
        }

        if (MacUtils.isSupported()) {
            MacUtils.getInstance().removeAppReOpenedListener();
        }

        if (webClientLogin != null){
            webClientLogin.stop();
        }

        if (wasStarted) {
            System.out.println("------------ " + PowerFolder.NAME + " "
                + PROGRAM_VERSION + " Controller Shutdown ------------");
        }

        // remove current config
        // config = null;
        shuttingDown = false;
        logInfo("Shutting down done");

        LoggingManager.closeFileLogging();
        backupConfigAssets();
    }

    public ScheduledExecutorService getThreadPool() {
        return threadPool;
    }

    /**
     * Returns a debug report
     *
     * @return the Debug report.
     */
    public String getDebugReport() {
        return Debug.buildDebugReport(this);
    }

    /**
     * Writes the debug report to diks
     */
    public void writeDebugReport() {
        try {
            FileOutputStream fOut = new FileOutputStream(getConfigName()
                + ".report.txt");
            String report = getDebugReport();
            fOut.write(report.getBytes());
            fOut.close();
        } catch (FileNotFoundException e) {
            logSevere("FileNotFoundException", e);
        } catch (IOException e) {
            logSevere("IOException", e);
        }
    }

    /**
     * Answers the current config name loaded <configname>.properties
     *
     * @return The name of the current config
     */
    public String getConfigName() {
        if (configFilename == null) {
            return null;
        }
        String configName = configFilename;
        int dot = configName.indexOf('.');
        if (dot > 0) {
            configName = configName.substring(0, dot);
        }
        return configName;
    }

    public Path getConfigFile() {
        return configFile;
    }

    public Path getConfigFolderFile() {
        return configFolderFile;
    }

    public Path getSslTrustStoreFile() {
        return sslTrustStoreFile;
    }

    public Path getSslCaTrustStoreFile() {
        return sslCaTrustStoreFile;
    }

    public Path getSslCaCertificateFile() {
        return sslCaCertificateFile;
    }

    /**
     * Returns the config, read from the configfile.
     *
     * @return the config as properties object
     */
    public Properties getConfig() {
        return config;
    }

    /**
     * Returns the command line of the start
     *
     * @return The command line
     */
    public CommandLine getCommandLine() {
        return commandLine;
    }

    public String getCLIUsername() {
        return commandLine != null ? commandLine.getOptionValue("u") : null;
    }

    public String getCLIPassword() {
        return commandLine != null ? commandLine.getOptionValue("p") : null;
    }

    /**
     * Returns local preferences, Preferences are stored till the next start. On
     * windows they are stored in the registry.
     *
     * @return The preferences
     */
    public Preferences getPreferences() {
        return preferences;
    }

    /**
     * @return true if this is the first start of PowerFolder of this config.
     */
    public boolean isFirstStart() {
        return preferences.getBoolean("openwizard2", true);
    }

    public void setFirstStart(boolean bool) {
        preferences.putBoolean("openwizard2", bool);
    }


    /**
     * @return the distribution of this client.
     */
    public Distribution getDistribution() {
        return distribution;
    }

    /**
     * @return the configured update settings for the current distribution
     */
    public UpdateSetting getUpdateSettings() {
        return UpdateSetting.create(this);
    }

    /**
     * Answers the own identity, of course with no connection
     *
     * @return a referens to the member object representing myself.
     */
    @Override
    public Member getMySelf() {
        return nodeManager != null ? nodeManager.getMySelf() : null;
    }

    /**
     * Changes the nick and tells other nodes
     *
     * @param newNick
     *            the new nick
     * @param saveConfig
     *            true if the config should be save directly otherwise you have
     *            to do it by hand
     */
    public void changeNick(String newNick, boolean saveConfig) {
        getMySelf().setNick(newNick);
        ConfigurationEntry.NICK.setValue(this, getMySelf().getNick());
        if (saveConfig) {
            saveConfig();
        }
        // broadcast nickchange
        nodeManager.broadcastMessage(new SettingsChange(getMySelf()));
        if (isUIOpen()) {
            // Update title
            uiController.getMainFrame().updateTitle();
        }
    }

    /**
     * @return the io provider.
     */
    public IOProvider getIOProvider() {
        return ioProvider;
    }

    /**
     * @return the Online Storage client.
     */
    public ServerClient getOSClient() {
        return osClient;
    }

    /**
     * Retruns the plugin manager
     *
     * @return the plugin manager
     */
    public PluginManager getPluginManager() {
        return pluginManager;
    }

    /**
     * Returns the dyndns manager
     *
     * @return the dyndns manager
     */
    public DynDnsManager getDynDnsManager() {
        return dyndnsManager;
    }

    /**
     * Returns the broadcast manager
     *
     * @return broadcast manager
     */
    public BroadcastMananger getBroadcastManager() {
        return broadcastManager;
    }

    /**
     * Returns the NodeManager
     *
     * @return the NodeManager
     */
    public NodeManager getNodeManager() {
        return nodeManager;
    }

    public ReconnectManager getReconnectManager() {
        return reconnectManager;
    }

    public PersistentTaskManager getTaskManager() {
        return taskManager;
    }

    /**
     * Returns the folder repository
     *
     * @return the folder repository
     */
    public FolderRepository getFolderRepository() {
        return folderRepository;
    }

    /**
     * Returns the transfer manager of the controller
     *
     * @return transfer manager
     */
    public TransferManager getTransferManager() {
        return transferManager;
    }

    /**
     * ONLY USE THIS METHOD FOR TESTING PURPOSES!
     *
     * @param factory
     */
    public void setTransferManagerFactory(Callable<TransferManager> factory) {
        Reject.ifNull(factory, "TransferManager factory is null");
        if (transferManager != null) {
            throw new IllegalStateException("TransferManager was already set!");
        }
        transferManagerFactory = factory;
    }

    public SecurityManager getSecurityManager() {
        return securityManager;
    }

    /**
     * Injects a security manager.
     *
     * @param securityManager
     *            the security manager to set.
     */
    public void setSecurityManager(SecurityManager securityManager) {
        logFiner("Security manager set: " + securityManager);
        this.securityManager = securityManager;
    }

    /**
     * Connects to a remote peer, with ip and port
     * @author Christoph Kappel <kappel@powerfolder.com>
     * @param  address  Address to connect to
     * @throw {@link ConnectionException} Raised when something is wrong
     * @return The connected {@link Node}
     */
    public Member connect(InetSocketAddress address) throws ConnectionException
    {
      return connect(address, false);
    }

    /** connect
     * Connects to a remote peer, with ip and port
     * @author Christoph Kappel <kappel@powerfolder.com>
     * @param  address  Address to connect to
     * @param  useD2D   Whether to use D2D proto
     * @throw {@link ConnectionException} Raised when something is wrong
     * @return The connected {@link Node}
     **/

    public Member
    connect(InetSocketAddress address,
      boolean useD2D) throws ConnectionException
    {
      if(!started)
        {
          logInfo("NOT Connecting to " + address + ". Controller not started");

          throw new ConnectionException("NOT Connecting to " + address
             + ". Controller not started");
        }

      if(0 >= address.getPort())
        {
          // connect to defaul port
          logWarning("Unable to connect, port illegal " + address.getPort());
        }

      logFine("Connecting to " + address + (useD2D ? "via D2D" : "") + "...");

      ConnectionHandler conHan = ioProvider.getConnectionHandlerFactory()
        .tryToConnect(address, useD2D);

      // Accept new node
      return nodeManager.acceptConnection(conHan);
    }

    /**
     * Connect to a remote node Interprets a string as connection string Format
     * is expeced as ' <connect host>' or ' <connect host>: <port>'
     *
     * @param connectStr
     * @return the member that connected under the given addresse
     * @throws ConnectionException
     * @returns the connected node
     */
    public Member connect(String connectStr) throws ConnectionException {
        return connect(Util.parseConnectionString(connectStr));
    }

    /**
     * Answers if controller is started in console mode
     *
     * @return true if in console mode
     */
    public boolean isConsoleMode() {
        if (commandLine != null) {
            if (commandLine.hasOption('s')) {
                return true;
            }
        }
        if (config != null) {
            if (ConfigurationEntry.DISABLE_GUI.getValueBoolean(this)) {
                return true;
            }
        }
        if (Feature.UI_ENABLED.isDisabled()) {
            return true;
        }
        return GraphicsEnvironment.isHeadless();
    }

    /**
     * Whether to display notifications bottom-left instead of the normal
     * bottom-right. Primarily a development switch for running two PFs on one
     * PC.
     *
     * @return true if notifications should be displayed on the left.
     */
    public boolean isNotifyLeft() {
        return commandLine != null && commandLine.hasOption('y');
    }

    /**
     * Opens the graphical user interface
     */
    private void openUI() {
        uiController.start();
    }

    /**
     * Answers if the user interface (ui) is enabled
     *
     * @return true if the user interface is enabled, else false
     */
    public boolean isUIEnabled() {
        return !isConsoleMode();
    }

    /**
     * Answers if we have the ui open
     *
     * @return true if the uiserinterface is actualy started
     */
    public boolean isUIOpen() {
        return uiController != null && uiController.isStarted();
    }

    /**
     * Exposing UIController, acces to all UserInterface elements
     *
     * @return the UIController
     */
    public UIController getUIController() {
        return uiController;
    }

    /**
     * Waits for the ui to open, afterwards it is guranteed that uicontroller is
     * started
     */
    public void waitForUIOpen() {
        if (!isUIEnabled()) {
            throw new IllegalStateException(
                "Unable to ui to open, ui is not enabled");
        }
        while (!isUIOpen()) {
            try {
                // Wait....
                Thread.sleep(1000);
            } catch (InterruptedException e) {
                logFiner("InterruptedException", e);
                break;
            }
        }
    }

    /**
     * Opens the listener on local port. The first listener is set to
     * "connectionListener". All others are added the the list of
     * additionalConnectionListeners.
     *
     * @param  port    Port to open listener to
     * @param  useD2D  Whether to use D2D proto (FIXME: Might be a bit
     *                 pointless this way but allows to use this proto
     *                 on any port later <kappel@powerfolder.com>)
     *
     * @return if succeeded
     */
    private boolean openListener(int port, boolean useD2D) {
        String bind = ConfigurationEntry.NET_BIND_ADDRESS.getValue(this);
        logFine("Opening incoming connection listener on port " + port
            + " on interface " + (bind != null ? bind : "(all)"));
        while (true) {
            try {
                ConnectionListener newListener = new ConnectionListener(this,
                    port, bind, useD2D);
                if (connectionListener == null || !connectionListener.isServerSocketOpen()) {
                    // its our primary listener
                    connectionListener = newListener;
                } else {
                    additionalConnectionListeners.add(newListener);
                }
                return true;
            } catch (ConnectionException e) {
                logWarning("Unable to bind to port " + port);
                logFiner("ConnectionException", e);
                if (bind != null) {
                    logSevere("This could've been caused by a binding error on the interface... Retrying without binding");
                    bind = null;
                } else { // Already tried binding once or not at all so get
                    // out
                    return false;
                }
            }
        }
    }

    /**
     * Do we have a connection listener?
     *
     * @return true if we have a connection listener, otherwise false
     */
    public boolean hasConnectionListener() {
        return connectionListener != null;
    }

    /**
     * Gets the connection listener
     *
     * @return the connection listener
     */
    public ConnectionListener getConnectionListener() {
        return connectionListener;
    }

    /** getAdditionalConnectionListeners
     * Gets a list of registered connection listeners
     * @author Christoph Kappel <kappel@powerfolder.com>
     * @return List of {@link ConnectionListener}
     **/

    public List<ConnectionListener> getAdditionalConnectionListeners() {
        return this.additionalConnectionListeners;
    }

    /**
     * Answers if this controller is runing in verbose mode. Set verbose=true on
     * config file to enable this, this gives access to all kinds of debugging
     * stuff.
     *
     * @return true if we are in verbose mode
     */
    public boolean isVerbose() {
        return verbose;
    }

    /**
     * Answers if debug reports should be requested. Set debugReports=true on
     * config file to enable this, this request node information. Only enabled
     * if in verbose mode.
     *
     * @see RequestNodeInformation
     * @return true if we are in verbose mode
     */
    public boolean isDebugReports() {
        return debugReports && verbose;
    }

    /**
     * Returns the buildtime of this jar
     *
     * @return the Date the application jar was build.
     */
    public Date getBuildTime() {
        Path jar = Paths.get(getJARName());
        if (Files.exists(jar)) {
            try {
                return new Date(Files.getLastModifiedTime(jar).toMillis());
            } catch (IOException ioe) {
                return null;
            }
        }
        return null;
    }

    /**
     * Sets the loading completion of this controller. Used in the splash
     * screen.
     *
     * @param percentage
     *            the percentage complete
     */
    private void setLoadingCompletion(int percentage, int nextPerc) {
        if (uiController != null) {
            uiController.setLoadingCompletion(percentage, nextPerc);
        }
    }

    /**
     * Answers if minimized start is wanted. Use startup option -m to enable
     * this.
     *
     * @return if a minimized startup should be performed.
     */
    public boolean isStartMinimized() {
        return commandLine != null && commandLine.hasOption('m');
    }

    /**
     * The base directory where to store/load config files. or null if on
     * working path
     *
     * @return The File object representing the absolute location of where the
     *         config files are/should be stored.
     */
    private Path getConfigLocationBase() {
        // First check if we have a config file in local path
        Path aConfigFile = Paths.get(getConfigName() + ".config")
            .toAbsolutePath();

        // Load configuration in misc file if config file if in
        if (OSUtil.isWebStart() || Files.notExists(aConfigFile)) {
            if (isFiner()) {
                logFiner("Config location base: "
                    + getMiscFilesLocation().toString());
            }
            return getMiscFilesLocation();
        }

        // Otherwise use local path as configuration base
        return null;
    }

    public static Path getMiscFilesLocation() {
        return getMiscFilesLocation(true);
    }

    /**
     * Answers the path, where to load/store miscellaneous files created by
     * PowerFolder. e.g. .nodes files
     *
     * @param create Should the directory be created?
     * @return the file base, a directory
     */
    public static Path getMiscFilesLocation(boolean create) {
        Path unixConfigDir = Paths.get(System.getProperty("user.home"),
            "." + miscFilesLocationDirName).toAbsolutePath();
        Path base = unixConfigDir;
        if (OSUtil.isWindowsSystem()
            && Feature.WINDOWS_MISC_DIR_USE_APP_DATA.isEnabled())
        {
            String appData = WinUtils.getAppDataCurrentUser();
            if (Feature.CONFIGURATION_ALL_USERS.isEnabled()) {
                appData = WinUtils.getAppDataAllUsers();
            }

            if (StringUtils.isBlank(appData)) {
                // Appdata not found. Fallback.
                return unixConfigDir;
            }

            Path windowsConfigDir = Paths.get(appData, miscFilesLocationDirName)
                .toAbsolutePath();
            base = windowsConfigDir;

            // Check if migration is necessary
            if (Files.exists(unixConfigDir)) {
                boolean migrateConfig;
                if (Files.exists(windowsConfigDir)) {
                    // APPDATA/PowerFolder does not yet contain a config file OR
                    try (DirectoryStream<Path> stream = Files
                        .newDirectoryStream(windowsConfigDir, "*.config")) {
                        migrateConfig = !stream.iterator().hasNext();
                    } catch (IOException ioe) {
                        log.info(ioe.getMessage());
                        migrateConfig = true;
                    }
                } else {
                    // Migrate if APPDATA/PowerFolder not existing yet.
                    migrateConfig = true;
                }

                if (migrateConfig) {
                    boolean migrationOk = migrateWindowsMiscLocation(
                        unixConfigDir, windowsConfigDir);
                    if (!migrationOk) {
                        // Fallback, migration failed.
                        base = unixConfigDir;
                    }
                }
            }
        }
        if (create && Files.notExists(base)) {
            try {
                Files.createDirectories(base);
            } catch (IOException ioe) {
                log.severe("Failed to create "
                    + base.toAbsolutePath().toString() + ". " + ioe);
            }
        }
        return base;
    }

    /**
     * Migrate config dir (if necessary) in Windows from user.home to APPDATA.
     * Pre Version 4, the config was in 'user.home'/.PowerFolder.
     * 'APPDATA'/PowerFolder is a more normal Windows location for application
     * data.
     *
     * @param unixBaseDir
     *            the old user.home based config directory.
     * @param windowsBaseDir
     *            the preferred APPDATA based config directory.
     */
    private static boolean migrateWindowsMiscLocation(Path unixBaseDir,
        Path windowsBaseDir)
    {
        if (Files.notExists(windowsBaseDir)) {
            try {
                Files.createDirectories(windowsBaseDir);
            } catch (IOException ioe) {
                log.severe("Failed to create "
                    + windowsBaseDir.toAbsolutePath().toString() + ". " + ioe);
            }
        }
        try {
            PathUtils.recursiveMove(unixBaseDir, windowsBaseDir);
            log.warning("Migrated config from " + unixBaseDir + " to "
                + windowsBaseDir);
            return true;
        } catch (IOException e) {
            log.warning("Failed to migrate config from " + unixBaseDir + " to "
                + windowsBaseDir + ". " + e);
            return false;
        }
    }

    /**
     * Answers the path, where to load/store temp files created by PowerFolder.
     *
     * @return the file base, a directory
     */
    public static Path getTempFilesLocation() {
        Path base = Paths.get(System.getProperty("java.io.tmpdir"));
        if (Files.notExists(base)) {
            try {
                Files.createDirectories(base);
            } catch (IOException ioe) {
                log.warning("Could not create temp files location '"
                    + base.toAbsolutePath().toString() + "'. " + ioe);
            }
        }
        return base;
    }

    private void killRunningInstance() {
        if (RemoteCommandManager.hasRunningInstance()) {
            logWarning("Found a running instance. Trying to shut it down...");
            RemoteCommandManager.sendCommand(RemoteCommandManager.QUIT);
            Waiter w = new Waiter(10000L);
            while (RemoteCommandManager.hasRunningInstance() && !w.isTimeout())
            {
                w.waitABit();
            }
            if (!RemoteCommandManager.hasRunningInstance()) {
                logInfo("Was able to shut down running instance. Continue normal");
                return;
            }
            logWarning("Was NOT able to shut down running instance.");
        }
    }

    /**
     * Called if controller has detected a already running instance
     */
    private void alreadyRunningCheck() {
        Component parent = null;
        if (isUIOpen()) {
            parent = uiController.getMainFrame().getUIComponent();
        }
        if (!isStartMinimized() && isUIEnabled() && !commandLine.hasOption('z'))
        {
            Object[] options = {Translation
                .get("dialog.already_running.show_button")};
            int exitOption = 0;
            if (verbose) {
                options = new Object[]{
                    Translation
                        .get("dialog.already_running.start_button"),
                    Translation
                        .get("dialog.already_running.exit_button")};
                exitOption = 1;
            }
            if (JOptionPane.showOptionDialog(parent,
                Translation.get("dialog.already_running.warning"),
                Translation.get("dialog.already_running.title"),
                JOptionPane.DEFAULT_OPTION, JOptionPane.INFORMATION_MESSAGE,
                null, options, options[0]) == exitOption)
            { // exit pressed
              // Try to bring existing instance to the foreground.
                RemoteCommandManager.sendCommand(RemoteCommandManager.SHOW_UI);
                exit(1);
            } else {
                exit(1);
            }
        } else {
            // If no gui show error but start anyways
            logWarning("PowerFolder already running");
        }
    }

    private void fatalStartError(String message) {
        Component parent = null;
        if (isUIOpen()) {
            parent = uiController.getMainFrame().getUIComponent();
        }
        if (isUIEnabled()) {
            Object[] options = {Translation
                .get("dialog.already_running.exit_button")};
            JOptionPane.showOptionDialog(parent, message,
                Translation.get("dialog.fatal_error.title"),
                JOptionPane.DEFAULT_OPTION, JOptionPane.ERROR_MESSAGE, null,
                options, options[0]);
        } else {
            logSevere(message);
        }
        exit(1);
    }

    private void initDistribution() {
        try {
            if (ConfigurationEntry.DIST_CLASSNAME.hasNonBlankValue(getController())) {
                Class<?> distClass = Class
                    .forName(ConfigurationEntry.DIST_CLASSNAME
                        .getValue(getController()));
                distribution = (Distribution) distClass.newInstance();
            }

            if (distribution == null) {
                ServiceLoader<Distribution> brandingLoader = ServiceLoader
                    .load(Distribution.class);
                for (Distribution br : brandingLoader) {
                    if (distribution != null) {
                        logWarning("Found multiple distribution classes: "
                            + br.getName() + ", already using "
                            + distribution.getName());
                        break;
                    }
                    distribution = br;
                }
            }

            if (distribution == null) {
                if (ProUtil.isRunningProVersion()) {
                    distribution = new PowerFolderPro();
                } else {
                    distribution = new PowerFolderBasic();
                }
                logFine("Distributon not found. Falling back to "
                    + distribution.getName());
            }
            distribution.init(this);
            logInfo("Running distribution: " + distribution.getName());
        } catch (Exception e) {
            logSevere("Failed to initialize distribution "
                + (distribution == null ? "null" : distribution.getName()), e);

            // Fallback
            try {
                if (distribution == null) {
                    if (ProUtil.isRunningProVersion()) {
                        distribution = new PowerFolderPro();
                    } else {
                        distribution = new PowerFolderBasic();
                    }
                }
                logInfo("Running distribution: " + distribution.getName());
                distribution.init(this);
            } catch (Exception e2) {
                logSevere("Failed to initialize fallback distribution", e2);
            }
        }
    }

    @Override
    public String toString() {
        return "Controller '" + getMySelf() + '\'';
    }

    /**
     * Distribute ask for friendship events.
     *
     * @param event
     */
    public void makeFriendship(MemberInfo memberInfo) {
        if (networkingMode == NetworkingMode.SERVERONLYMODE) {
            logFine("Ignoring ask for friendship from client " + memberInfo
                + ". Running in server only mode");
            return;
        }

        // Is this a friend already?
        Member member = memberInfo.getNode(this, false);
        if (member != null) {
            if (member.isFriend()) {
                log.fine("Ignoring ask for friendship from "
                    + memberInfo.getNick() + ". Already friend.");
                return;
            }
            if (member.isServer()) {
                log.fine("Ignoring ask for friendship from "
                    + memberInfo.getNick() + ". is a server.");
                return;
            }
            // Hack alert(tm):
            String lnick = member.getNick().toLowerCase();
            boolean isPowerFolderCloud = lnick.contains("powerfolder")
                && lnick.contains("cloud");
            if (isPowerFolderCloud) {
                log.fine("Ignoring ask for friendship from "
                    + memberInfo.getNick() + ". is a pf server.");
                return;
            }
        }

        // A new friend!
        member.setFriend(true, null);
    }

    /**
     * Distribute invitations.
     *
     * @param invitation
     */
    public void invitationReceived(Invitation invitation) {
        for (InvitationHandler handler : invitationHandlers) {
            handler.gotInvitation(invitation);
        }
    }

    /**
     * Save anything important that was not handled.
     */
    private void savePersistentObjects() {

        if (started && isUIEnabled()) {

            // Save unhandled notices.
            List<Notice> notices = new ArrayList<Notice>();
            for (Notice notice : uiController.getApplicationModel()
                .getNoticesModel().getAllNotices())
            {
                if (notice.isPersistable()) {
                    notices.add(notice);
                }
            }
            Path file = getMiscFilesLocation().resolve(
                getConfigName() + ".notices");
            try (ObjectOutputStream outputStream = new ObjectOutputStream(
                Files.newOutputStream(file))) {
                logInfo("There are " + notices.size() + " notices to persist.");
                outputStream.writeUnshared(notices);
            } catch (FileNotFoundException e) {
                logSevere("FileNotFoundException", e);
            } catch (IOException e) {
                logSevere("IOException", e);
            }
        }
    }

    /**
     * Load anything that was not handled last time.
     */
    @SuppressWarnings("unchecked")
    private void loadPersistentObjects() {

        if (isUIEnabled()) {
            // Load notices.
            Path file = getMiscFilesLocation().resolve(
                getConfigName() + ".notices");
            if (Files.exists(file)) {
                logInfo("Loading notices");
                try (ObjectInputStream inputStream = new ObjectInputStream(
                    Files.newInputStream(file))) {
                    List<Notice> notices = (List<Notice>) inputStream
                        .readObject();
                    inputStream.close();
                    for (Notice notice : notices) {
                        uiController.getApplicationModel().getNoticesModel()
                            .handleSystemNotice(notice, true);
                    }
                    logFine("Loaded " + notices.size() + " notices.");
                } catch (FileNotFoundException e) {
                    logSevere("FileNotFoundException", e);
                } catch (IOException e) {
                    logSevere("IOException", e);
                } catch (ClassNotFoundException e) {
                    logSevere("ClassNotFoundException", e);
                } catch (ClassCastException e) {
                    logSevere("ClassCastException", e);
                }
            } else {
                logInfo("No notices found - probably first start of PF.");
            }
        }
    }

    /**
     * Wait for the repo to finish syncing. Then request system shutdown and
     * exit PF.
     *
     * @param password
     *            required only for Linux shutdowns.
     */
    public void shutdownAfterSync(final String password) {
        final AtomicBoolean oneShot = new AtomicBoolean(true);
        scheduleAndRepeat(new Runnable() {
            @Override
            public void run() {
                // ALPS Problem: Change to check for all in sync.

                if (oneShot.get() && folderRepository.isInSync()) {
                    // Make sure we only try to shutdown once,
                    // in case the user aborts the shutdown.
                    oneShot.set(false);
                    log.info("Sync and shutdown in sync.");
                    if (SystemUtil.shutdown(password)) {
                        log.info("Shutdown command issued.");
                        exit(0);
                    } else {
                        log.warning("Shutdown command failed.");
                    }
                }
            }
        }, 10000, 10000);
    }

    /**
     * Waits for the repo to finish syncing. Then request system shutdown and
     * exit PF.
     *
     * @param secWait
     *            number of seconds to wait.
     */
    public void exitAfterSync(int secWait) {
        logInfo("Sync and exit initiated. Begin check in " + secWait + 's');
        final AtomicBoolean oneShot = new AtomicBoolean(true);
        scheduleAndRepeat(new Runnable() {
            @Override
            public void run() {
                // ALPS Problem: Change to check for all in sync.
                if (oneShot.get() && folderRepository.isInSync()) {
                    // Make sure we only try to shutdown once,
                    // in case the user aborts the shutdown.
                    oneShot.set(false);
                    log.info("I'm in sync - exit now. Sync and exit was triggered.");
                    exit(0);
                }
            }
        }, 1000L * secWait, 10000);
    }

    /**
     * #2485
     */
    private class PauseResumeTask extends TimerTask {
        private final boolean userAdaptive;

        public PauseResumeTask(boolean whenUserIsInactive) {
            this.userAdaptive = whenUserIsInactive;
        }

        @Override
        public void run() {
            if (userAdaptive && isUIOpen()) {
                ApplicationModel appModel = uiController.getApplicationModel();
                if (appModel.isUserActive()) {
                    if (!isPaused()) {
                        getController().schedule(new Runnable() {
                            @Override
                            public void run() {
                                setPaused0(true, true);
                                log.info("User active. Executed pause task.");
                            }
                        }, 50);
                    }
                } else {
                    // Resume if user is not active
                    if (isPaused()) {
                        getController().schedule(new Resumer(), 50);
                    }
                }
            } else {
                // Simply unpause after X seconds
                setPaused0(false, true);
                log.info("Executed resume task.");
            }
        }
    }

    private class Resumer implements Runnable {
        @Override
        public void run() {
            setPaused0(false, true);
            log.info("User inactive. Executed resume task.");
        }
    }
}<|MERGE_RESOLUTION|>--- conflicted
+++ resolved
@@ -90,11 +90,7 @@
 
     private static final int MAJOR_VERSION = 11;
     private static final int MINOR_VERSION = 7;
-<<<<<<< HEAD
-    private static final int REVISION_VERSION = 762;
-=======
     private static final int REVISION_VERSION = 763;
->>>>>>> cd0438fa
 
     /**
      * Program version.
