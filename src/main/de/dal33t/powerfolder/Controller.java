/*
 * Copyright 2004 - 2015 Christian Sprajc. All rights reserved.
 *
 * This file is part of PowerFolder.
 *
 * PowerFolder is free software: you can redistribute it and/or modify
 * it under the terms of the GNU General Public License as published by
 * the Free Software Foundation.
 *
 * PowerFolder is distributed in the hope that it will be useful,
 * but WITHOUT ANY WARRANTY; without even the implied warranty of
 * MERCHANTABILITY or FITNESS FOR A PARTICULAR PURPOSE.  See the
 * GNU General Public License for more details.
 *
 * You should have received a copy of the GNU General Public License
 * along with PowerFolder. If not, see <http://www.gnu.org/licenses/>.
 *
 * $Id: Controller.java 21251 2013-03-19 01:46:23Z sprajc $
 */
package de.dal33t.powerfolder;

import de.dal33t.powerfolder.clientserver.ServerClient;
import de.dal33t.powerfolder.disk.Folder;
import de.dal33t.powerfolder.disk.FolderRepository;
import de.dal33t.powerfolder.disk.SyncProfile;
import de.dal33t.powerfolder.distribution.Distribution;
import de.dal33t.powerfolder.distribution.PowerFolderBasic;
import de.dal33t.powerfolder.distribution.PowerFolderPro;
import de.dal33t.powerfolder.event.*;
import de.dal33t.powerfolder.light.MemberInfo;
import de.dal33t.powerfolder.message.FolderList;
import de.dal33t.powerfolder.message.Invitation;
import de.dal33t.powerfolder.message.RequestNodeInformation;
import de.dal33t.powerfolder.message.SettingsChange;
import de.dal33t.powerfolder.net.*;
import de.dal33t.powerfolder.plugin.PluginManager;
import de.dal33t.powerfolder.security.SecurityManager;
import de.dal33t.powerfolder.security.SecurityManagerClient;
import de.dal33t.powerfolder.task.PersistentTaskManager;
import de.dal33t.powerfolder.transfer.TransferManager;
import de.dal33t.powerfolder.ui.FileBrowserIntegration;
import de.dal33t.powerfolder.ui.UIController;
import de.dal33t.powerfolder.ui.dialog.SyncFolderDialog;
import de.dal33t.powerfolder.ui.dialog.UIUnLockDialog;
import de.dal33t.powerfolder.ui.model.ApplicationModel;
import de.dal33t.powerfolder.ui.notices.Notice;
import de.dal33t.powerfolder.ui.util.LimitedConnectivityChecker;
import de.dal33t.powerfolder.util.*;
import de.dal33t.powerfolder.util.logging.LoggingManager;
import de.dal33t.powerfolder.util.net.NetworkUtil;
import de.dal33t.powerfolder.util.os.OSUtil;
import de.dal33t.powerfolder.util.os.SystemUtil;
import de.dal33t.powerfolder.util.os.Win32.WinUtils;
import de.dal33t.powerfolder.util.os.mac.MacUtils;
import de.dal33t.powerfolder.util.update.UpdateSetting;
import org.apache.commons.cli.CommandLine;
import org.quartz.*;
import org.quartz.impl.StdSchedulerFactory;

import javax.swing.*;
import java.awt.*;
import java.io.*;
import java.net.InetSocketAddress;
import java.nio.file.*;
import java.security.Security;
import java.text.SimpleDateFormat;
import java.util.List;
import java.util.*;
import java.util.concurrent.*;
import java.util.concurrent.atomic.AtomicBoolean;
import java.util.logging.Level;
import java.util.logging.Logger;
import java.util.prefs.BackingStoreException;
import java.util.prefs.Preferences;

import static de.dal33t.powerfolder.util.ConfigurationLoader.DEFAULT_CONFIG_FILENAME;
import static org.quartz.CronScheduleBuilder.dailyAtHourAndMinute;

/**
 * Central class gives access to all core components in PowerFolder. Make sure
 * to extend PFComponent so you always have a reference to the main
 * {@link Controller}.
 * @
 * @author Christian Sprajc
 * @version $Revision: 1.107 $
 */
public class Controller extends PFComponent {
    private static final Logger log = Logger.getLogger(Controller.class
        .getName());

    private static final int MAJOR_VERSION = 14;
<<<<<<< HEAD
    private static final int MINOR_VERSION = 2;
    private static final int REVISION_VERSION = 15;
    private static final int SPRINT_NUMBER = 9;
=======
    private static final int MINOR_VERSION = 3;
    private static final int REVISION_VERSION = 0;
    private static final int SPRINT_NUMBER = 8;
>>>>>>> 7df0b94b

    /**
     * Program version.
     */
    public static final String PROGRAM_VERSION = MAJOR_VERSION + "."
        + MINOR_VERSION + "." + REVISION_VERSION;

    /**
     * Federation version.
     */
    public static final String FEDERATION_VERSION = MAJOR_VERSION + "." + MINOR_VERSION;

    public static final String INCREMENT_VERSION = MAJOR_VERSION + "." + MINOR_VERSION + "." + REVISION_VERSION + "." + SPRINT_NUMBER;

    /** general wait time for all threads (5000 is a balanced value) */
    private static final long WAIT_TIME = 5000;

    /** Subdir of misc files */
    private static String miscFilesLocationDirName = Constants.MISC_DIR_NAME;

    public static boolean IS_SERVER;

    static {
        try {
            IS_SERVER = ClassLoader.getSystemClassLoader().loadClass("de.dal33t.powerfolder.distribution.Server") != null;
        } catch (ClassNotFoundException e) {
            IS_SERVER = false;
        }
    }

    /** The command line entered by the user when starting the program */
    private CommandLine commandLine;

    /** filename of the current configFile */
    private String configFilename;
    /**
     * The actual config file.
     */
    private Path configFile;
    private Path configFolderFile;
    private Path sslTrustStoreFile;

    /** The config properties */
    private SplitConfig config;

    /**
     * The preferences
     */
    private Preferences preferences;

    /**
     * The distribution running.
     */
    private Distribution distribution;

    /** Program start time */
    private Date startTime;

    /** Are we in started state? */
    private volatile boolean started;

    /** Are we trying to shutdown? */
    private volatile boolean shuttingDown;

    /** Is a restart requested */
    private boolean restartRequested;

    /** Are we in verbose mode? */
    private boolean verbose;

    /** Should we request debug reports? */
    private boolean debugReports;

    /**
     * If running is paused mode
     */
    private volatile boolean paused;

    /**
     * cache the networking mode in a field so we dont heve to do all this
     * comparing
     */
    private NetworkingMode networkingMode;

    /** The nodemanager that holds all members */
    private NodeManager nodeManager;

    /**
     * Responsible for (re-)connecting to other nodes.
     */
    private ReconnectManager reconnectManager;

    /** The FolderRepository that holds all "joined" folders */
    private FolderRepository folderRepository;

    /** The Listener to incomming connections of other PowerFolder clients */
    private ConnectionListener connectionListener;

    /** The basic io provider */
    private IOProvider ioProvider;

    /** Icon overlays and context menus */
    private FileBrowserIntegration fbIntegration;

    /**
     * besides the default listener we may have a list of connection listeners
     * that listen on other ports
     */
    private List<ConnectionListener> additionalConnectionListeners;

    private final List<InvitationHandler> invitationHandlers;

    /** The BroadcastManager send "broadcasts" on the LAN so we can */
    private BroadcastMananger broadcastManager;

    /**
     * The DynDNS manager that handles the working arwound for user with a
     * dynnamip IP address.
     */
    private DynDnsManager dyndnsManager;

    private PersistentTaskManager taskManager;

    private Callable<TransferManager> transferManagerFactory = new Callable<TransferManager>()
    {
        @Override
        public TransferManager call() {
            return new TransferManager(Controller.this);
        }
    };

    /** Handels the up and downloads */
    private TransferManager transferManager;

    /**
     * Remote Commands listener, a protocol handler for powerfolder links:
     * powerfolder://
     */
    private RemoteCommandManager rconManager;

    /**
     * Listener for authentication requests on WD NAS storages.
     */

    private WebClientLogin webClientLogin;

    /** Holds the User interface */
    private UIController uiController;

    /** holds all installed plugins */
    private PluginManager pluginManager;
    /**
     * The security manager, handles access etc.
     */
    private SecurityManager securityManager;

    /**
     * The Online Storage client
     */
    private ServerClient osClient;

    /** global Threadpool */
    private ScheduledExecutorService threadPool;

    /** Remembers if a port on the local firewall was opened */
    private final boolean portWasOpened = false;

    /**
     * If we have limited connectivity
     */
    private boolean limitedConnectivity;

    private final PausedModeListener pausedModeListenerSupport;

    private final NetworkingModeListener networkingModeListenerSupport;

    private final LimitedConnectivityListener limitedConnectivityListenerSupport;

    private ScheduledFuture<?> pauseResumeFuture;

    public Controller() {
        // Do some TTL fixing for dyndns resolving
        Security.setProperty("networkaddress.cache.ttl", "0");
        Security.setProperty("networkaddress.cache.negative.ttl", "0");
        System.setProperty("sun.net.inetaddr.ttl", "0");
        System.setProperty("com.apple.mrj.application.apple.menu.about.name",
            "PowerFolder");
        invitationHandlers = new CopyOnWriteArrayList<InvitationHandler>();
        pausedModeListenerSupport = ListenerSupportFactory
            .createListenerSupport(PausedModeListener.class);
        networkingModeListenerSupport = ListenerSupportFactory
            .createListenerSupport(NetworkingModeListener.class);
        limitedConnectivityListenerSupport = ListenerSupportFactory
            .createListenerSupport(LimitedConnectivityListener.class);
        AntiSerializationVulnerability.checkClasspath();
    }

    /**
     * Overwite the PFComponent.getController() otherwise that one returns null
     * for this Controller itself.
     *
     * @return a reference to this
     */
    @Override
    public Controller getController() {
        return this;
    }

    /**
     * Creates a fresh Controller.
     *
     * @return the controller
     */
    public static Controller createController() {
        return new Controller();
    }

    /**
     * Starts this controller loading the config from the default config file
     */
    public void startDefaultConfig() {
        startConfig(Constants.DEFAULT_CONFIG_FILE);
    }

    /**
     * Starts a config with the given command line arguments
     *
     * @param commandLine the command line as specified by the user
     */
    void startConfig(CommandLine commandLine) {
        // Store command line
        this.commandLine = commandLine;
        // Parse config parameter from command line
        String configName = Constants.DEFAULT_CONFIG_FILE;
        if (configName.contains(".config")) {
            configName = configName.replace(".config", "");
        }
        if (commandLine.hasOption("c")) {
            String optionValue = commandLine.getOptionValue("c");
                if (StringUtils.isNotBlank(optionValue)) {
                    configName = optionValue;
                }
        }
        // Get distribution name
        Properties preConfig = null;
        try {
            preConfig = ConfigurationLoader.loadPreConfigFromClasspath(DEFAULT_CONFIG_FILENAME);
        } catch (IOException ignored) {
        }
        String distributionName = preConfig != null && preConfig.containsKey("dist.name") ? preConfig.getProperty("dist.name") : "";
        if (StringUtils.isNotBlank(distributionName)) {
            if (distributionName.equals("PowerFolder Server")) {
                miscFilesLocationDirName = Constants.MISC_DIR_NAME;
            } else {
                miscFilesLocationDirName = distributionName.trim();
                migrateConfigFileIfNecessary(configName);
            }
        }
        startConfig(configName);
    }

    /**
     * Migrate ~/.PowerFolder/<config-name></>.config to ~/.<dist-name>/<config-name>.config </>
     * if a previous config with the same name exists
     *
     * @param configName The name of the config
     */
    private void migrateConfigFileIfNecessary(String configName) {
        Path configDirLocation = getMiscFilesLocation(false);
        Path configFileLocation = configDirLocation.resolve(configName + ".config");
        // Check if configuration file already exists
        if (Files.exists(configFileLocation)) {
            log.fine("Using my configuration at " + configFileLocation.toString());
            return;
        }
        // Configuration file does NOT EXIST
        log.fine("No existing configuration found");
        // Calculate previous config file location
        String dirName = "";
        if (OSUtil.isWindowsSystem()) {
            dirName = Constants.MISC_DIR_NAME;
        } else {
            dirName = "." + Constants.MISC_DIR_NAME;
        }
        Path prevConfigDirLocation = configDirLocation.getParent().resolve(dirName);
        Path prevConfigFileLocation = prevConfigDirLocation.resolve(configName + ".config");
        if (Files.notExists(prevConfigFileLocation)) {
            log.fine("Also no previous configuration found-> Creating new configuration");
            return;
        }
        // Previous configuration file DOES exist
        log.fine("Found previous configuration at " + prevConfigFileLocation.toString());
        // Read previous configuration
        Properties prevConfig = new Properties();
        try (InputStream in = Files.newInputStream(prevConfigFileLocation)) {
            prevConfig.load(in);
        } catch (IOException ioe) {
            log.warning("Could not read " + prevConfigFileLocation.toString()
                + ". Creating new configuration at " + configFileLocation.toString()
                + ". " + ioe.getMessage());
            return;
        }
        // Check if current branding is previous branding
        String prevDistributionName = prevConfig.getProperty("dist.name");
        if (StringUtils.isBlank(prevDistributionName) || !prevDistributionName.equalsIgnoreCase(miscFilesLocationDirName)) {
            log.fine("Not moving an empty or different branding " + prevDistributionName + " than mine " + miscFilesLocationDirName);
            return;
        }
        // Migrate
        log.info("Trying to move " + prevConfigFileLocation.toString() + " to " + configFileLocation.toString());
        try {
            Files.move(prevConfigFileLocation, configFileLocation);
        } catch (IOException ioe) {
            log.warning("Could not move " + prevConfigFileLocation.toString() + " to " + configFileLocation.toString() + ". " + ioe.getMessage());
        }
    }

    /** initTranslation
     * Init translation bundles
     * @author Christoph Kappel <kappel@powerfolder.com>
     **/

    public void initTranslation() {
        // Initialize resource bundle eager
        // check forced language file from commandline
        if (commandLine != null && commandLine.hasOption("f")) {
            String langfilename = commandLine.getOptionValue("f");
            try {
                ResourceBundle resourceBundle = new ForcedLanguageFileResourceBundle(
                    langfilename);
                Translation.setResourceBundle(resourceBundle);
                logInfo("Loading language bundle from file " + langfilename);
            } catch (FileNotFoundException fnfe) {
                logSevere("forced language file (" + langfilename
                    + ") not found: " + fnfe.getMessage());
                logSevere("using setup language");
                Translation.resetResourceBundle();
            } catch (IOException ioe) {
                logSevere("forced language file io error: " + ioe.getMessage());
                logSevere("using setup language");
                Translation.resetResourceBundle();
            }
        } else {
            Translation.resetResourceBundle();
        }
        Translation.getResourceBundle();
    }

    /**
     * Starts controller with a special config file, and creates and starts all
     * components of PowerFolder.
     *
     * @param filename
     *            The filename to uses as config file (located in the
     *            "getConfigLocationBase()")
     */
    public void startConfig(String filename) {
        if (started) {
            throw new IllegalStateException(
                "Configuration already started, shutdown controller first");
        }

        initTranslation();

        // loadConfigFile
        if (!loadConfigFile(filename)) {
            return;
        }

        start();
    }

    /** start
     * Starts controller and all other components of PowerFolder
     * @author Christoph <kappel@powerfolder.com>
     **/

    public void start() {
        preferences = Preferences.userNodeForPackage(PowerFolder.class);
        // Append branding name if not default
        if (!miscFilesLocationDirName.equals(Constants.MISC_DIR_NAME)) {
            // Node name must be lowercase to match with values set by installer
            // (see https://stackoverflow.com/a/23632932/5804550)
            preferences = preferences.node(miscFilesLocationDirName.toLowerCase());
        }
        // Append config name if not default
        if (!Constants.DEFAULT_CONFIG_FILE.startsWith(getConfigName())) {
            // Node name must be lowercase to match with values set by installer
            // (see https://stackoverflow.com/a/23632932/5804550)
            preferences = preferences.node(getConfigName().toLowerCase());
        }

        // initialize logger
        // Enabled verbose mode if in config.
        // This logs to file for analysis.
        verbose = ConfigurationEntry.VERBOSE.getValueBoolean(this);
        initLogger();

        if (verbose) {
            ByteSerializer.BENCHMARK = true;
            scheduleAndRepeat(() -> ByteSerializer.printStats(), 600000L, 600000L);
            Profiling.setEnabled(false);
            Profiling.reset();
        }

        String arch = OSUtil.is64BitPlatform() ? "64bit" : "32bit";
        logFine("OS: " + System.getProperty("os.name") + " " + System.getProperty("os.version") + " (" + arch + ")");
        logFine("Java: " + JavaVersion.systemVersion().toString() + " ("
            + System.getProperty("java.vendor") + ')');
        logFine("Current time: " + new Date());
        Runtime runtime = Runtime.getRuntime();
        long maxMemory = runtime.maxMemory();
        long totalMemory = runtime.totalMemory();
        logFine("Max Memory: " + Format.formatBytesShort(maxMemory)
            + ", Total Memory: " + Format.formatBytesShort(totalMemory));
        if (!Desktop.isDesktopSupported() && isUIEnabled()) {
            logWarning("Desktop utility not supported");
        }

        // If we have a new config. clear the preferences.
        clearPreferencesOnConfigSwitch();

        // Load and set http proxy settings
        HTTPProxySettings.loadFromConfig(this);

        // PFC-2670: Start
        boolean localAllTrustCert = false;
        if (ConfigurationEntry.SECURITY_SSL_TRUST_ANY
            .getValueBoolean(getController()))
        {
        	localAllTrustCert = true;
            NetworkUtil.installAllTrustingSSLManager();
        }
        // PFC-2670: End

        // #2179: Load from server. How to handle timeouts?
        // Command line option -c http://are.de
        ConfigurationLoader.loadAndMergeCLI(this);
        // Config entry in file
        ConfigurationLoader.loadAndMergeConfigURL(this);
        // Read from installer temp file
        ConfigurationLoader.loadAndMergeFromInstaller(this);

        if (verbose != ConfigurationEntry.VERBOSE.getValueBoolean(this)) {
            verbose = ConfigurationEntry.VERBOSE.getValueBoolean(this);
            initLogger();
        }

        // PFC-2670: Start
        // Setting might have changed.
        if (ConfigurationEntry.SECURITY_SSL_TRUST_ANY
            .getValueBoolean(getController()))
        {
            NetworkUtil.installAllTrustingSSLManager();
        } else if (localAllTrustCert) {
            // Locally was set to trust, but remote profile forbids this.
            // Exit->Restart
            logWarning("Security break protection: Trust any SSL certificate was turned on, but is disallowed by server profile. Please restart the client");
            exit(66);
        }
        // PFC-2670: End

        // Init paused only if user expects pause to be permanent or
        // "while I work"
        int pauseSecs = ConfigurationEntry.PAUSE_RESUME_SECONDS
            .getValueInt(getController());
        paused = PreferencesEntry.PAUSED.getValueBoolean(this)
            && (pauseSecs == Integer.MAX_VALUE || pauseSecs == 0);

        // Now set it, just in case it was paused in permanent mode.
        PreferencesEntry.PAUSED.setValue(this, paused);

        // Load and set http proxy settings again.
        HTTPProxySettings.loadFromConfig(this);

        // Initialize branding/preconfiguration of the client
        initDistribution();
        logFine("Build time: " + getBuildTime());
        logInfo("Program version " + INCREMENT_VERSION);

        if (getDistribution().getBinaryName().toLowerCase()
            .contains("powerfolder"))
        {
            Debug.writeSystemProperties();
        }

        if (ConfigurationEntry.KILL_RUNNING_INSTANCE.getValueBoolean(this)) {
            killRunningInstance();
        }
        FolderList.removeMemberFiles(this);

        // Initialize plugins
        setupProPlugins();
        pluginManager = new PluginManager(this);
        pluginManager.init();

        // create node manager
        nodeManager = new NodeManager(this);

        // Only one task brother left...
        taskManager = new PersistentTaskManager(this);
        // Folder repository
        folderRepository = new FolderRepository(this);
        setLoadingCompletion(0, 10);

        // Create transfer manager
        // If this is a unit test it might have been set before.
        try {
            transferManager = transferManagerFactory.call();
        } catch (Exception e) {
            logSevere("Exception", e);
        }

        reconnectManager = new ReconnectManager(this);
        // Create os client
        osClient = new ServerClient(this);

        if (isUIEnabled()) {
            uiController = new UIController(this);
            if (ConfigurationEntry.USER_INTERFACE_LOCKED.getValueBoolean(this)
                && !ConfigurationEntry.SERVER_IDP_DISCO_FEED_URL.hasValue(this))
            {
                // Don't let the user pass this step.
                new UIUnLockDialog(this).openAndWait();
            }
        }

        setLoadingCompletion(10, 20);

        // The io provider.
        ioProvider = new IOProvider(this);
        ioProvider.start();

        // Set hostname by CLI
        if (commandLine != null && commandLine.hasOption('d')) {
            String host = commandLine.getOptionValue("d");
            if (StringUtils.isNotBlank(host)) {
                InetSocketAddress addr = Util.parseConnectionString(host);
                if (addr != null) {
                    ConfigurationEntry.HOSTNAME.setValue(this,
                        addr.getHostName());
                    ConfigurationEntry.NET_PORT.setValue(this,
                        addr.getPort());
                }
            }
        }

        // initialize dyndns manager
        dyndnsManager = new DynDnsManager(this);

        setLoadingCompletion(20, 30);

        // initialize listener on local port
        if (!initializeListenerOnLocalPort()) {
            return;
        }
        if (!isUIEnabled()) {
            // Disable paused function
            paused = false;
        }

        setLoadingCompletion(30, 35);

        // Start the nodemanager
        nodeManager.init();
        if (!ProUtil.isRunningProVersion()) {
            // Nodemanager gets later (re) started by ProLoader.
            nodeManager.start();
        }

        setLoadingCompletion(35, 60);
        securityManager = new SecurityManagerClient(this, osClient);

        // init repo (read folders)
        folderRepository.init();
        logInfo("Dataitems: " + Debug.countDataitems(Controller.this));
        // init of folders takes rather long so a big difference with
        // last number to get smooth bar... ;-)
        setLoadingCompletion(60, 65);

        // start repo maintainance Thread
        folderRepository.start();
        setLoadingCompletion(65, 70);

        // Start the transfer manager thread
        transferManager.start();
        setLoadingCompletion(70, 75);

        // Initialize rcon manager
        startRConManager();

        // Initialize WD storage authenticator.
        startWebClientLogin();

        setLoadingCompletion(75, 80);

        // Start all configured listener if not in paused mode
        startConfiguredListener();
        setLoadingCompletion(80, 85);

        // open broadcast listener
        openBroadcastManager();
        setLoadingCompletion(85, 90);

        // Controller now started
        started = true;
        startTime = new Date();

        // Now taskmanager
        taskManager.start();

        logInfo("Controller started");

        // dyndns updater
        /*
         * boolean onStartUpdate = ConfigurationEntry.DYNDNS_AUTO_UPDATE
         * .getValueBoolean(this).booleanValue(); if (onStartUpdate) {
         * getDynDnsManager().onStartUpdate(); }
         */
        dyndnsManager.updateIfNessesary();

        setLoadingCompletion(90, 100);

        // Login to OS
        if (Feature.OS_CLIENT.isEnabled()) {
            try {
                osClient.loginWithLastKnown();
            } catch (Exception e) {
                logWarning("Unable to login with last known username. " + e);
                logFiner(e);
            }
        }

        // Start Plugins
        pluginManager.start();

        // open UI
        if (isConsoleMode()) {
            logFine("Running in console");
        } else {
            logFine("Opening UI");
            openUI();
        }

        if (!this.getMySelf().isServer()) {
            enableFileBrowserIntegration();
        }

        // Load anything that was not handled last time.
        loadPersistentObjects();

        setLoadingCompletion(100, 100);
        if (!isConsoleMode()) {
            uiController.hideSplash();
        }

        if (ConfigurationEntry.AUTO_CONNECT.getValueBoolean(this)) {
            // Now start the connecting process
            reconnectManager.start();
        } else {
            logFine("Not starting reconnection process. "
                + "Config auto.connect set to false");
        }
        // Start connecting to OS client.
        if (Feature.OS_CLIENT.isEnabled()
            && ConfigurationEntry.SERVER_CONNECT.getValueBoolean(this))
        {
            osClient.start();
        } else {
            logInfo("Not connecting to server (" + osClient.getServerString()
                + "): Disabled");
        }

        // Setup our background working tasks
        setupPeriodicalTasks();

        if (MacUtils.isSupported() && !getMySelf().isServer()) {
            MacUtils macUtils = MacUtils.getInstance();
            if (macUtils != null) {
                if (isFirstStart()) {
                    macUtils.setPFStartup(true, this);
                }
                macUtils.setAppReOpenedListener(this);
            }
        }

        if (pauseSecs == 0) {
            // Activate adaptive logic
            setPaused(paused);
        }
    }

    private void enableFileBrowserIntegration() {
        // PFC-2395: Start
        fbIntegration = new FileBrowserIntegration(getController());
        fbIntegration.start();
        // PFC-2395: End
    }

    private void clearPreferencesOnConfigSwitch() {
        String lastNodeIdObf = PreferencesEntry.LAST_NODE_ID
            .getValueString(this);
        String thisNodeId = ConfigurationEntry.NODE_ID.getValue(this);
        try {
            if (StringUtils.isNotBlank(lastNodeIdObf)
                && !LoginUtil.matches(Util.toCharArray(thisNodeId),
                    lastNodeIdObf))
            {
                int i = 0;
                for (String key : preferences.keys()) {
                    preferences.remove(key);
                    i++;
                }
                logWarning("Cleared " + i
                    + " preferences, new config/nodeid found");
            }
        } catch (BackingStoreException e1) {
            logWarning("Unable to clear preferences. " + e1);
        }
    }

    /**
     * For each folder, kick off scan.
     */
    public void performFullSync() {
        // Let other nodes scan now!
        folderRepository.broadcastScanCommandOnAllFolders();

        // Force scan on all folders, of repository was selected
        Collection<Folder> folders = folderRepository.getFolders();
        for (Folder folder : folders) {
            // Ask for more sync options on that folder if on project sync
            if (Util.isAwtAvailable()
                    && folder.getSyncProfile().equals(
                    SyncProfile.MANUAL_SYNCHRONIZATION)) {
                new SyncFolderDialog(this, folder).open();
            } else {
                // Recommend scan on this folder
                folder.recommendScanOnNextMaintenance();
            }
        }

        setPaused(false);

        // Now trigger the scan
        folderRepository.triggerMaintenance();

        // Trigger file requesting
        folderRepository.getFileRequestor().triggerFileRequesting();

        // Fresh reconnection try!
        reconnectManager.buildReconnectionQueue();

    }

    /**
     * Add invitation listener.
     *
     * @param l
     */
    public void addInvitationHandler(InvitationHandler l) {
        invitationHandlers.add(l);
    }

    /**
     * Remove invitation listener.
     *
     * @param l
     */
    public void removeInvitationHandler(InvitationHandler l) {
        invitationHandlers.remove(l);
    }

    private void setupProPlugins() {
        String pluginConfig = ConfigurationEntry.PLUGINS.getValue(this);
        boolean autoSetupPlugins = StringUtils.isEmpty(pluginConfig)
            || !pluginConfig.contains(Constants.PRO_LOADER_PLUGIN_CLASS);
        if (ProUtil.isRunningProVersion() && autoSetupPlugins) {
            logFine("Setting up pro loader");
            String newPluginConfig = Constants.PRO_LOADER_PLUGIN_CLASS;
            if (!StringUtils.isBlank(pluginConfig)) {
                newPluginConfig += ',' + pluginConfig;
            }
            ConfigurationEntry.PLUGINS.setValue(this, newPluginConfig);
        }
    }

    private void initLogger() {

        // Set a nice prefix for file looging file names.
        String configName = getConfigName();
        if (configName != null) {
            LoggingManager.setPrefix(configName);
        }

        if (verbose) {
            String str = ConfigurationEntry.LOG_LEVEL_CONSOLE.getValue(this);
            Level consoleLevel = LoggingManager.levelForName(str);
            LoggingManager.setConsoleLogging(consoleLevel != null
                ? consoleLevel
                : Level.WARNING);

            // Enable file logging
            str = ConfigurationEntry.LOG_LEVEL_FILE.getValue(this);
            boolean rotate = ConfigurationEntry.LOG_FILE_ROTATE
                .getValueBoolean(this);
            Level fileLevel = LoggingManager.levelForName(str);
            LoggingManager.setFileLogging(fileLevel != null
                ? fileLevel
                : Level.FINE, rotate);

            // Switch on the document handler.
            if (isUIEnabled()) {
                str = PreferencesEntry.DOCUMENT_LOGGING.getValueString(this);
                Level uiLogLevel = LoggingManager.levelForName(str);
                LoggingManager.setDocumentLogging(uiLogLevel != null
                    ? uiLogLevel
                    : Level.WARNING, this);
            }

            if (LoggingManager.isLogToFile()) {
                logFine("Logging to file '"
                    + LoggingManager.getLoggingFileName() + '\'');
            } else {
                logInfo("No logging to file");
            }

            if (ConfigurationEntry.LOG_SYSLOG_HOST.hasNonBlankValue(this)) {
                str = ConfigurationEntry.LOG_SYSLOG_LEVEL.getValue(this);
                Level syslogLevel = LoggingManager.levelForName(str);
                LoggingManager.setSyslogLogging(syslogLevel != null
                    ? syslogLevel
                    : Level.WARNING, this);
            }
        }

        if (commandLine != null && commandLine.hasOption('l')) {
            String str = commandLine.getOptionValue('l');
            Level consoleLevel = LoggingManager.levelForName(str);
            if (consoleLevel != null) {
                LoggingManager.setConsoleLogging(consoleLevel);
            }
        }

        // Enable debug reports.
        debugReports = ConfigurationEntry.DEBUG_REPORTS.getValueBoolean(this);

        LoggingManager.clearBuffer();
        int maxDays = ConfigurationEntry.LOG_FILE_DELETE_DAYS
            .getValueInt(getController());
        if (maxDays >= 0) {
            LoggingManager.removeOldLogs(maxDays);
        }
    }

    /**
     * Loads a config file (located in "getConfigLocationBase()")
     *
     * @param theFilename
     * @return false if unsuccessful, true if file found and reading succeeded.
     */
    public boolean loadConfigFile(String theFilename) {

        /* Init stuff (moved here from {@link startConfig} */
        additionalConnectionListeners = Collections
            .synchronizedList(new ArrayList<>());
        started = false;
        shuttingDown = false;
        threadPool = new WrappedScheduledThreadPoolExecutor(
            Constants.CONTROLLER_MIN_THREADS_IN_THREADPOOL, new NamedThreadFactory(
                "Controller-Thread-"));

        // PFI-312
        PathUtils.setIOExceptionListener(e -> {
            if (e instanceof FileSystemException
                && e.toString().toLowerCase()
                    .contains("too many open files"))
            {
                logSevere("Detected I/O Exception: " + e.getMessage());
                logSevere("Please adjust limits for open file handles on this server");
                exit(1);
            }
        });

        String filename = theFilename;
        if (filename == null) {
            filename = Constants.DEFAULT_CONFIG_FILE;
        }

        if (filename.indexOf('.') < 0) {
            // append .config extension
            filename += ".config";
        }

        configFilename = null;
        config = new SplitConfig();
        configFilename = filename;
        configFile = getConfigLocationBase();

        if (configFile == null) {
            configFile = Paths.get(filename).toAbsolutePath();
        } else {
            configFile = configFile.resolve(filename);
        }

        BufferedInputStream bis = null;
        try {
            if (Files.exists(configFile)) {
                logFine("Loading configfile " + configFile.toString());
            } else {
                logFine("Config file does not exist. " + configFile.toString());
                throw new FileNotFoundException();
            }
            if (OSUtil.isWebStart()) {
                logFine("WebStart, config file location: "
                    + configFile.toString());
            }

            bis = new BufferedInputStream(Files.newInputStream(configFile));
            config.load(bis);
        } catch (FileNotFoundException e) {
            logWarning("Unable to start config, file '" + filename
                + "' not found, using defaults");
        } catch (IOException e) {
            logSevere("Unable to start config from file '" + filename + '\'');
            config = null;
            return false;
        } finally {
            try {
                if (bis != null) {
                    bis.close();
                }
            } catch (Exception e) {
                // Ignore.
            }
        }

        String folderfilename = filename.replace(".config", "-Folder.config");
        configFolderFile = getConfigLocationBase();
        if (configFolderFile == null) {
            configFolderFile = Paths.get(folderfilename).toAbsolutePath();
        } else {
            configFolderFile = configFolderFile.resolve(folderfilename);
        }

        String sslTrustStoreFileName = filename.replace(".config", ".ssl.jks");
        sslTrustStoreFile = getConfigLocationBase();
        if (sslTrustStoreFile == null) {
            sslTrustStoreFile = Paths.get(sslTrustStoreFileName).toAbsolutePath();
        } else {
            sslTrustStoreFile = sslTrustStoreFile.resolve(sslTrustStoreFileName);
        }

        if (Files.exists(configFolderFile)) {
            try {
                logInfo("Loading folder configfile "
                    + configFolderFile.toString());
                bis = new BufferedInputStream(
                    Files.newInputStream(configFolderFile));
                config.load(bis);
            } catch (FileNotFoundException e) {
                logWarning("Unable to start config, file '" + folderfilename
                    + "' not found, using defaults");
            } catch (IOException e) {
                logSevere("Unable to start config from file '" + folderfilename
                    + '\'');
                configFolderFile = null;
                return false;
            } finally {
                try {
                    if (bis != null) {
                        bis.close();
                    }
                } catch (Exception e) {
                    // Ignore.
                }
            }
        } else {
            logFine("Folder config file does not exist. "
                + configFolderFile.toString());
        }
        return true;
    }

    /**
     * PFC-2846: Config reload via command line while running
     */
    public void reloadConfigFile() {
        if (Files.exists(configFile)) {
            logInfo("Reloading configfile " + configFile.toString());
        } else {
            logWarning("Config file does not exist. " + configFile.toString());
            return;
        }

        try (BufferedInputStream bis = new BufferedInputStream(
                Files.newInputStream(configFile))) {
            config.load(bis);
        } catch (IOException e) {
            logWarning("Unable to reload config file " + configFile
                    + ". " + e);
        }
    }

    /**
     * Schedules a task to be executed periodically repeated without initial
     * delay. Until removed. ATTENTION: Tasks may be executed concurrently if
     * long running - especially longer than the period time. Take proper action
     * if you need to avoid concurrent runs, e.g. with AtomicBoolean.
     *
     * @param task
     *            the task to schedule
     * @param period
     *            the time in ms between executions
     */
    public ScheduledFuture<?> scheduleAndRepeat(Runnable task, long period) {
        if (!shuttingDown && !threadPool.isShutdown()) {
            return threadPool.scheduleWithFixedDelay(task, 0, period,
                TimeUnit.MILLISECONDS);
        }
        return null;
    }

    /**
     * Schedules a task to be executed periodically repeated with initial
     * delay. Until removed. ATTENTION: Tasks may be executed concurrently if
     * long running - especially longer than the period time. Take proper action
     * if you need to avoid concurrent runs, e.g. with AtomicBoolean.
     *
     * @param task
     *            the task to schedule
     * @param initialDelay
     *            the initial delay in ms
     * @param period
     *            the time in ms between executions
     * @return
     */
    public ScheduledFuture<?> scheduleAndRepeat(Runnable task,
        long initialDelay, long period)
    {
        if (!shuttingDown && !threadPool.isShutdown()) {
            return threadPool.scheduleWithFixedDelay(task, initialDelay,
                period, TimeUnit.MILLISECONDS);
        }
        return null;
    }

    /**
     * Use to schedule a task to be executed ONCE after the initial delay.
     *
     * @param task
     *            the task to schedule
     * @param delay
     *            the initial delay in ms
     */
    public ScheduledFuture<?> schedule(Runnable task, long delay) {
        if (!shuttingDown && !threadPool.isShutdown()) {
            return threadPool.schedule(task, delay, TimeUnit.MILLISECONDS);
        }
        return null;
    }

    /**
     * Removes a schduled task for the threadpool
     *
     * @param task
     */
    public void removeScheduled(Runnable task) {
        if (!shuttingDown && !threadPool.isShutdown()) {
            if (threadPool instanceof ScheduledThreadPoolExecutor) {
                ((ScheduledThreadPoolExecutor) threadPool).remove(task);
                ((ScheduledThreadPoolExecutor) threadPool).purge();
            } else {
                logSevere("Unable to remove scheduled task. Wrong threadpool. "
                    + task);
            }
        }
    }

    /**
     * Removes a scheduled task for the threadpool
     *
     * @param future
     */
    public boolean removeScheduled(ScheduledFuture<?> future) {
        if (!shuttingDown && !threadPool.isShutdown()) {
            if (threadPool instanceof ScheduledThreadPoolExecutor) {
                return ((ScheduledThreadPoolExecutor) threadPool)
                    .remove((Runnable) future);
            } else {
                logSevere("Unable to remove scheduled task. Wrong threadpool. "
                    + future);
            }
        }
        return false;
    }

    /**
     * Sets up the task, which should be executes periodically.
     */
    private void setupPeriodicalTasks() {

        // ============
        // Test the connectivity after a while.
        // ============
        LimitedConnectivityChecker.install(this);

        // ============
        // Schedule a task to do housekeeping every day, just after midnight.
        // ============
        // Run housekeeping at 00:00 o'clock
        JobDetail housekeepingJob = JobBuilder.newJob(Housekeeping.class)
                .withIdentity("midnight", "housekeeping").build();

        Trigger housekeepingTrigger = TriggerBuilder.newTrigger()
                .withIdentity("trigger", "housekeeping")
                .forJob(housekeepingJob)
                .withSchedule(dailyAtHourAndMinute(0, 0))
                .build();

        try {
            Scheduler sched = new StdSchedulerFactory().getScheduler();
            sched.scheduleJob(housekeepingJob, housekeepingTrigger);
            sched.getContext().put("controller", this);
            sched.start();
        } catch (SchedulerException e) {
            logWarning("Could not initiate housekeeping: " + e.getMessage());
        }

        // Also run housekeeping one minute after start up.
        threadPool.schedule(() -> {
            performHousekeeping(false);
        } , 1, TimeUnit.MINUTES);
        
        // ============
        // Do profiling
        // ============
        if (Profiling.ENABLED) {
            threadPool.scheduleWithFixedDelay(new TimerTask() {
                @Override
                public void run() {
                    logFine(Profiling.dumpStats());
                }
            }, 0, 1, TimeUnit.MINUTES);
        }

        // ============
        // Hourly tasks
        // ============
        // @todo what's this for? comment?
        boolean alreadyDetected = ConfigurationEntry.TRANSFER_LIMIT_AUTODETECT
            .getValueBoolean(this)
            && ConfigurationEntry.UPLOAD_LIMIT_WAN.getValueInt(this) > 0;
        // If already detected wait 10 mins before next test. Otherwise start
        // instantly.
        long initialDelay = alreadyDetected ? 600 : 5;
        threadPool.scheduleWithFixedDelay(new TimerTask() {
            @Override
            public void run() {
                performHourly();
            }
        }, initialDelay, 3600, TimeUnit.SECONDS);

        // =========
        // Profiling
        // =========
        // final Collector cpu = CollectorFactory.getFactory().createCollector(
        // CollectorID.CPU_USAGE.id);
        threadPool.scheduleWithFixedDelay(new Runnable() {
            @Override
            public void run() {
                if (!verbose) {
                    return;
                }
                if (isFine()) {
                    logFine("Dataitems: "
                        + Debug.countDataitems(Controller.this));
                }
                String dump = Debug.dumpCurrentStacktraces(false);
                if (StringUtils.isNotBlank(dump)
                    && isFine()
                    && ConfigurationEntry.LOG_ACTIVE_THREADS
                        .getValueBoolean(getController()))
                {
                    logFine("Active threads:\n\n" + dump);
                } else {
                    logFine("No active threads");
                }
            }
        }, 1, 5, TimeUnit.MINUTES);
    }

    /**
     * These tasks get performed every hour.
     */
    private void performHourly() {
        if (ConfigurationEntry.TRANSFER_LIMIT_AUTODETECT.getValueBoolean(this))
        {
            FutureTask<Object> recalculateRunnable = transferManager
                .getRecalculateAutomaticRate();
            threadPool.execute(recalculateRunnable);
        }
    }

    private void openBroadcastManager() {
        if (ConfigurationEntry.NET_BROADCAST.getValueBoolean(this)) {
            try {
                broadcastManager = new BroadcastMananger(this,
                        ConfigurationEntry.NET_PORT_D2D.getValueInt(this) > 0);
                broadcastManager.start();
            } catch (ConnectionException e) {
                logSevere("Unable to open broadcast manager, you wont automatically connect to clients on LAN: "
                    + e.getMessage());
                logSevere("ConnectionException", e);
            }
        } else {
            logInfo("Auto client discovery in LAN via broadcast disabled");
        }
    }

    /**
     * General houskeeping task. Runs one minute after start and every midnight.
     *
     * @param midnightRun
     *            true if this is the midnight invokation, false if this is at
     *            start up.
     */
    void performHousekeeping(boolean midnightRun) {
        log.fine("Performing housekeeping " + midnightRun);
        if (midnightRun) {
            Date now = new Date();
            // Reconfigure log file after midnight.
            logFine("Reconfiguring logs for new day: " + now);
            initLogger();
            LoggingManager.resetFileLogging();
            int days = ConfigurationEntry.LOG_FILE_DELETE_DAYS
                .getValueInt(getController());
            if (days >= 0) {
                LoggingManager.removeOldLogs(days);
            }
            logFine("Reconfigured logs for new day: " + now);

            backupConfigAssets();
            folderRepository.cleanupOldArchiveFiles();            
        }
        
        // Prune stats.
        transferManager.pruneStats();
    }

    /**
     * #2526
     */
    private void backupConfigAssets() {
        SimpleDateFormat dateFormat = new SimpleDateFormat("yyyy.MM.dd");
        Path backupDir = getMiscFilesLocation().resolve(
            "backups/" + dateFormat.format(new Date()));
        if (Files.notExists(backupDir)) {
            try {
                Files.createDirectories(backupDir);
            } catch (IOException ioe) {
                logInfo("Could not create directory '"
                    + backupDir.toAbsolutePath().toString() + "'");
            }
        }
        Path configBackup = backupDir.resolve(configFile.getFileName());
        try {
            PathUtils.copyFile(configFile, configBackup);
        } catch (IOException e) {
            logWarning("Unable to backup file " + configFile + ". " + e);
        }
        if (Files.exists(configFolderFile)) {
            Path configFolderBackup = backupDir.resolve(configFolderFile
                .getFileName());
            try {
                PathUtils.copyFile(configFolderFile, configFolderBackup);
            } catch (IOException e) {
                logWarning("Unable to backup file " + configFolderFile + ". "
                    + e);
            }
        }
        Path myKeyFile = getMiscFilesLocation().resolve(
            getConfigName() + ".mykey");
        Path mykeyBackup = backupDir.resolve(myKeyFile.getFileName());
        if (Files.exists(myKeyFile)) {
            try {
                PathUtils.copyFile(myKeyFile, mykeyBackup);
            } catch (IOException e) {
                logWarning("Unable to backup file " + myKeyFile + ". " + e);
            }
        }
        Path dbFile = getMiscFilesLocation().resolve("Accounts.h2.db");
        Path dbBackup = backupDir.resolve(dbFile.getFileName());
        if (Files.exists(dbFile)) {
            try {
                PathUtils.copyFile(dbFile, dbBackup);
            } catch (IOException e) {
                logWarning("Unable to backup file " + dbFile + ". " + e);
            }
        }
    }

    /**
     * Starts the rcon manager.
     */
    private void startRConManager() {
        if (RemoteCommandManager.hasRunningInstance()) {
            // Ignore running instance for clients
            if (!getMySelf().isServer()) {
                return;
            }
            alreadyRunningCheck();
        }
        if (!ConfigurationEntry.NET_RCON_MANAGER.getValueBoolean(this)) {
            logWarning("Not starting RemoteCommandManager");
            return;
        }
        rconManager = new RemoteCommandManager(this);
        rconManager.start();
    }

    /**
     * Starts the WD storage authenticator.
     */
    private void startWebClientLogin() {
        if (WebClientLogin.hasRunningInstance()) {
            alreadyRunningCheck();
        }
        if (ConfigurationEntry.WEB_CLIENT_PORT.hasNonBlankValue(this)
                && ConfigurationEntry.WEB_CLIENT_PORT.getValueInt(this) > 0) {
            webClientLogin = new WebClientLogin(this);
            webClientLogin.start();
        }
    }

    /**
     * Starts a connection listener for each port found in config property
     * "port" ("," separeted), if "random-port" is set to "true" this "port"
     * entry will be ignored and a random port will be used (between 49152 and
     * 65535).
     */
    private boolean initializeListenerOnLocalPort() {
        if (ConfigurationEntry.NET_BIND_RANDOM_PORT.getValueBoolean(this)) {
            bindRandomPort();
        } else {
            String ports = ConfigurationEntry.NET_PORT.getValue(this);
            if ("0".equals(ports)) {
                logWarning("Not opening connection listener. (port=0)");
            } else {
                if (ports == null) {
                    ports = String.valueOf(ConnectionListener.DEFAULT_PORT);
                }
                StringTokenizer nizer = new StringTokenizer(ports, ",");
                while (nizer.hasMoreElements()) {
                    String portStr = nizer.nextToken();
                    try {
                        int port = Integer.parseInt(portStr);
                        for (String bindAddress : ConfigurationEntry.NET_BIND_ADDRESS.getValueArray(this)) {
                            boolean listenerOpened = openListener(bindAddress, port, false);
                            if (listenerOpened && connectionListener != null) {
                                // set reconnect on first successful listener
                                nodeManager
                                        .getMySelf()
                                        .getInfo()
                                        .setConnectAddress(
                                                connectionListener.getAddress());
                            }
                            if (!listenerOpened && !isUIOpen()) {
                                logSevere("Couldn't bind to port " + port);
                                // exit(1);
                                // fatalStartError(Translation
                                // .getTranslation("dialog.bind_error"));
                                // return false; // Shouldn't reach this!
                            }
                        }
                    } catch (NumberFormatException e) {
                        logFine("Unable to read listener port ('" + portStr
                            + "') from config");
                    }
                }
                // If this is the GUI version we didn't kill the program yet,
                // even though
                // there might have been multiple failed tries.
                if (connectionListener == null) {
                    portBindFailureProblem(ports);
                }
            }
        }

        return true;
    }

    /**
     * Starts connection listeners for D2D (needs to be called in Server.start after SSl certificates are checked)
     */
    public void initializeListenerOnLocalPortD2D() {
        /* Check whether to start D2D, too */
        int port = ConfigurationEntry.NET_PORT_D2D.getValueInt(this);
        if (port > 0) {
            logInfo("D2D is enabled");
            boolean listenerOpened = false;
            for (String bindAddress : ConfigurationEntry.NET_BIND_ADDRESS.getValueArray(this)) {
                listenerOpened = openListener(bindAddress, port, true);
                nodeManager.getMySelf().getInfo().setD2dPort(port);
                if (!listenerOpened) {
                    logSevere("Couldn't bind to D2D port " + port);
                } else {
                    logInfo("Listening on D2D port " + port);
                }
            }
        }
        for (ConnectionListener connectionListener : additionalConnectionListeners) {
            if (connectionListener.useD2D) {
                try {
                    connectionListener.start();
                } catch (ConnectionException e) {
                    logSevere("Problems starting listener " + connectionListener, e);
                }
            }
        }

    }

    /**
     * Call to notify the Controller of a problem while binding a required
     * listening socket.
     *
     * @param ports
     */
    private void portBindFailureProblem(String ports) {
        if (!isUIEnabled()) {
            logSevere("Unable to open incoming port from the portlist: "
                + ports);
            exit(1);
            return;
        }

        // Must use JOptionPane here because there is no Controller yet for
        // DialogFactory!
        int response = JOptionPane
            .showOptionDialog(
                null,
                Translation.get("dialog.bind_error.option.text"),
                Translation.get("dialog.bind_error.option.title"),
                JOptionPane.YES_NO_OPTION,
                JOptionPane.WARNING_MESSAGE,
                null,
                new String[]{
                    Translation
                        .get("dialog.bind_error.option.ignore"),
                    Translation.get("dialog.bind_error.option.exit")},
                0);
        switch (response) {
            case 1 :
                exit(0);
                break;
            default :
                bindRandomPort();
                break;
        }
    }

    /**
     * Tries to bind a random port
     */
    private void bindRandomPort() {
        for (String bindAddress : ConfigurationEntry.NET_BIND_ADDRESS.getValueArray(this)) {
            if ((openListener(bindAddress, ConnectionListener.DEFAULT_PORT, false)
                    || openListener(bindAddress, 0, false))
                    && connectionListener != null) {
                nodeManager.getMySelf().getInfo()
                        .setConnectAddress(connectionListener.getAddress());
            } else {
                logSevere("failed to open random port!!!");
                fatalStartError(Translation.get("dialog.bind_error"));
            }
        }
    }

    /**
     * Starts all configured connection listener
     */
    private void startConfiguredListener() {
        // Start the connection listener
        if (connectionListener != null) {
            try {
                connectionListener.start();
            } catch (ConnectionException e) {
                logSevere("Problems starting listener " + connectionListener, e);
            }
            for (ConnectionListener additionalConnectionListener : additionalConnectionListeners)
            {
                try {
                    additionalConnectionListener.start();
                } catch (ConnectionException e) {
                    logSevere("Problems starting listener "
                        + connectionListener, e);
                }
            }
        }
    }

    /**
     * Saves the current config to disk
     */
    public synchronized void saveConfig() {
        if (!started) {
            return;
        }
        logFine("Saving config (" + getConfigName() + ".config)");

        // PFS-2227
        config.remove("removed.folder.files");
        Path file;
        Path tempFile;
        Path folderFile;
        Path tempFolderFile;
        Path backupFile;
        if (getConfigLocationBase() == null) {
            file = Paths.get(getConfigName() + ".config").toAbsolutePath();
            tempFile = Paths.get(getConfigName() + ".writing.config")
                .toAbsolutePath();
            folderFile = Paths.get(getConfigName() + "-Folder.config")
                .toAbsolutePath();
            tempFolderFile = Paths.get(
                getConfigName() + "-Folder.writing.config").toAbsolutePath();
            backupFile = Paths.get(getConfigName() + ".config.backup")
                .toAbsolutePath();
        } else {
            file = getConfigLocationBase().resolve(getConfigName() + ".config");
            tempFile = getConfigLocationBase().resolve(
                getConfigName() + ".writing.config").toAbsolutePath();
            backupFile = getConfigLocationBase().resolve(
                getConfigName() + ".config.backup");
            folderFile = getConfigLocationBase().resolve(
                getConfigName() + "-Folder.config");
            tempFolderFile = getConfigLocationBase().resolve(
                getConfigName() + "-Folder.writing.config").toAbsolutePath();
        }

        // PF-1029
        try {
            FileStore store = Files.getFileStore(file);
            if (store.getUsableSpace() < 1024L * 1024L * 10) {
                logSevere("Unable to store configuration file. Disk space insufficient: "
                        + Format.formatBytesShort(store.getUsableSpace()));
                return;
            }
        } catch (IOException e) {
            logFine(e);
        }

        try {
            // Backup is done in #backupConfigAssets
            Files.deleteIfExists(backupFile);

            String distName = "PowerFolder";
            if (distribution != null
                && StringUtils.isNotBlank(distribution.getName()))
            {
                distName = distribution.getName();
            }

            Properties prev = new Properties();
            if (Files.exists(file)) {
                try (BufferedInputStream in = new BufferedInputStream(
                    Files.newInputStream(file))) {
                    prev.load(in);
                }
            }

            if (!prev.equals(config.getRegular())) {
                // Store config in misc base
                PropertiesUtil.saveConfig(tempFile, config.getRegular(),
                    distName + " config file (v" + PROGRAM_VERSION + ')');
                Files.deleteIfExists(file);
                try {
                    Files.move(tempFile, file);
                } catch (IOException e) {
                    Files.copy(tempFile, file);
                    Files.delete(tempFile);
                }
            } else {
                if (isFine()) {
                    logFine("Not storing config to " + file
                        + ". Base config remains unchanged");
                }
            }

            Properties prevFolders = new Properties();
            if (Files.exists(folderFile)) {
                try (BufferedInputStream in = new BufferedInputStream(Files.newInputStream(folderFile))) {
                    prevFolders.load(in);
                }
            }
            if (!prevFolders.equals(config.getFolders())) {
                PropertiesUtil.saveConfig(tempFolderFile, config.getFolders(), distName + " folders config file (v" + PROGRAM_VERSION + ')');
                Files.deleteIfExists(folderFile);
                try {
                    Files.move(tempFolderFile, folderFile);
                } catch (IOException e) {
                    Files.copy(tempFolderFile, folderFile);
                    Files.delete(tempFolderFile);
                }
            }
        } catch (IOException e) {
            // FATAL
            logSevere("Unable to save config. " + e, e);
            exit(1);
        } catch (Exception e) {
            // major problem , setting code is wrong
            e.printStackTrace();
            logSevere("major problem , setting code is wrong", e);
        }
    }

    /**
     * Answers if controller is started (by config)
     *
     * @return true if controller is started (by config)
     */
    public boolean isStarted() {
        return started;
    }

    /**
     * @return true is shutdown still in progress
     */
    public boolean isShuttingDown() {
        return shuttingDown;
    }

    /**
     * the uptime in milliseconds.
     *
     * @return The uptime time in millis, or -1 if not started yet
     */
    public long getUptime() {
        if (startTime == null) {
            return -1;
        }
        return System.currentTimeMillis() - startTime.getTime();
    }

    /**
     * @return Name of the JAR file on windows installations.
     */
    public String getJARName() {
        if (distribution != null && distribution.getBinaryName() != null) {
            return distribution.getBinaryName() + ".jar";
        }
        logSevere("Unable to get JAR name for distribution: " + distribution,
            new RuntimeException());
        return "PowerFolder.jar";
    }

    /**
     * @return Name of the L4J INI file on windows installations.
     */
    public String getL4JININame() {
        if (distribution != null && distribution.getBinaryName() != null) {
            return distribution.getBinaryName() + ".l4j.ini";
        }
        logSevere("Unable to get l4j.ini name for distribution: "
            + distribution);
        return "PowerFolder.l4j.ini";
    }

    /**
     * Sets the paused mode.
     *
     * @param newPausedValue
     */
    public void setPaused(boolean newPausedValue) {
        setPaused0(newPausedValue, false);
    }

    /**
     * Sets the paused mode.
     *
     * @param newPausedValue
     */
    private synchronized void setPaused0(boolean newPausedValue,
        boolean changedByAdaptiveLogic)
    {
        boolean oldPausedValue = paused;
        paused = newPausedValue;

        if (newPausedValue) {
            folderRepository.getFolderScanner().abortScan();
            transferManager.abortAllDownloads();
            transferManager.abortAllUploads();
        } else {
            folderRepository.triggerMaintenance();
            folderRepository.getFileRequestor().triggerFileRequesting();
            for (Folder folder : folderRepository.getFolders()) {
                folder.broadcastFileRequestCommand();
            }
        }
        if (oldPausedValue != newPausedValue) {
            transferManager.updateSpeedLimits();
        }
        PreferencesEntry.PAUSED.setValue(this, newPausedValue);
        pausedModeListenerSupport.setPausedMode(new PausedModeEvent(
            newPausedValue));

        if (pauseResumeFuture != null) {
            try {
                pauseResumeFuture.cancel(true);
                if (!removeScheduled(pauseResumeFuture)) {
                    logSevere("Unable to remove pause task: "
                        + pauseResumeFuture, new RuntimeException(
                        "Unable to remove pause task: " + pauseResumeFuture));
                }
                logFine("Cancelled resume task");
            } catch (Exception e) {
                e.printStackTrace();
                logSevere(e);
            }
        }
        int delay = ConfigurationEntry.PAUSE_RESUME_SECONDS.getValueInt(this);
        if (newPausedValue) {
            if (delay == 0) {
                // User adaptive. Check for user inactivity
                pauseResumeFuture = scheduleAndRepeat(
                    new PauseResumeTask(true), 1000);
            } else if (delay < Integer.MAX_VALUE) {
                pauseResumeFuture = schedule(new PauseResumeTask(false),
                    delay * 1000);
                logFine("Scheduled resume task in " + delay + " seconds.");
            }
        } else {
            if (delay == 0 && changedByAdaptiveLogic) {
                // Turn on pause again when user gets active
                pauseResumeFuture = scheduleAndRepeat(
                    new PauseResumeTask(true), 1000);
            } else {
                pauseResumeFuture = null;
            }
        }
    }

    /**
     * @return true if the controller is paused.
     */
    public boolean isPaused() {
        return paused;
    }

    /**
     * Answers if node is running in LAN only networking mode
     *
     * @return true if in LAN only mode else false
     */
    public boolean isLanOnly() {
        return getNetworkingMode() == NetworkingMode.LANONLYMODE;
    }

    /**
     * If this client is running in backup only mode.
     * <p>
     * Backup only client feature. Controls:
     * <p>
     * 1) If the client can send invitations
     * <p>
     * 2) If the client can add friends
     * <p>
     * 3) The client can connect to others except the server.
     *
     * @return true if running as backup only client.
     */
    public boolean isBackupOnly() {
        return false;
    }

    /**
     * returns the enum with the current networkin mode.
     *
     * @return The Networking mode either NetworkingMode.PUBLICMODE,
     *         NetworkingMode.PRIVATEMODE or NetworkingMode.LANONLYMODE
     */
    public NetworkingMode getNetworkingMode() {
        if (networkingMode == null) {
            if (isBackupOnly()) {
                // ALWAYS server only mode.
                networkingMode = NetworkingMode.SERVERONLYMODE;
                return networkingMode;
            }
            // default = private
            String value = ConfigurationEntry.NETWORKING_MODE.getValue(this);
            try {
                networkingMode = NetworkingMode.valueOf(value);
            } catch (Exception e) {
                logSevere(
                    "Unable to read networking mode, reverting to PRIVATE_ONLY_MODE: "
                        + e.toString(), e);
                networkingMode = NetworkingMode.PRIVATEMODE;
            }
        }
        return networkingMode;
    }

    public void addPausedModeListener(PausedModeListener listener) {
        ListenerSupportFactory.addListener(pausedModeListenerSupport, listener);
    }

    public void removePausedModeListener(PausedModeListener listener) {
        ListenerSupportFactory.removeListener(pausedModeListenerSupport,
            listener);
    }

    public void addNetworkingModeListener(NetworkingModeListener listener) {
        ListenerSupportFactory.addListener(networkingModeListenerSupport,
            listener);
    }

    public void removeNetworkingModeListener(NetworkingModeListener listener) {
        ListenerSupportFactory.removeListener(networkingModeListenerSupport,
            listener);
    }

    public void addLimitedConnectivityListener(
        LimitedConnectivityListener listener)
    {
        ListenerSupportFactory.addListener(limitedConnectivityListenerSupport,
            listener);
    }

    public void removeLimitedConnectivityListener(
        LimitedConnectivityListener listener)
    {
        ListenerSupportFactory.removeListener(
            limitedConnectivityListenerSupport, listener);
    }

    public void setNetworkingMode(NetworkingMode newMode) {
        setNetworkingMode(newMode, true);
    }
    
    public void setNetworkingMode(NetworkingMode newMode, boolean restartNodeManager) {
        if (isBackupOnly() && newMode != NetworkingMode.SERVERONLYMODE) {
            // ALWAYS server only mode if backup-only.
            newMode = NetworkingMode.SERVERONLYMODE;
            logWarning("Backup only client. Only supports server only networking mode");
        }
        logFine("setNetworkingMode: " + newMode);
        NetworkingMode oldMode = getNetworkingMode();
        if (newMode != oldMode) {
            ConfigurationEntry.NETWORKING_MODE.setValue(this, newMode.name());

            networkingMode = newMode;
            networkingModeListenerSupport
                .setNetworkingMode(new NetworkingModeEvent(oldMode, newMode));

            // Restart nodeManager
            // PFS-1922:
            if (restartNodeManager) {
                nodeManager.shutdown();
                nodeManager.start();
            }
            reconnectManager.buildReconnectionQueue();
        }
    }

    /**
     * Answers if this controller has restricted connection to the network
     *
     * @return true if no incoming connections, else false.
     */
    public boolean isLimitedConnectivity() {
        return limitedConnectivity;
    }

    public void setLimitedConnectivity(boolean limitedConnectivity) {
        boolean oldValue = this.limitedConnectivity;
        this.limitedConnectivity = limitedConnectivity;
        LimitedConnectivityEvent e = new LimitedConnectivityEvent(oldValue,
            limitedConnectivity);
        limitedConnectivityListenerSupport.setLimitedConnectivity(e);
    }

    /**
     * Shuts down controller and exits to system with the given status
     *
     * @param status
     *            the status to exit with.
     */
    public void exit(int status) {
        if (Feature.EXIT_ON_SHUTDOWN.isDisabled()) {
            System.err
                .println("Running in JUnit testmode, no system.exit() called");
            return;
        }
        shutdown();
        System.exit(status);
    }

    /**
     * Shuts down the controller and requests and moves into restart requested
     * state
     */
    public void shutdownAndRequestRestart() {
        restartRequested = true;
        shutdown();
    }

    /**
     * @return true if the controller was shut down, with the request to restart
     */
    public boolean isRestartRequested() {
        return restartRequested;
    }

    /**
     * Shuts down all activities of this controller
     */
    public synchronized void shutdown() {
        if (shuttingDown || !started) {
            return;
        }
        PathUtils.setIOExceptionListener(null);
        shuttingDown = true;
        logInfo("Shutting down...");
        setFirstStart(false);
        // if (started && !OSUtil.isSystemService()) {
        // // Save config need a started in that method so do that first
        // saveConfig();
        // }

        if (Profiling.isEnabled()) {
            logFine(Profiling.dumpStats());
        }

        // Save anything important that has not been handled.
        savePersistentObjects();

        // stop
        boolean wasStarted = started;
        started = false;
        startTime = null;

        PreferencesEntry.LAST_NODE_ID.setValue(this,
            LoginUtil.hashAndSalt(getMySelf().getId()));

        if (taskManager != null) {
            logFine("Shutting down task manager");
            taskManager.shutdown();
        }

        if (threadPool != null) {
            logFine("Shutting down global threadpool");
            threadPool.shutdownNow();
        }

        if (fbIntegration != null) {
            fbIntegration.shutdown();
        }

        if (isUIOpen()) {
            logFine("Shutting down UI");
            uiController.shutdown();
        }

        if (rconManager != null) {
            logFine("Shutting down RConManager");
            rconManager.shutdown();
        }

        logFine("Shutting down connection listener(s)");
        if (connectionListener != null) {
            connectionListener.shutdown();
        }
        for (ConnectionListener addListener : additionalConnectionListeners) {
            addListener.shutdown();
        }
        additionalConnectionListeners.clear();
        if (broadcastManager != null) {
            logFine("Shutting down broadcast manager");
            broadcastManager.shutdown();
        }

        if (transferManager != null) {
            logFine("Shutting down transfer manager");
            transferManager.shutdown();
        }

        if (nodeManager != null) {
            logFine("Shutting down node manager");
            nodeManager.shutdown();
        }

        if (ioProvider != null) {
            logFine("Shutting down io provider");
            ioProvider.shutdown();
        }

        // shut down folder repository
        if (folderRepository != null) {
            logFine("Shutting down folder repository");
            folderRepository.shutdown();
        }

        if (reconnectManager != null) {
            logFine("Shutting down reconnect manager");
            reconnectManager.shutdown();
        }

        if (pluginManager != null) {
            logFine("Shutting down plugin manager");
            pluginManager.shutdown();
        }

        if (MacUtils.isSupported()) {
            MacUtils.getInstance().removeAppReOpenedListener();
        }

        if (webClientLogin != null){
            webClientLogin.stop();
        }

        if (wasStarted) {
            System.out.println("------------ " + PowerFolder.NAME + " "
                + PROGRAM_VERSION + " Controller Shutdown ------------");
        }

        // remove current config
        // config = null;
        shuttingDown = false;
        logInfo("Shutting down done");

        LoggingManager.closeFileLogging();
        backupConfigAssets();
    }

    public ScheduledExecutorService getThreadPool() {
        return threadPool;
    }

    /**
     * Returns a debug report
     *
     * @return the Debug report.
     */
    public String getDebugReport() {
        return Debug.buildDebugReport(this);
    }

    /**
     * Writes the debug report to diks
     */
    public void writeDebugReport() {
        try {
            FileOutputStream fOut = new FileOutputStream(getConfigName()
                + ".report.txt");
            String report = getDebugReport();
            fOut.write(report.getBytes());
            fOut.close();
        } catch (FileNotFoundException e) {
            logSevere("FileNotFoundException", e);
        } catch (IOException e) {
            logSevere("IOException", e);
        }
    }

    /**
     * Answers the current config name loaded <configname>.properties
     *
     * @return The name of the current config
     */
    public String getConfigName() {
        if (configFilename == null) {
            return null;
        }
        String configName = configFilename;
        int dot = configName.indexOf('.');
        if (dot > 0) {
            configName = configName.substring(0, dot);
        }
        return configName;
    }

    public Path getConfigFile() {
        return configFile;
    }

    public String getConfigFilename() {
        return configFilename;
    }

    public Path getConfigFolderFile() {
        return configFolderFile;
    }

    public Path getSslTrustStoreFile() {
        return sslTrustStoreFile;
    }

    /**
     * Returns the config, read from the configfile.
     *
     * @return the config as properties object
     */
    public Properties getConfig() {
        return config;
    }

    /**
     * Returns the command line of the start
     *
     * @return The command line
     */
    public CommandLine getCommandLine() {
        return commandLine;
    }

    public String getCLIUsername() {
        return commandLine != null ? commandLine.getOptionValue("u") : null;
    }

    public String getCLIPassword() {
        return commandLine != null ? commandLine.getOptionValue("p") : null;
    }

    /**
     * Returns local preferences, Preferences are stored till the next start. On
     * windows they are stored in the registry.
     *
     * @return The preferences
     */
    public Preferences getPreferences() {
        return preferences;
    }

    /**
     * @return true if this is the first start of PowerFolder of this config.
     */
    public boolean isFirstStart() {
        return preferences.getBoolean("openwizard2", true);
    }

    public void setFirstStart(boolean bool) {
        preferences.putBoolean("openwizard2", bool);
    }


    /**
     * @return the distribution of this client.
     */
    public Distribution getDistribution() {
        return distribution;
    }

    /**
     * @return the configured update settings for the current distribution
     */
    public UpdateSetting getUpdateSettings() {
        return UpdateSetting.create(this);
    }

    /**
     * Answers the own identity, of course with no connection
     *
     * @return a referens to the member object representing myself.
     */
    @Override
    public Member getMySelf() {
        return nodeManager != null ? nodeManager.getMySelf() : null;
    }

    /**
     * Changes the nick and tells other nodes
     *
     * @param newNick
     *            the new nick
     * @param saveConfig
     *            true if the config should be save directly otherwise you have
     *            to do it by hand
     */
    public void changeNick(String newNick, boolean saveConfig) {
        getMySelf().setNick(newNick);
        ConfigurationEntry.NICK.setValue(this, getMySelf().getNick());
        if (saveConfig) {
            saveConfig();
        }
        // broadcast nickchange
        nodeManager.broadcastMessage(new SettingsChange(getMySelf()));
        if (isUIOpen()) {
            // Update title
            uiController.getMainFrame().updateTitle();
        }
    }

    /**
     * @return the io provider.
     */
    public IOProvider getIOProvider() {
        return ioProvider;
    }

    /**
     * @return the Online Storage client.
     */
    public ServerClient getOSClient() {
        return osClient;
    }

    /**
     * Retruns the plugin manager
     *
     * @return the plugin manager
     */
    public PluginManager getPluginManager() {
        return pluginManager;
    }

    /**
     * Returns the dyndns manager
     *
     * @return the dyndns manager
     */
    public DynDnsManager getDynDnsManager() {
        return dyndnsManager;
    }

    /**
     * Returns the broadcast manager
     *
     * @return broadcast manager
     */
    public BroadcastMananger getBroadcastManager() {
        return broadcastManager;
    }

    /**
     * Returns the NodeManager
     *
     * @return the NodeManager
     */
    public NodeManager getNodeManager() {
        return nodeManager;
    }

    public ReconnectManager getReconnectManager() {
        return reconnectManager;
    }

    public PersistentTaskManager getTaskManager() {
        return taskManager;
    }

    /**
     * Returns the folder repository
     *
     * @return the folder repository
     */
    public FolderRepository getFolderRepository() {
        return folderRepository;
    }

    /**
     * Returns the transfer manager of the controller
     *
     * @return transfer manager
     */
    public TransferManager getTransferManager() {
        return transferManager;
    }

    /**
     * ONLY USE THIS METHOD FOR TESTING PURPOSES!
     *
     * @param factory
     */
    public void setTransferManagerFactory(Callable<TransferManager> factory) {
        Reject.ifNull(factory, "TransferManager factory is null");
        if (transferManager != null) {
            throw new IllegalStateException("TransferManager was already set!");
        }
        transferManagerFactory = factory;
    }

    public SecurityManager getSecurityManager() {
        return securityManager;
    }

    /**
     * Injects a security manager.
     *
     * @param securityManager
     *            the security manager to set.
     */
    public void setSecurityManager(SecurityManager securityManager) {
        logFiner("Security manager set: " + securityManager);
        this.securityManager = securityManager;
    }

    /**
     * Connects to a remote peer, with ip and port
     * @author Christoph Kappel <kappel@powerfolder.com>
     * @param  address  Address to connect to
     * @throws ConnectionException Raised when something is wrong
     * @return The connected {@link Node}
     */
    public Member connect(InetSocketAddress address) throws ConnectionException
    {
      return connect(address, false);
    }

    /** connect
     * Connects to a remote peer, with ip and port
     * @author Christoph Kappel <kappel@powerfolder.com>
     * @param  address  Address to connect to
     * @param  useD2D   Whether to use D2D proto
     * @throws ConnectionException Raised when something is wrong
     * @return The connected {@link Node}
     **/

    public Member
    connect(InetSocketAddress address,
      boolean useD2D) throws ConnectionException
    {
      if(!started)
        {
          logInfo("NOT Connecting to " + address + ". Controller not started");

          throw new ConnectionException("NOT Connecting to " + address
             + ". Controller not started");
        }

      if(0 >= address.getPort())
        {
          // connect to defaul port
          logWarning("Unable to connect, port illegal " + address.getPort());
        }

      logFine("Connecting to " + address + (useD2D ? "via D2D" : "") + "...");

      ConnectionHandler conHan = ioProvider.getConnectionHandlerFactory()
        .tryToConnect(address, useD2D);

      // Accept new node
      return nodeManager.acceptConnection(conHan);
    }

    /**
     * Connect to a remote node Interprets a string as connection string Format
     * is expeced as ' <connect host>' or ' <connect host>: <port>'
     *
     * @param connectStr
     * @return the member that connected under the given addresse
     * @throws ConnectionException
     * @returns the connected node
     */
    public Member connect(String connectStr) throws ConnectionException {
        return connect(Util.parseConnectionString(connectStr));
    }

    /**
     * Answers if controller is started in console mode
     *
     * @return true if in console mode
     */
    public boolean isConsoleMode() {
        if (commandLine != null) {
            if (commandLine.hasOption('s')) {
                return true;
            }
        }
        if (config != null) {
            if (ConfigurationEntry.DISABLE_GUI.getValueBoolean(this)) {
                return true;
            }
        }
        if (Feature.UI_ENABLED.isDisabled()) {
            return true;
        }
        return GraphicsEnvironment.isHeadless();
    }

    /**
     * Whether to display notifications bottom-left instead of the normal
     * bottom-right. Primarily a development switch for running two PFs on one
     * PC.
     *
     * @return true if notifications should be displayed on the left.
     */
    public boolean isNotifyLeft() {
        return commandLine != null && commandLine.hasOption('y');
    }

    /**
     * Opens the graphical user interface
     */
    private void openUI() {
        uiController.start();
    }

    /**
     * Answers if the user interface (ui) is enabled
     *
     * @return true if the user interface is enabled, else false
     */
    public boolean isUIEnabled() {
        return !isConsoleMode();
    }

    /**
     * Answers if we have the ui open
     *
     * @return true if the uiserinterface is actualy started
     */
    public boolean isUIOpen() {
        return uiController != null && uiController.isStarted();
    }

    /**
     * Exposing UIController, acces to all UserInterface elements
     *
     * @return the UIController
     */
    public UIController getUIController() {
        return uiController;
    }

    /**
     * Waits for the ui to open, afterwards it is guranteed that uicontroller is
     * started
     */
    public void waitForUIOpen() {
        if (!isUIEnabled()) {
            throw new IllegalStateException(
                "Unable to ui to open, ui is not enabled");
        }
        while (!isUIOpen()) {
            try {
                // Wait....
                Thread.sleep(1000);
            } catch (InterruptedException e) {
                logFiner("InterruptedException", e);
                break;
            }
        }
    }

    /**
     * Opens the listener on local port. The first listener is set to
     * "connectionListener". All others are added the the list of
     * additionalConnectionListeners.
     *
     * @param  port             Port to open listener to
     * @param  bindAddress      Address to bind listener to
     * @param  useD2D           Whether to use D2D proto (FIXME: Might be a bit
     *                          pointless this way but allows to use this proto
     *                          on any port later <kappel@powerfolder.com>)
     *
     * @return if succeeded
     */
    private boolean openListener(String bindAddress, int port, boolean useD2D) {
        logFine("Opening incoming connection listener on port " + port
                + " on interface " + (bindAddress != null ? bindAddress : "(all)"));
        while (true) {
            try {
                ConnectionListener newListener = new ConnectionListener(this,
                        port, bindAddress, useD2D);
                if (connectionListener == null || !connectionListener.isServerSocketOpen() && !useD2D) {
                    // its our primary listener
                    connectionListener = newListener;
                } else {
                    additionalConnectionListeners.add(newListener);
                }
                return true;
            } catch (ConnectionException e) {
                logWarning("Unable to bind to port " + port);
                logFiner("ConnectionException", e);
                if (bindAddress != null) {
                    logSevere("This could've been caused by a binding error on the interface... Retrying without binding");
                    bindAddress = null;
                } else { // Already tried binding once or not at all so get
                    // out
                    return false;
                }
            }
        }
    }

    /**
     * Do we have a connection listener?
     *
     * @return true if we have a connection listener, otherwise false
     */
    public boolean hasConnectionListener() {
        return connectionListener != null;
    }

    /**
     * Gets the connection listener
     *
     * @return the connection listener
     */
    public ConnectionListener getConnectionListener() {
        return connectionListener;
    }

    /** getAdditionalConnectionListeners
     * Gets a list of registered connection listeners
     * @author Christoph Kappel <kappel@powerfolder.com>
     * @return List of {@link ConnectionListener}
     **/

    public List<ConnectionListener> getAdditionalConnectionListeners() {
        return this.additionalConnectionListeners;
    }

    /**
     * Answers if this controller is runing in verbose mode. Set verbose=true on
     * config file to enable this, this gives access to all kinds of debugging
     * stuff.
     *
     * @return true if we are in verbose mode
     */
    public boolean isVerbose() {
        return verbose;
    }

    /**
     * Answers if debug reports should be requested. Set debugReports=true on
     * config file to enable this, this request node information. Only enabled
     * if in verbose mode.
     *
     * @see RequestNodeInformation
     * @return true if we are in verbose mode
     */
    public boolean isDebugReports() {
        return debugReports && verbose;
    }

    /**
     * Returns the buildtime of this jar
     *
     * @return the Date the application jar was build.
     */
    public Date getBuildTime() {
        Path jar = Paths.get(getJARName());
        if (Files.exists(jar)) {
            try {
                return new Date(Files.getLastModifiedTime(jar).toMillis());
            } catch (IOException ioe) {
                return null;
            }
        }
        return null;
    }

    /**
     * Sets the loading completion of this controller. Used in the splash
     * screen.
     *
     * @param percentage
     *            the percentage complete
     */
    private void setLoadingCompletion(int percentage, int nextPerc) {
        if (uiController != null) {
            uiController.setLoadingCompletion(percentage, nextPerc);
        }
    }

    /**
     * Answers if minimized start is wanted. Use startup option -m to enable
     * this.
     *
     * @return if a minimized startup should be performed.
     */
    public boolean isStartMinimized() {
        return commandLine != null && commandLine.hasOption('m');
    }

    /**
     * The base directory where to store/load config files. or null if on
     * working path
     *
     * @return The File object representing the absolute location of where the
     *         config files are/should be stored.
     */
    private Path getConfigLocationBase() {
        // First check if we have a config file in local path
        Path aConfigFile = Paths.get(getConfigName() + ".config")
            .toAbsolutePath();

        // Load configuration in misc file if config file if in
        if (OSUtil.isWebStart() || Files.notExists(aConfigFile)) {
            if (isFiner()) {
                logFiner("Config location base: "
                    + getMiscFilesLocation().toString());
            }
            return getMiscFilesLocation();
        }

        // Otherwise use local path as configuration base
        return null;
    }

    public static Path getMiscFilesLocation() {
        return getMiscFilesLocation(true);
    }

    /**
     * Answers the path, where to load/store miscellaneous files created by
     * PowerFolder. e.g. .nodes files
     *
     * @param create Should the directory be created?
     * @return the file base, a directory
     */
    public static Path getMiscFilesLocation(boolean create) {
        Path unixConfigDir = Paths.get(System.getProperty("user.home"),
            "." + miscFilesLocationDirName).toAbsolutePath();
        Path base = unixConfigDir;
        if (OSUtil.isWindowsSystem()
            && Feature.WINDOWS_MISC_DIR_USE_APP_DATA.isEnabled())
        {
            String appData = WinUtils.getAppDataCurrentUser();
            if (Feature.CONFIGURATION_ALL_USERS.isEnabled()) {
                appData = WinUtils.getAppDataAllUsers();
            }

            if (StringUtils.isBlank(appData)) {
                // Appdata not found. Fallback.
                return unixConfigDir;
            }

            Path windowsConfigDir = Paths.get(appData, miscFilesLocationDirName)
                .toAbsolutePath();
            base = windowsConfigDir;

            // Check if migration is necessary
            if (Files.exists(unixConfigDir)) {
                boolean migrateConfig;
                if (Files.exists(windowsConfigDir)) {
                    // APPDATA/PowerFolder does not yet contain a config file OR
                    try (DirectoryStream<Path> stream = Files
                        .newDirectoryStream(windowsConfigDir, "*.config")) {
                        migrateConfig = !stream.iterator().hasNext();
                    } catch (IOException ioe) {
                        log.info(ioe.getMessage());
                        migrateConfig = true;
                    }
                } else {
                    // Migrate if APPDATA/PowerFolder not existing yet.
                    migrateConfig = true;
                }

                if (migrateConfig) {
                    boolean migrationOk = migrateWindowsMiscLocation(
                        unixConfigDir, windowsConfigDir);
                    if (!migrationOk) {
                        // Fallback, migration failed.
                        base = unixConfigDir;
                    }
                }
            }
        }
        if (create && Files.notExists(base)) {
            try {
                Files.createDirectories(base);
            } catch (IOException ioe) {
                log.severe("Failed to create "
                    + base.toAbsolutePath().toString() + ". " + ioe);
            }
        }
        return base;
    }

    /**
     * Migrate config dir (if necessary) in Windows from user.home to APPDATA.
     * Pre Version 4, the config was in 'user.home'/.PowerFolder.
     * 'APPDATA'/PowerFolder is a more normal Windows location for application
     * data.
     *
     * @param unixBaseDir
     *            the old user.home based config directory.
     * @param windowsBaseDir
     *            the preferred APPDATA based config directory.
     */
    private static boolean migrateWindowsMiscLocation(Path unixBaseDir,
        Path windowsBaseDir)
    {
        if (Files.notExists(windowsBaseDir)) {
            try {
                Files.createDirectories(windowsBaseDir);
            } catch (IOException ioe) {
                log.severe("Failed to create "
                    + windowsBaseDir.toAbsolutePath().toString() + ". " + ioe);
            }
        }
        try {
            PathUtils.recursiveMove(unixBaseDir, windowsBaseDir);
            log.warning("Migrated config from " + unixBaseDir + " to "
                + windowsBaseDir);
            return true;
        } catch (IOException e) {
            log.warning("Failed to migrate config from " + unixBaseDir + " to "
                + windowsBaseDir + ". " + e);
            return false;
        }
    }

    /**
     * Answers the path, where to load/store temp files created by PowerFolder.
     *
     * @return the file base, a directory
     */
    public static Path getTempFilesLocation() {
        Path base = Paths.get(System.getProperty("java.io.tmpdir"));
        if (Files.notExists(base)) {
            try {
                Files.createDirectories(base);
            } catch (IOException ioe) {
                log.warning("Could not create temp files location '"
                    + base.toAbsolutePath().toString() + "'. " + ioe);
            }
        }
        return base;
    }

    private void killRunningInstance() {
        if (RemoteCommandManager.hasRunningInstance()) {
            logWarning("Found a running instance. Trying to shut it down...");
            RemoteCommandManager.sendCommand(RemoteCommandManager.QUIT);
            Waiter w = new Waiter(10000L);
            while (RemoteCommandManager.hasRunningInstance() && !w.isTimeout())
            {
                w.waitABit();
            }
            if (!RemoteCommandManager.hasRunningInstance()) {
                logInfo("Was able to shut down running instance. Continue normal");
                return;
            }
            logWarning("Was NOT able to shut down running instance.");
        }
    }

    /**
     * Called if controller has detected a already running instance
     */
    private void alreadyRunningCheck() {
        Component parent = null;
        if (isUIOpen()) {
            parent = uiController.getMainFrame().getUIComponent();
        }
        if (!isStartMinimized() && isUIEnabled() && !commandLine.hasOption('z'))
        {
            Object[] options = {Translation
                .get("dialog.already_running.show_button")};
            int exitOption = 0;
            if (verbose) {
                options = new Object[]{
                    Translation
                        .get("dialog.already_running.start_button"),
                    Translation
                        .get("dialog.already_running.exit_button")};
                exitOption = 1;
            }
            if (JOptionPane.showOptionDialog(parent,
                Translation.get("dialog.already_running.warning"),
                Translation.get("dialog.already_running.title"),
                JOptionPane.DEFAULT_OPTION, JOptionPane.INFORMATION_MESSAGE,
                null, options, options[0]) == exitOption)
            { // exit pressed
              // Try to bring existing instance to the foreground.
                RemoteCommandManager.sendCommand(RemoteCommandManager.SHOW_UI);
                exit(1);
            } else {
                exit(1);
            }
        } else {
            // If no gui show error but start anyways
            logWarning("PowerFolder already running");
        }
    }

    private void fatalStartError(String message) {
        Component parent = null;
        if (isUIOpen()) {
            parent = uiController.getMainFrame().getUIComponent();
        }
        if (isUIEnabled()) {
            Object[] options = {Translation
                .get("dialog.already_running.exit_button")};
            JOptionPane.showOptionDialog(parent, message,
                Translation.get("dialog.fatal_error.title"),
                JOptionPane.DEFAULT_OPTION, JOptionPane.ERROR_MESSAGE, null,
                options, options[0]);
        } else {
            logSevere(message);
        }
        exit(1);
    }

    private void initDistribution() {
        try {
            if (ConfigurationEntry.DIST_CLASSNAME.hasNonBlankValue(getController())) {
                Class<?> distClass = Class
                    .forName(ConfigurationEntry.DIST_CLASSNAME
                        .getValue(getController()));
                distribution = (Distribution) distClass.newInstance();
            }

            if (distribution == null) {
                ServiceLoader<Distribution> brandingLoader = ServiceLoader
                    .load(Distribution.class);
                for (Distribution br : brandingLoader) {
                    if (distribution != null) {
                        logWarning("Found multiple distribution classes: "
                            + br.getName() + ", already using "
                            + distribution.getName());
                        break;
                    }
                    distribution = br;
                }
            }

            if (distribution == null) {
                if (ProUtil.isRunningProVersion()) {
                    distribution = new PowerFolderPro();
                } else {
                    distribution = new PowerFolderBasic();
                }
                logFine("Distributon not found. Falling back to "
                    + distribution.getName());
            }
            distribution.init(this);
            logInfo("Running distribution: " + distribution.getName());
        } catch (Exception e) {
            logSevere("Failed to initialize distribution "
                + (distribution == null ? "null" : distribution.getName()), e);

            // Fallback
            try {
                if (distribution == null) {
                    if (ProUtil.isRunningProVersion()) {
                        distribution = new PowerFolderPro();
                    } else {
                        distribution = new PowerFolderBasic();
                    }
                }
                logInfo("Running distribution: " + distribution.getName());
                distribution.init(this);
            } catch (Exception e2) {
                logSevere("Failed to initialize fallback distribution", e2);
            }
        }
    }

    @Override
    public String toString() {
        return "Controller '" + getMySelf() + '\'';
    }

    /**
     * Distribute ask for friendship events.
     *
     * @param event
     */
    public void makeFriendship(MemberInfo memberInfo) {
        if (networkingMode == NetworkingMode.SERVERONLYMODE) {
            logFine("Ignoring ask for friendship from client " + memberInfo
                + ". Running in server only mode");
            return;
        }

        // Is this a friend already?
        Member member = memberInfo.getNode(this, false);
        if (member != null) {
            if (member.isFriend()) {
                log.fine("Ignoring ask for friendship from "
                    + memberInfo.getNick() + ". Already friend.");
                return;
            }
            if (member.isServer()) {
                log.fine("Ignoring ask for friendship from "
                    + memberInfo.getNick() + ". is a server.");
                return;
            }
            // Hack alert(tm):
            String lnick = member.getNick().toLowerCase();
            boolean isPowerFolderCloud = lnick.contains("powerfolder")
                && lnick.contains("cloud");
            if (isPowerFolderCloud) {
                log.fine("Ignoring ask for friendship from "
                    + memberInfo.getNick() + ". is a pf server.");
                return;
            }

            // A new friend!
            member.setFriend(true, null);
        }
    }

    /**
     * Distribute invitations.
     *
     * @param invitation
     */
    public void invitationReceived(Invitation invitation) {
        for (InvitationHandler handler : invitationHandlers) {
            handler.gotInvitation(invitation);
        }
    }

    /**
     * Save anything important that was not handled.
     */
    private void savePersistentObjects() {

        if (started && isUIEnabled()) {

            // Save unhandled notices.
            List<Notice> notices = new ArrayList<Notice>();
            for (Notice notice : uiController.getApplicationModel()
                .getNoticesModel().getAllNotices())
            {
                if (notice.isPersistable()) {
                    notices.add(notice);
                }
            }
            Path file = getMiscFilesLocation().resolve(
                getConfigName() + ".notices");
            try (ObjectOutputStream outputStream = new ObjectOutputStream(
                Files.newOutputStream(file))) {
                logInfo("There are " + notices.size() + " notices to persist.");
                outputStream.writeUnshared(notices);
            } catch (FileNotFoundException e) {
                logSevere("FileNotFoundException", e);
            } catch (IOException e) {
                logSevere("IOException", e);
            }
        }
    }

    /**
     * Load anything that was not handled last time.
     */
    @SuppressWarnings("unchecked")
    private void loadPersistentObjects() {

        if (isUIEnabled()) {
            // Load notices.
            Path file = getMiscFilesLocation().resolve(
                getConfigName() + ".notices");
            if (Files.exists(file)) {
                logInfo("Loading notices");
                try (ObjectInputStream inputStream = new ObjectInputStream(
                    Files.newInputStream(file))) {
                    List<Notice> notices = (List<Notice>) inputStream
                        .readObject();
                    inputStream.close();
                    for (Notice notice : notices) {
                        uiController.getApplicationModel().getNoticesModel()
                            .handleSystemNotice(notice, true);
                    }
                    logFine("Loaded " + notices.size() + " notices.");
                } catch (FileNotFoundException e) {
                    logSevere("FileNotFoundException", e);
                } catch (IOException e) {
                    logSevere("IOException", e);
                } catch (ClassNotFoundException e) {
                    logSevere("ClassNotFoundException", e);
                } catch (ClassCastException e) {
                    logSevere("ClassCastException", e);
                }
            } else {
                logInfo("No notices found - probably first start of PF.");
            }
        }
    }

    /**
     * Wait for the repo to finish syncing. Then request system shutdown and
     * exit PF.
     *
     * @param password
     *            required only for Linux shutdowns.
     */
    public void shutdownAfterSync(final String password) {
        final AtomicBoolean oneShot = new AtomicBoolean(true);
        scheduleAndRepeat(new Runnable() {
            @Override
            public void run() {
                // ALPS Problem: Change to check for all in sync.

                if (oneShot.get() && folderRepository.isInSync()) {
                    // Make sure we only try to shutdown once,
                    // in case the user aborts the shutdown.
                    oneShot.set(false);
                    log.info("Sync and shutdown in sync.");
                    if (SystemUtil.shutdown(password)) {
                        log.info("Shutdown command issued.");
                        exit(0);
                    } else {
                        log.warning("Shutdown command failed.");
                    }
                }
            }
        }, 10000, 10000);
    }

    /**
     * Waits for the repo to finish syncing. Then request system shutdown and
     * exit PF.
     *
     * @param secWait
     *            number of seconds to wait.
     */
    public void exitAfterSync(int secWait) {
        logInfo("Sync and exit initiated. Begin check in " + secWait + 's');
        final AtomicBoolean oneShot = new AtomicBoolean(true);
        scheduleAndRepeat(new Runnable() {
            @Override
            public void run() {
                // ALPS Problem: Change to check for all in sync.
                if (oneShot.get() && folderRepository.isInSync()) {
                    // Make sure we only try to shutdown once,
                    // in case the user aborts the shutdown.
                    oneShot.set(false);
                    log.info("I'm in sync - exit now. Sync and exit was triggered.");
                    exit(0);
                }
            }
        }, 1000L * secWait, 10000);
    }

    /**
     * #2485
     */
    private class PauseResumeTask extends TimerTask {
        private final boolean userAdaptive;

        public PauseResumeTask(boolean whenUserIsInactive) {
            this.userAdaptive = whenUserIsInactive;
        }

        @Override
        public void run() {
            if (userAdaptive && isUIOpen()) {
                ApplicationModel appModel = uiController.getApplicationModel();
                if (appModel.isUserActive()) {
                    if (!isPaused()) {
                        getController().schedule(new Runnable() {
                            @Override
                            public void run() {
                                setPaused0(true, true);
                                log.info("User active. Executed pause task.");
                            }
                        }, 50);
                    }
                } else {
                    // Resume if user is not active
                    if (isPaused()) {
                        getController().schedule(new Resumer(), 50);
                    }
                }
            } else {
                // Simply unpause after X seconds
                setPaused0(false, true);
                log.info("Executed resume task.");
            }
        }
    }

    private class Resumer implements Runnable {
        @Override
        public void run() {
            setPaused0(false, true);
            log.info("User inactive. Executed resume task.");
        }
    }
}<|MERGE_RESOLUTION|>--- conflicted
+++ resolved
@@ -89,15 +89,9 @@
         .getName());
 
     private static final int MAJOR_VERSION = 14;
-<<<<<<< HEAD
-    private static final int MINOR_VERSION = 2;
-    private static final int REVISION_VERSION = 15;
-    private static final int SPRINT_NUMBER = 9;
-=======
     private static final int MINOR_VERSION = 3;
     private static final int REVISION_VERSION = 0;
-    private static final int SPRINT_NUMBER = 8;
->>>>>>> 7df0b94b
+    private static final int SPRINT_NUMBER = 9;
 
     /**
      * Program version.
