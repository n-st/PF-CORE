--- conflicted
+++ resolved
@@ -90,11 +90,7 @@
 
     private static final int MAJOR_VERSION = 14;
     private static final int MINOR_VERSION = 3;
-<<<<<<< HEAD
-    private static final int REVISION_VERSION = 6;
-=======
     private static final int REVISION_VERSION = 5;
->>>>>>> 49844c78
     private static final int SPRINT_NUMBER = 10;
 
     /**
