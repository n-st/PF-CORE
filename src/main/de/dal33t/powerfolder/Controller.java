--- conflicted
+++ resolved
@@ -90,11 +90,7 @@
 
     private static final int MAJOR_VERSION = 11;
     private static final int MINOR_VERSION = 7;
-<<<<<<< HEAD
     private static final int REVISION_VERSION = 748;
-=======
-    private static final int REVISION_VERSION = 754;
->>>>>>> cbd3b698
 
     /**
      * Program version.
