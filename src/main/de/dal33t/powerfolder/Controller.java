--- conflicted
+++ resolved
@@ -152,11 +152,7 @@
 
     private static final int MAJOR_VERSION = 10;
     private static final int MINOR_VERSION = 3;
-<<<<<<< HEAD
-    private static final int REVISION_VERSION = 193;
-=======
-    private static final int REVISION_VERSION = 191;
->>>>>>> f0a9e8ee
+    private static final int REVISION_VERSION = 194;
 
     /**
      * Program version.
