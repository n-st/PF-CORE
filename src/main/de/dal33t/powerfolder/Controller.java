--- conflicted
+++ resolved
@@ -153,11 +153,7 @@
 
     private static final int MAJOR_VERSION = 11;
     private static final int MINOR_VERSION = 2;
-<<<<<<< HEAD
-    private static final int REVISION_VERSION = 295;
-=======
-    private static final int REVISION_VERSION = 294;
->>>>>>> 4dd33076
+    private static final int REVISION_VERSION = 301;
 
     /**
      * Program version.
