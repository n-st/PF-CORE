/*
 * Copyright 2004 - 2015 Christian Sprajc. All rights reserved.
 *
 * This file is part of PowerFolder.
 *
 * PowerFolder is free software: you can redistribute it and/or modify
 * it under the terms of the GNU General Public License as published by
 * the Free Software Foundation.
 *
 * PowerFolder is distributed in the hope that it will be useful,
 * but WITHOUT ANY WARRANTY; without even the implied warranty of
 * MERCHANTABILITY or FITNESS FOR A PARTICULAR PURPOSE.  See the
 * GNU General Public License for more details.
 *
 * You should have received a copy of the GNU General Public License
 * along with PowerFolder. If not, see <http://www.gnu.org/licenses/>.
 *
 * $Id: Controller.java 21251 2013-03-19 01:46:23Z sprajc $
 */
package de.dal33t.powerfolder;

import de.dal33t.powerfolder.clientserver.ServerClient;
import de.dal33t.powerfolder.disk.Folder;
import de.dal33t.powerfolder.disk.FolderRepository;
import de.dal33t.powerfolder.disk.SyncProfile;
import de.dal33t.powerfolder.distribution.Distribution;
import de.dal33t.powerfolder.distribution.PowerFolderBasic;
import de.dal33t.powerfolder.distribution.PowerFolderPro;
import de.dal33t.powerfolder.event.*;
import de.dal33t.powerfolder.light.MemberInfo;
import de.dal33t.powerfolder.message.FolderList;
import de.dal33t.powerfolder.message.Invitation;
import de.dal33t.powerfolder.message.RequestNodeInformation;
import de.dal33t.powerfolder.message.SettingsChange;
import de.dal33t.powerfolder.net.*;
import de.dal33t.powerfolder.plugin.PluginManager;
import de.dal33t.powerfolder.security.SecurityManager;
import de.dal33t.powerfolder.security.SecurityManagerClient;
import de.dal33t.powerfolder.task.PersistentTaskManager;
import de.dal33t.powerfolder.transfer.TransferManager;
import de.dal33t.powerfolder.ui.FileBrowserIntegration;
import de.dal33t.powerfolder.ui.UIController;
import de.dal33t.powerfolder.ui.dialog.SyncFolderDialog;
import de.dal33t.powerfolder.ui.dialog.UIUnLockDialog;
import de.dal33t.powerfolder.ui.model.ApplicationModel;
import de.dal33t.powerfolder.ui.notices.Notice;
import de.dal33t.powerfolder.ui.util.LimitedConnectivityChecker;
import de.dal33t.powerfolder.util.*;
import de.dal33t.powerfolder.util.logging.LoggingManager;
import de.dal33t.powerfolder.util.net.NetworkUtil;
import de.dal33t.powerfolder.util.os.OSUtil;
import de.dal33t.powerfolder.util.os.SystemUtil;
import de.dal33t.powerfolder.util.os.Win32.WinUtils;
import de.dal33t.powerfolder.util.os.mac.MacUtils;
import de.dal33t.powerfolder.util.update.UpdateSetting;
import org.apache.commons.cli.CommandLine;
import org.quartz.*;
import org.quartz.impl.StdSchedulerFactory;

import javax.swing.*;
import java.awt.*;
import java.beans.ExceptionListener;
import java.io.*;
import java.net.InetSocketAddress;
import java.nio.file.*;
import java.nio.file.DirectoryStream.Filter;
import java.security.Security;
import java.text.SimpleDateFormat;
import java.util.*;
import java.util.List;
import java.util.concurrent.*;
import java.util.concurrent.atomic.AtomicBoolean;
import java.util.logging.Level;
import java.util.logging.Logger;
import java.util.prefs.BackingStoreException;
import java.util.prefs.Preferences;

import static org.quartz.CronScheduleBuilder.dailyAtHourAndMinute;

/**
 * Central class gives access to all core components in PowerFolder. Make sure
 * to extend PFComponent so you always have a reference to the main
 * {@link Controller}.
 * @
 * @author Christian Sprajc
 * @version $Revision: 1.107 $
 */
public class Controller extends PFComponent {
    private static final Logger log = Logger.getLogger(Controller.class
        .getName());

    private static final int MAJOR_VERSION = 11;
    private static final int MINOR_VERSION = 6;
<<<<<<< HEAD
    private static final int REVISION_VERSION = 661;
=======
    private static final int REVISION_VERSION = 664;
>>>>>>> c2d2510b

    /**
     * Program version.
     */
    public static final String PROGRAM_VERSION = MAJOR_VERSION + "."
        + MINOR_VERSION + "." + REVISION_VERSION;

    /** general wait time for all threads (5000 is a balanced value) */
    private static final long WAIT_TIME = 5000;

    /** The command line entered by the user when starting the program */
    private CommandLine commandLine;

    /** filename of the current configFile */
    private String configFilename;
    /**
     * The actual config file.
     */
    private Path configFile;
    private Path configFolderFile;
    private Path sslTrustStoreFile;
    private Path sslCaTrustStoreFile;
    private Path sslCaCertificateFile;

    /** The config properties */
    private SplitConfig config;

    /**
     * The preferences
     */
    private Preferences preferences;

    /**
     * The distribution running.
     */
    private Distribution distribution;

    /** Program start time */
    private Date startTime;

    /** Are we in started state? */
    private volatile boolean started;

    /** Are we trying to shutdown? */
    private volatile boolean shuttingDown;

    /** Is a restart requested */
    private boolean restartRequested;

    /** Are we in verbose mode? */
    private boolean verbose;

    /** Should we request debug reports? */
    private boolean debugReports;

    /**
     * If running is paused mode
     */
    private volatile boolean paused;

    /**
     * cache the networking mode in a field so we dont heve to do all this
     * comparing
     */
    private NetworkingMode networkingMode;

    /** The nodemanager that holds all members */
    private NodeManager nodeManager;

    /**
     * Responsible for (re-)connecting to other nodes.
     */
    private ReconnectManager reconnectManager;

    /** The FolderRepository that holds all "joined" folders */
    private FolderRepository folderRepository;

    /** The Listener to incomming connections of other PowerFolder clients */
    private ConnectionListener connectionListener;

    /** The basic io provider */
    private IOProvider ioProvider;

    /** Icon overlays and context menus */
    private FileBrowserIntegration fbIntegration;

    /**
     * besides the default listener we may have a list of connection listeners
     * that listen on other ports
     */
    private List<ConnectionListener> additionalConnectionListeners;

    private final List<InvitationHandler> invitationHandlers;
    private final List<MassDeletionHandler> massDeletionHandlers;

    /** The BroadcastManager send "broadcasts" on the LAN so we can */
    private BroadcastMananger broadcastManager;

    /**
     * The DynDNS manager that handles the working arwound for user with a
     * dynnamip IP address.
     */
    private DynDnsManager dyndnsManager;

    private PersistentTaskManager taskManager;

    private Callable<TransferManager> transferManagerFactory = new Callable<TransferManager>()
    {
        @Override
        public TransferManager call() throws Exception {
            return new TransferManager(Controller.this);
        }
    };

    /** Handels the up and downloads */
    private TransferManager transferManager;

    /**
     * Remote Commands listener, a protocol handler for powerfolder links:
     * powerfolder://
     */
    private RemoteCommandManager rconManager;

    /**
     * Listener for authentication requests on WD NAS storages.
     */

    private WebClientLogin webClientLogin;

    /** Holds the User interface */
    private UIController uiController;

    /** holds all installed plugins */
    private PluginManager pluginManager;
    /**
     * The security manager, handles access etc.
     */
    private SecurityManager securityManager;

    /**
     * The Online Storage client
     */
    private ServerClient osClient;

    /** global Threadpool */
    private ScheduledExecutorService threadPool;

    /** Remembers if a port on the local firewall was opened */
    private final boolean portWasOpened = false;

    /**
     * If we have limited connectivity
     */
    private boolean limitedConnectivity;

    private final PausedModeListener pausedModeListenerSupport;

    private final NetworkingModeListener networkingModeListenerSupport;

    private final LimitedConnectivityListener limitedConnectivityListenerSupport;

    private ScheduledFuture<?> pauseResumeFuture;

    public Controller() {
        // Do some TTL fixing for dyndns resolving
        Security.setProperty("networkaddress.cache.ttl", "0");
        Security.setProperty("networkaddress.cache.negative.ttl", "0");
        System.setProperty("sun.net.inetaddr.ttl", "0");
        System.setProperty("com.apple.mrj.application.apple.menu.about.name",
            "PowerFolder");
        invitationHandlers = new CopyOnWriteArrayList<InvitationHandler>();
        massDeletionHandlers = new CopyOnWriteArrayList<MassDeletionHandler>();
        pausedModeListenerSupport = ListenerSupportFactory
            .createListenerSupport(PausedModeListener.class);
        networkingModeListenerSupport = ListenerSupportFactory
            .createListenerSupport(NetworkingModeListener.class);
        limitedConnectivityListenerSupport = ListenerSupportFactory
            .createListenerSupport(LimitedConnectivityListener.class);
        AntiSerializationVulnerability.checkClasspath();
    }

    /**
     * Overwite the PFComponent.getController() otherwise that one returns null
     * for this Controller itself.
     *
     * @return a reference to this
     */
    @Override
    public Controller getController() {
        return this;
    }

    /**
     * Creates a fresh Controller.
     *
     * @return the controller
     */
    public static Controller createController() {
        return new Controller();
    }

    /**
     * Starts this controller loading the config from the default config file
     */
    public void startDefaultConfig() {
        startConfig(Constants.DEFAULT_CONFIG_FILE);
    }

    /**
     * Starts a config with the given command line arguments
     *
     * @param aCommandLine
     *            the command line as specified by the user
     */
    public void startConfig(CommandLine aCommandLine) {
        commandLine = aCommandLine;
        String[] configNames = aCommandLine.getOptionValues("c");
        String configName = configNames != null && configNames.length > 0
            && StringUtils.isNotBlank(configNames[0]) ? configNames[0] : null;
        if (StringUtils.isNotBlank(configName)
            && (configName.startsWith("http:") || configName
                .startsWith("https:")))
        {
            if (configNames.length > 1) {
                configName = configNames[1];
            } else {
                configName = Constants.DEFAULT_CONFIG_FILE;
            }
        }
        startConfig(configName);
    }

    /** initTranslation
     * Init translation bundles
     * @author Christoph Kappel <kappel@powerfolder.com>
     **/

    public void initTranslation() {
        // Initialize resource bundle eager
        // check forced language file from commandline
        if (commandLine != null && commandLine.hasOption("f")) {
            String langfilename = commandLine.getOptionValue("f");
            try {
                ResourceBundle resourceBundle = new ForcedLanguageFileResourceBundle(
                    langfilename);
                Translation.setResourceBundle(resourceBundle);
                logInfo("Loading language bundle from file " + langfilename);
            } catch (FileNotFoundException fnfe) {
                logSevere("forced language file (" + langfilename
                    + ") not found: " + fnfe.getMessage());
                logSevere("using setup language");
                Translation.resetResourceBundle();
            } catch (IOException ioe) {
                logSevere("forced language file io error: " + ioe.getMessage());
                logSevere("using setup language");
                Translation.resetResourceBundle();
            }
        } else {
            Translation.resetResourceBundle();
        }
        Translation.getResourceBundle();
    }

    /**
     * Starts controller with a special config file, and creates and starts all
     * components of PowerFolder.
     *
     * @param filename
     *            The filename to uses as config file (located in the
     *            "getConfigLocationBase()")
     */
    public void startConfig(String filename) {
        if (started) {
            throw new IllegalStateException(
                "Configuration already started, shutdown controller first");
        }

        initTranslation();

        // loadConfigFile
        if (!loadConfigFile(filename)) {
            return;
        }

        start();
    }

    /** start
     * Starts controller and all other components of PowerFolder
     * @author Christoph <kappel@powerfolder.com>
     **/

    public void start() {
        boolean isDefaultConfig = Constants.DEFAULT_CONFIG_FILE
            .startsWith(getConfigName());
        if (isDefaultConfig) {
            // To keep compatible with previous versions
            preferences = Preferences.userNodeForPackage(PowerFolder.class);
        } else {
            preferences = Preferences.userNodeForPackage(PowerFolder.class)
                .node(getConfigName());

        }

        // initialize logger
        // Enabled verbose mode if in config.
        // This logs to file for analysis.
        verbose = ConfigurationEntry.VERBOSE.getValueBoolean(this);
        initLogger();

        if (verbose) {
            ByteSerializer.BENCHMARK = true;
            scheduleAndRepeat(new Runnable() {
                @Override
                public void run() {
                    ByteSerializer.printStats();
                }
            }, 600000L, 600000L);
            Profiling.setEnabled(false);
            Profiling.reset();
        }

        String arch = OSUtil.is64BitPlatform() ? "64bit" : "32bit";
        logFine("OS: " + System.getProperty("os.name") + " " + System.getProperty("os.version") + " (" + arch + ")");
        logFine("Java: " + JavaVersion.systemVersion().toString() + " ("
            + System.getProperty("java.vendor") + ')');
        logFine("Current time: " + new Date());
        Runtime runtime = Runtime.getRuntime();
        long maxMemory = runtime.maxMemory();
        long totalMemory = runtime.totalMemory();
        logFine("Max Memory: " + Format.formatBytesShort(maxMemory)
            + ", Total Memory: " + Format.formatBytesShort(totalMemory));
        if (!Desktop.isDesktopSupported() && isUIEnabled()) {
            logWarning("Desktop utility not supported");
        }

        // If we have a new config. clear the preferences.
        clearPreferencesOnConfigSwitch();

        // Load and set http proxy settings
        HTTPProxySettings.loadFromConfig(this);

        // PFC-2670: Start
        boolean localAllTrustCert = false;
        if (ConfigurationEntry.SECURITY_SSL_TRUST_ANY
            .getValueBoolean(getController()))
        {
        	localAllTrustCert = true;
            NetworkUtil.installAllTrustingSSLManager();
        }
        // PFC-2670: End

        // #2179: Load from server. How to handle timeouts?
        // Command line option -c http://are.de
        ConfigurationLoader.loadAndMergeCLI(this);
        // Config entry in file
        ConfigurationLoader.loadAndMergeConfigURL(this);
        // Read from installer temp file
        ConfigurationLoader.loadAndMergeFromInstaller(this);

        if (verbose != ConfigurationEntry.VERBOSE.getValueBoolean(this)) {
            verbose = ConfigurationEntry.VERBOSE.getValueBoolean(this);
            initLogger();
        }

        // PFC-2670: Start
        // Setting might have changed.
        if (ConfigurationEntry.SECURITY_SSL_TRUST_ANY
            .getValueBoolean(getController()))
        {
            NetworkUtil.installAllTrustingSSLManager();
        } else if (localAllTrustCert) {
            // Locally was set to trust, but remote profile forbids this.
            // Exit->Restart
            logWarning("Security break protection: Trust any SSL certificate was turned on, but is disallowed by server profile. Please restart the client");
            exit(66);
        }
        // PFC-2670: End

        // Init paused only if user expects pause to be permanent or
        // "while I work"
        int pauseSecs = ConfigurationEntry.PAUSE_RESUME_SECONDS
            .getValueInt(getController());
        paused = PreferencesEntry.PAUSED.getValueBoolean(this)
            && (pauseSecs == Integer.MAX_VALUE || pauseSecs == 0);

        // Now set it, just in case it was paused in permanent mode.
        PreferencesEntry.PAUSED.setValue(this, paused);

        // Load and set http proxy settings again.
        HTTPProxySettings.loadFromConfig(this);

        // Initialize branding/preconfiguration of the client
        initDistribution();
        logFine("Build time: " + getBuildTime());
        logInfo("Program version " + PROGRAM_VERSION);

        if (getDistribution().getBinaryName().toLowerCase()
            .contains("powerfolder"))
        {
            Debug.writeSystemProperties();
        }

        if (ConfigurationEntry.KILL_RUNNING_INSTANCE.getValueBoolean(this)) {
            killRunningInstance();
        }
        FolderList.removeMemberFiles(this);

        // Initialize plugins
        setupProPlugins();
        pluginManager = new PluginManager(this);
        pluginManager.init();

        // create node manager
        nodeManager = new NodeManager(this);

        // Only one task brother left...
        taskManager = new PersistentTaskManager(this);
        // Folder repository
        folderRepository = new FolderRepository(this);
        setLoadingCompletion(0, 10);

        // Create transfer manager
        // If this is a unit test it might have been set before.
        try {
            transferManager = transferManagerFactory.call();
        } catch (Exception e) {
            logSevere("Exception", e);
        }

        reconnectManager = new ReconnectManager(this);
        // Create os client
        osClient = new ServerClient(this);

        if (isUIEnabled()) {
            uiController = new UIController(this);
            if (ConfigurationEntry.USER_INTERFACE_LOCKED.getValueBoolean(this)
                && !ConfigurationEntry.SERVER_IDP_DISCO_FEED_URL.hasValue(this))
            {
                // Don't let the user pass this step.
                new UIUnLockDialog(this).openAndWait();
            }
        }

        setLoadingCompletion(10, 20);

        // The io provider.
        ioProvider = new IOProvider(this);
        ioProvider.start();

        // Set hostname by CLI
        if (commandLine != null && commandLine.hasOption('d')) {
            String host = commandLine.getOptionValue("d");
            if (StringUtils.isNotBlank(host)) {
                InetSocketAddress addr = Util.parseConnectionString(host);
                if (addr != null) {
                    ConfigurationEntry.HOSTNAME.setValue(this,
                        addr.getHostName());
                    ConfigurationEntry.NET_BIND_PORT.setValue(this,
                        addr.getPort());
                }
            }
        }

        // initialize dyndns manager
        dyndnsManager = new DynDnsManager(this);

        setLoadingCompletion(20, 30);

        // initialize listener on local port
        if (!initializeListenerOnLocalPort()) {
            return;
        }
        if (!isUIEnabled()) {
            // Disable paused function
            paused = false;
        }

        setLoadingCompletion(30, 35);

        // Start the nodemanager
        nodeManager.init();
        if (!ProUtil.isRunningProVersion()) {
            // Nodemanager gets later (re) started by ProLoader.
            nodeManager.start();
        }

        setLoadingCompletion(35, 60);
        securityManager = new SecurityManagerClient(this, osClient);

        // init repo (read folders)
        folderRepository.init();
        logInfo("Dataitems: " + Debug.countDataitems(Controller.this));
        // init of folders takes rather long so a big difference with
        // last number to get smooth bar... ;-)
        setLoadingCompletion(60, 65);

        // start repo maintainance Thread
        folderRepository.start();
        setLoadingCompletion(65, 70);

        // Start the transfer manager thread
        transferManager.start();
        setLoadingCompletion(70, 75);

        // Initialize rcon manager
        startRConManager();

        // Initialize WD storage authenticator.
        startWebClientLogin();

        setLoadingCompletion(75, 80);

        // Start all configured listener if not in paused mode
        startConfiguredListener();
        setLoadingCompletion(80, 85);

        // open broadcast listener
        openBroadcastManager();
        setLoadingCompletion(85, 90);

        // Controller now started
        started = true;
        startTime = new Date();

        // Now taskmanager
        taskManager.start();

        logInfo("Controller started");

        // dyndns updater
        /*
         * boolean onStartUpdate = ConfigurationEntry.DYNDNS_AUTO_UPDATE
         * .getValueBoolean(this).booleanValue(); if (onStartUpdate) {
         * getDynDnsManager().onStartUpdate(); }
         */
        dyndnsManager.updateIfNessesary();

        setLoadingCompletion(90, 100);

        // Login to OS
        if (Feature.OS_CLIENT.isEnabled()) {
            try {
                osClient.loginWithLastKnown();
            } catch (Exception e) {
                logWarning("Unable to login with last known username. " + e);
                logFiner(e);
            }
        }

        // Start Plugins
        pluginManager.start();

        // open UI
        if (isConsoleMode()) {
            logFine("Running in console");
        } else {
            logFine("Opening UI");
            openUI();
        }

        if (!this.getMySelf().isServer()) {
            enableFileBrowserIntegration(this);
        }

        // Load anything that was not handled last time.
        loadPersistentObjects();

        setLoadingCompletion(100, 100);
        if (!isConsoleMode()) {
            uiController.hideSplash();
        }

        if (ConfigurationEntry.AUTO_CONNECT.getValueBoolean(this)) {
            // Now start the connecting process
            reconnectManager.start();
        } else {
            logFine("Not starting reconnection process. "
                + "Config auto.connect set to false");
        }
        // Start connecting to OS client.
        if (Feature.OS_CLIENT.isEnabled()
            && ConfigurationEntry.SERVER_CONNECT.getValueBoolean(this))
        {
            osClient.start();
        } else {
            logInfo("Not connecting to server (" + osClient.getServerString()
                + "): Disabled");
        }

        // Setup our background working tasks
        setupPeriodicalTasks();

        if (MacUtils.isSupported()) {
            if (isFirstStart()) {
                MacUtils.getInstance().setPFStartup(true, this);
            }
            MacUtils.getInstance().setAppReOpenedListener(this);
        }

        if (pauseSecs == 0) {
            // Activate adaptive logic
            setPaused(paused);
        }
    }

    private void enableFileBrowserIntegration(Controller controller) {
        // PFC-2395: Start
        fbIntegration = new FileBrowserIntegration(getController());
        fbIntegration.start();
        // PFC-2395: End
    }

    private void clearPreferencesOnConfigSwitch() {
        String lastNodeIdObf = PreferencesEntry.LAST_NODE_ID
            .getValueString(this);
        String thisNodeId = ConfigurationEntry.NODE_ID.getValue(this);
        try {
            if (StringUtils.isNotBlank(lastNodeIdObf)
                && !LoginUtil.matches(Util.toCharArray(thisNodeId),
                    lastNodeIdObf))
            {
                int i = 0;
                for (String key : preferences.keys()) {
                    preferences.remove(key);
                    i++;
                }
                logWarning("Cleared " + i
                    + " preferences, new config/nodeid found");
            }
        } catch (BackingStoreException e1) {
            logWarning("Unable to clear preferences. " + e1);
        }
    }

    /**
     * For each folder, kick off scan.
     */
    public void performFullSync() {
        // Let other nodes scan now!
        folderRepository.broadcastScanCommandOnAllFolders();

        // Force scan on all folders, of repository was selected
        Collection<Folder> folders = folderRepository.getFolders();
        for (Folder folder : folders) {
            // Ask for more sync options on that folder if on project sync
            if (Util.isAwtAvailable()
                    && folder.getSyncProfile().equals(
                    SyncProfile.MANUAL_SYNCHRONIZATION)) {
                new SyncFolderDialog(this, folder).open();
            } else {
                // Recommend scan on this folder
                folder.recommendScanOnNextMaintenance();
            }
        }

        setPaused(false);

        // Now trigger the scan
        folderRepository.triggerMaintenance();

        // Trigger file requesting
        folderRepository.getFileRequestor().triggerFileRequesting();

        // Fresh reconnection try!
        reconnectManager.buildReconnectionQueue();

    }

    /**
     * Add invitation listener.
     *
     * @param l
     */
    public void addInvitationHandler(InvitationHandler l) {
        invitationHandlers.add(l);
    }

    /**
     * Remove invitation listener.
     *
     * @param l
     */
    public void removeInvitationHandler(InvitationHandler l) {
        invitationHandlers.remove(l);
    }

    /**
     * Add mass delete listener.
     *
     * @param l
     */
    public void addMassDeletionHandler(MassDeletionHandler l) {
        massDeletionHandlers.add(l);
    }

    /**
     * Remove mass delete listener.
     *
     * @param l
     */
    public void removeMassDeletionHandler(MassDeletionHandler l) {
        massDeletionHandlers.remove(l);
    }

    private void setupProPlugins() {
        String pluginConfig = ConfigurationEntry.PLUGINS.getValue(this);
        boolean autoSetupPlugins = StringUtils.isEmpty(pluginConfig)
            || !pluginConfig.contains(Constants.PRO_LOADER_PLUGIN_CLASS);
        if (ProUtil.isRunningProVersion() && autoSetupPlugins) {
            logFine("Setting up pro loader");
            String newPluginConfig = Constants.PRO_LOADER_PLUGIN_CLASS;
            if (!StringUtils.isBlank(pluginConfig)) {
                newPluginConfig += ',' + pluginConfig;
            }
            ConfigurationEntry.PLUGINS.setValue(this, newPluginConfig);
        }
    }

    private void initLogger() {

        // Set a nice prefix for file looging file names.
        String configName = getConfigName();
        if (configName != null) {
            LoggingManager.setPrefix(configName);
        }

        if (verbose) {
            String str = ConfigurationEntry.LOG_LEVEL_CONSOLE.getValue(this);
            Level consoleLevel = LoggingManager.levelForName(str);
            LoggingManager.setConsoleLogging(consoleLevel != null
                ? consoleLevel
                : Level.WARNING);

            // Enable file logging
            str = ConfigurationEntry.LOG_LEVEL_FILE.getValue(this);
            boolean rotate = ConfigurationEntry.LOG_FILE_ROTATE
                .getValueBoolean(this);
            Level fileLevel = LoggingManager.levelForName(str);
            LoggingManager.setFileLogging(fileLevel != null
                ? fileLevel
                : Level.FINE, rotate);

            // Switch on the document handler.
            if (isUIEnabled()) {
                str = PreferencesEntry.DOCUMENT_LOGGING.getValueString(this);
                Level uiLogLevel = LoggingManager.levelForName(str);
                LoggingManager.setDocumentLogging(uiLogLevel != null
                    ? uiLogLevel
                    : Level.WARNING, this);
            }

            if (LoggingManager.isLogToFile()) {
                logFine("Logging to file '"
                    + LoggingManager.getLoggingFileName() + '\'');
            } else {
                logInfo("No logging to file");
            }

            if (ConfigurationEntry.LOG_SYSLOG_HOST.hasNonBlankValue(this)) {
                str = ConfigurationEntry.LOG_SYSLOG_LEVEL.getValue(this);
                Level syslogLevel = LoggingManager.levelForName(str);
                LoggingManager.setSyslogLogging(syslogLevel != null
                    ? syslogLevel
                    : Level.WARNING, this);
            }
        }

        if (commandLine != null && commandLine.hasOption('l')) {
            String str = commandLine.getOptionValue('l');
            Level consoleLevel = LoggingManager.levelForName(str);
            if (consoleLevel != null) {
                LoggingManager.setConsoleLogging(consoleLevel);
            }
        }

        // Enable debug reports.
        debugReports = ConfigurationEntry.DEBUG_REPORTS.getValueBoolean(this);

        LoggingManager.clearBuffer();
        int maxDays = ConfigurationEntry.LOG_FILE_DELETE_DAYS
            .getValueInt(getController());
        if (maxDays >= 0) {
            LoggingManager.removeOldLogs(maxDays);
        }
    }

    /**
     * Loads a config file (located in "getConfigLocationBase()")
     *
     * @param theFilename
     * @return false if unsuccessful, true if file found and reading succeeded.
     */
    public boolean loadConfigFile(String theFilename) {

        /* Init stuff (moved here from {@link startConfig} */
        additionalConnectionListeners = Collections
            .synchronizedList(new ArrayList<ConnectionListener>());
        started = false;
        shuttingDown = false;
        threadPool = new WrappedScheduledThreadPoolExecutor(
            Constants.CONTROLLER_MIN_THREADS_IN_THREADPOOL, new NamedThreadFactory(
                "Controller-Thread-"));

        // PFI-312
        PathUtils.setIOExceptionListener(new ExceptionListener() {
            @Override
            public void exceptionThrown(Exception e) {
                if (e instanceof FileSystemException
                    && e.toString().toLowerCase()
                        .contains("too many open files"))
                {
                    logSevere("Detected I/O Exception: " + e.getMessage());
                    logSevere("Please adjust limits for open file handles on this server");
                    exit(1);
                }
            }
        });

        String filename = theFilename;
        if (filename == null) {
            filename = Constants.DEFAULT_CONFIG_FILE;
        }

        if (filename.indexOf('.') < 0) {
            // append .config extension
            filename += ".config";
        }

        configFilename = null;
        config = new SplitConfig();
        configFilename = filename;
        configFile = getConfigLocationBase();

        if (configFile == null) {
            configFile = Paths.get(filename).toAbsolutePath();
        } else {
            configFile = configFile.resolve(filename);
        }

        BufferedInputStream bis = null;
        try {
            if (Files.exists(configFile)) {
                logFine("Loading configfile " + configFile.toString());
            } else {
                logFine("Config file does not exist. " + configFile.toString());
                throw new FileNotFoundException();
            }
            if (OSUtil.isWebStart()) {
                logFine("WebStart, config file location: "
                    + configFile.toString());
            }

            bis = new BufferedInputStream(Files.newInputStream(configFile));
            config.load(bis);
        } catch (FileNotFoundException e) {
            logWarning("Unable to start config, file '" + filename
                + "' not found, using defaults");
        } catch (IOException e) {
            logSevere("Unable to start config from file '" + filename + '\'');
            config = null;
            return false;
        } finally {
            try {
                if (bis != null) {
                    bis.close();
                }
            } catch (Exception e) {
                // Ignore.
            }
        }

        String folderfilename = filename.replace(".config", "-Folder.config");
        configFolderFile = getConfigLocationBase();
        if (configFolderFile == null) {
            configFolderFile = Paths.get(folderfilename).toAbsolutePath();
        } else {
            configFolderFile = configFolderFile.resolve(folderfilename);
        }

        String sslTrustStoreFileName = filename.replace(".config", ".ssl.jks");
        sslTrustStoreFile = getConfigLocationBase();
        if (sslTrustStoreFile == null) {
            sslTrustStoreFile = Paths.get(sslTrustStoreFileName).toAbsolutePath();
        } else {
            sslTrustStoreFile = sslTrustStoreFile.resolve(sslTrustStoreFileName);
        }

        String sslCaTrustStoreFileName = filename.replace(".config", ".sslca.jks");
        sslCaTrustStoreFile = getConfigLocationBase();
        if (sslCaTrustStoreFile == null) {
            sslCaTrustStoreFile = Paths.get(sslCaTrustStoreFileName).toAbsolutePath();
        } else {
            sslCaTrustStoreFile = sslCaTrustStoreFile.resolve(sslCaTrustStoreFileName);
        }

        String sslCaCertificateFileName = filename.replace(".config", ".sslca.pem");
        sslCaCertificateFile = getConfigLocationBase();
        if (sslCaCertificateFile == null) {
            sslCaCertificateFile = Paths.get(sslCaCertificateFileName).toAbsolutePath();
        } else {
            sslCaCertificateFile = sslCaCertificateFile.resolve(sslCaCertificateFileName);
        }

        if (Files.exists(configFolderFile)) {
            try {
                logInfo("Loading folder configfile "
                    + configFolderFile.toString());
                bis = new BufferedInputStream(
                    Files.newInputStream(configFolderFile));
                config.load(bis);
            } catch (FileNotFoundException e) {
                logWarning("Unable to start config, file '" + folderfilename
                    + "' not found, using defaults");
            } catch (IOException e) {
                logSevere("Unable to start config from file '" + folderfilename
                    + '\'');
                configFolderFile = null;
                return false;
            } finally {
                try {
                    if (bis != null) {
                        bis.close();
                    }
                } catch (Exception e) {
                    // Ignore.
                }
            }
        } else {
            logFine("Folder config file does not exist. "
                + configFolderFile.toString());
        }
        return true;
    }

    /**
     * PFC-2846: Config reload via command line while running
     */
    public void reloadConfigFile() {
        BufferedInputStream bis = null;
        try {
            if (Files.exists(configFile)) {
                logInfo("Reloading configfile " + configFile.toString());
            } else {
                logWarning("Config file does not exist. " + configFile.toString());
                return;
            }
            bis = new BufferedInputStream(Files.newInputStream(configFile));
            config.load(bis);
        } catch (IOException e) {
            logWarning("Unable to reload config file " + configFile
                    + ". " + e);
        } finally {
            try {
                if (bis != null) {
                    bis.close();
                }
            } catch (Exception e) {
                // Ignore.
            }
        }
    }

    /**
     * Schedules a task to be executed periodically repeated without initial
     * delay. Until removed. ATTENTION: Tasks may be executed concurrently if
     * long running - especially longer than the period time. Take proper action
     * if you need to avoid concurrent runs, e.g. with AtomicBoolean.
     *
     * @param task
     *            the task to schedule
     * @param period
     *            the time in ms between executions
     */
    public ScheduledFuture<?> scheduleAndRepeat(Runnable task, long period) {
        if (!shuttingDown && !threadPool.isShutdown()) {
            return threadPool.scheduleWithFixedDelay(task, 0, period,
                TimeUnit.MILLISECONDS);
        }
        return null;
    }

    /**
     * Schedules a task to be executed periodically repeated with initial
     * delay. Until removed. ATTENTION: Tasks may be executed concurrently if
     * long running - especially longer than the period time. Take proper action
     * if you need to avoid concurrent runs, e.g. with AtomicBoolean.
     *
     * @param task
     *            the task to schedule
     * @param initialDelay
     *            the initial delay in ms
     * @param period
     *            the time in ms between executions
     * @return
     */
    public ScheduledFuture<?> scheduleAndRepeat(Runnable task,
        long initialDelay, long period)
    {
        if (!shuttingDown && !threadPool.isShutdown()) {
            return threadPool.scheduleWithFixedDelay(task, initialDelay,
                period, TimeUnit.MILLISECONDS);
        }
        return null;
    }

    /**
     * Use to schedule a task to be executed ONCE after the initial delay.
     *
     * @param task
     *            the task to schedule
     * @param delay
     *            the initial delay in ms
     */
    public ScheduledFuture<?> schedule(Runnable task, long delay) {
        if (!shuttingDown && !threadPool.isShutdown()) {
            return threadPool.schedule(task, delay, TimeUnit.MILLISECONDS);
        }
        return null;
    }

    /**
     * Removes a schduled task for the threadpool
     *
     * @param task
     */
    public void removeScheduled(Runnable task) {
        if (!shuttingDown && !threadPool.isShutdown()) {
            if (threadPool instanceof ScheduledThreadPoolExecutor) {
                ((ScheduledThreadPoolExecutor) threadPool).remove(task);
                ((ScheduledThreadPoolExecutor) threadPool).purge();
            } else {
                logSevere("Unable to remove scheduled task. Wrong threadpool. "
                    + task);
            }
        }
    }

    /**
     * Removes a scheduled task for the threadpool
     *
     * @param future
     */
    public boolean removeScheduled(ScheduledFuture<?> future) {
        if (!shuttingDown && !threadPool.isShutdown()) {
            if (threadPool instanceof ScheduledThreadPoolExecutor) {
                return ((ScheduledThreadPoolExecutor) threadPool)
                    .remove((Runnable) future);
            } else {
                logSevere("Unable to remove scheduled task. Wrong threadpool. "
                    + future);
            }
        }
        return false;
    }

    /**
     * Sets up the task, which should be executes periodically.
     */
    private void setupPeriodicalTasks() {

        // ============
        // Test the connectivity after a while.
        // ============
        LimitedConnectivityChecker.install(this);

        // ============
        // Schedule a task to do housekeeping every day, just after midnight.
        // ============
        // Run housekeeping at 00:00 o'clock
        JobDetail housekeepingJob = JobBuilder.newJob(Housekeeping.class)
            .withIdentity("midnight", "housekeeping").build();

        Trigger housekeepingTrigger = TriggerBuilder.newTrigger()
            .withIdentity("trigger", "housekeeping")
            .forJob(housekeepingJob)
            .withSchedule(dailyAtHourAndMinute(0, 0))
            .build();

        try {
            Scheduler sched = new StdSchedulerFactory().getScheduler();
            sched.scheduleJob(housekeepingJob, housekeepingTrigger);
            sched.getContext().put("controller", this);
            sched.start();
        } catch (SchedulerException e) {
            logWarning("Could not initiate housekeeping: " + e.getMessage());
        }

        // Also run housekeeping one minute after start up.
        threadPool.schedule(() -> {
            performHousekeeping(false);
        } , 1, TimeUnit.MINUTES);
        
        // ============
        // Do profiling
        // ============
        if (Profiling.ENABLED) {
            threadPool.scheduleWithFixedDelay(new TimerTask() {
                @Override
                public void run() {
                    logFine(Profiling.dumpStats());
                }
            }, 0, 1, TimeUnit.MINUTES);
        }

        // ============
        // Hourly tasks
        // ============
        // @todo what's this for? comment?
        boolean alreadyDetected = ConfigurationEntry.TRANSFER_LIMIT_AUTODETECT
            .getValueBoolean(this)
            && ConfigurationEntry.UPLOAD_LIMIT_WAN.getValueInt(this) > 0;
        // If already detected wait 10 mins before next test. Otherwise start
        // instantly.
        long initialDelay = alreadyDetected ? 600 : 5;
        threadPool.scheduleWithFixedDelay(new TimerTask() {
            @Override
            public void run() {
                performHourly();
            }
        }, initialDelay, 3600, TimeUnit.SECONDS);

        // =========
        // Profiling
        // =========
        // final Collector cpu = CollectorFactory.getFactory().createCollector(
        // CollectorID.CPU_USAGE.id);
        threadPool.scheduleWithFixedDelay(new Runnable() {
            @Override
            public void run() {
                if (!verbose) {
                    return;
                }
                if (isFine()) {
                    logFine("Dataitems: "
                        + Debug.countDataitems(Controller.this));
                }
                String dump = Debug.dumpCurrentStacktraces(false);
                if (StringUtils.isNotBlank(dump)
                    && isFine()
                    && ConfigurationEntry.LOG_ACTIVE_THREADS
                        .getValueBoolean(getController()))
                {
                    logFine("Active threads:\n\n" + dump);
                } else {
                    logFine("No active threads");
                }
            }
        }, 1, 5, TimeUnit.MINUTES);
    }

    /**
     * These tasks get performed every hour.
     */
    private void performHourly() {
        if (ConfigurationEntry.TRANSFER_LIMIT_AUTODETECT.getValueBoolean(this))
        {
            FutureTask<Object> recalculateRunnable = transferManager
                .getRecalculateAutomaticRate();
            threadPool.execute(recalculateRunnable);
        }
    }

    private void openBroadcastManager() {
        if (ConfigurationEntry.NET_BROADCAST.getValueBoolean(this)) {
            try {
                broadcastManager = new BroadcastMananger(this,
                  ConfigurationEntry.D2D_ENABLED.getValueBoolean(this));
                broadcastManager.start();
            } catch (ConnectionException e) {
                logSevere("Unable to open broadcast manager, you wont automatically connect to clients on LAN: "
                    + e.getMessage());
                logSevere("ConnectionException", e);
            }
        } else {
            logInfo("Auto client discovery in LAN via broadcast disabled");
        }
    }

    /**
     * General houskeeping task. Runs one minute after start and every midnight.
     *
     * @param midnightRun
     *            true if this is the midnight invokation, false if this is at
     *            start up.
     */
    void performHousekeeping(boolean midnightRun) {
        log.fine("Performing housekeeping " + midnightRun);
        if (midnightRun) {
            Date now = new Date();
            // Reconfigure log file after midnight.
            logFine("Reconfiguring logs for new day: " + now);
            initLogger();
            LoggingManager.resetFileLogging();
            int days = ConfigurationEntry.LOG_FILE_DELETE_DAYS
                .getValueInt(getController());
            if (days >= 0) {
                LoggingManager.removeOldLogs(days);
            }
            logFine("Reconfigured logs for new day: " + now);

            backupConfigAssets();
            folderRepository.cleanupOldArchiveFiles();            
        }
        
        // Prune stats.
        transferManager.pruneStats();
    }

    /**
     * #2526
     */
    private void backupConfigAssets() {
        SimpleDateFormat dateFormat = new SimpleDateFormat("yyyy.MM.dd");
        Path backupDir = getMiscFilesLocation().resolve(
            "backups/" + dateFormat.format(new Date()));
        if (Files.notExists(backupDir)) {
            try {
                Files.createDirectories(backupDir);
            } catch (IOException ioe) {
                logInfo("Could not create directory '"
                    + backupDir.toAbsolutePath().toString() + "'");
            }
        }
        Path configBackup = backupDir.resolve(configFile.getFileName());
        try {
            PathUtils.copyFile(configFile, configBackup);
        } catch (IOException e) {
            logWarning("Unable to backup file " + configFile + ". " + e);
        }
        if (Files.exists(configFolderFile)) {
            Path configFolderBackup = backupDir.resolve(configFolderFile
                .getFileName());
            try {
                PathUtils.copyFile(configFolderFile, configFolderBackup);
            } catch (IOException e) {
                logWarning("Unable to backup file " + configFolderFile + ". "
                    + e);
            }
        }
        Path myKeyFile = getMiscFilesLocation().resolve(
            getConfigName() + ".mykey");
        Path mykeyBackup = backupDir.resolve(myKeyFile.getFileName());
        if (Files.exists(myKeyFile)) {
            try {
                PathUtils.copyFile(myKeyFile, mykeyBackup);
            } catch (IOException e) {
                logWarning("Unable to backup file " + myKeyFile + ". " + e);
            }
        }
        Path dbFile = getMiscFilesLocation().resolve("Accounts.h2.db");
        Path dbBackup = backupDir.resolve(dbFile.getFileName());
        if (Files.exists(dbFile)) {
            try {
                PathUtils.copyFile(dbFile, dbBackup);
            } catch (IOException e) {
                logWarning("Unable to backup file " + dbFile + ". " + e);
            }
        }
    }

    /**
     * Starts the rcon manager.
     */
    private void startRConManager() {
        if (RemoteCommandManager.hasRunningInstance()) {
            alreadyRunningCheck();
        }
        if (!ConfigurationEntry.NET_RCON_MANAGER.getValueBoolean(this)) {
            logWarning("Not starting RemoteCommandManager");
            return;
        }
        rconManager = new RemoteCommandManager(this);
        rconManager.start();
    }

    /**
     * Starts the WD storage authenticator.
     */
    private void startWebClientLogin() {
        if (WebClientLogin.hasRunningInstance()) {
            alreadyRunningCheck();
        }
        if (ConfigurationEntry.WEB_CLIENT_PORT.hasNonBlankValue(this)
                && ConfigurationEntry.WEB_CLIENT_PORT.getValueInt(this) > 0) {
            webClientLogin = new WebClientLogin(this);
            webClientLogin.start();
        }
    }

    /**
     * Starts a connection listener for each port found in config property
     * "port" ("," separeted), if "random-port" is set to "true" this "port"
     * entry will be ignored and a random port will be used (between 49152 and
     * 65535).
     */
    private boolean initializeListenerOnLocalPort() {
        if (ConfigurationEntry.NET_BIND_RANDOM_PORT.getValueBoolean(this)) {
            bindRandomPort();
        } else {
            String ports = ConfigurationEntry.NET_BIND_PORT.getValue(this);
            if ("0".equals(ports)) {
                logWarning("Not opening connection listener. (port=0)");
            } else {
                if (ports == null) {
                    ports = String.valueOf(ConnectionListener.DEFAULT_PORT);
                }
                StringTokenizer nizer = new StringTokenizer(ports, ",");
                while (nizer.hasMoreElements()) {
                    String portStr = nizer.nextToken();
                    try {
                        int port = Integer.parseInt(portStr);
                        boolean listenerOpened = openListener(port, false);
                        if (listenerOpened && connectionListener != null) {
                            // set reconnect on first successfull listener
                            nodeManager
                                .getMySelf()
                                .getInfo()
                                .setConnectAddress(
                                    connectionListener.getAddress());
                        }
                        if (!listenerOpened && !isUIOpen()) {
                            logSevere("Couldn't bind to port " + port);
                            // exit(1);
                            // fatalStartError(Translation
                            // .getTranslation("dialog.bind_error"));
                            // return false; // Shouldn't reach this!
                        }
                    } catch (NumberFormatException e) {
                        logFine("Unable to read listener port ('" + portStr
                            + "') from config");
                    }
                }
                // If this is the GUI version we didn't kill the program yet,
                // even though
                // there might have been multiple failed tries.
                if (connectionListener == null) {
                    portBindFailureProblem(ports);
                }
            }
        }

        /* Check whether to start D2D, too */
        boolean useD2D = ConfigurationEntry.D2D_ENABLED.getValueBoolean(this);
        int     port   = ConfigurationEntry.D2D_PORT.getValueInt(this);

        if(useD2D) {
            logInfo("D2D is enabled");

            boolean listenerOpened = openListener(port, useD2D);

            if(!listenerOpened) {
                logSevere("Couldn't bind to port " + port);
            } else logInfo("Listening on D2D port " + port);
        }

        return true;
    }

    /**
     * Call to notify the Controller of a problem while binding a required
     * listening socket.
     *
     * @param ports
     */
    private void portBindFailureProblem(String ports) {
        if (!isUIEnabled()) {
            logSevere("Unable to open incoming port from the portlist: "
                + ports);
            exit(1);
            return;
        }

        // Must use JOptionPane here because there is no Controller yet for
        // DialogFactory!
        int response = JOptionPane
            .showOptionDialog(
                null,
                Translation.get("dialog.bind_error.option.text"),
                Translation.get("dialog.bind_error.option.title"),
                JOptionPane.YES_NO_OPTION,
                JOptionPane.WARNING_MESSAGE,
                null,
                new String[]{
                    Translation
                        .get("dialog.bind_error.option.ignore"),
                    Translation.get("dialog.bind_error.option.exit")},
                0);
        switch (response) {
            case 1 :
                exit(0);
                break;
            default :
                bindRandomPort();
                break;
        }
    }

    /**
     * Tries to bind a random port
     */
    private void bindRandomPort() {
        if ((openListener(ConnectionListener.DEFAULT_PORT, false)
            || openListener(0, false))
            && connectionListener != null)
        {
            nodeManager.getMySelf().getInfo()
                .setConnectAddress(connectionListener.getAddress());
        } else {
            logSevere("failed to open random port!!!");
            fatalStartError(Translation.get("dialog.bind_error"));
        }
    }

    /**
     * Starts all configured connection listener
     */
    private void startConfiguredListener() {
        // Start the connection listener
        if (connectionListener != null) {
            try {
                connectionListener.start();
            } catch (ConnectionException e) {
                logSevere("Problems starting listener " + connectionListener, e);
            }
            for (ConnectionListener additionalConnectionListener : additionalConnectionListeners)
            {
                try {
                    additionalConnectionListener.start();
                } catch (ConnectionException e) {
                    logSevere("Problems starting listener "
                        + connectionListener, e);
                }
            }
        }
    }

    /**
     * Saves the current config to disk
     */
    public synchronized void saveConfig() {
        if (!started) {
            return;
        }
        logFine("Saving config (" + getConfigName() + ".config)");

        // PFS-2227
        config.remove("removed.folder.files");
        Path file;
        Path tempFile;
        Path folderFile;
        Path tempFolderFile;
        Path backupFile;
        if (getConfigLocationBase() == null) {
            file = Paths.get(getConfigName() + ".config").toAbsolutePath();
            tempFile = Paths.get(getConfigName() + ".writing.config")
                .toAbsolutePath();
            folderFile = Paths.get(getConfigName() + "-Folder.config")
                .toAbsolutePath();
            tempFolderFile = Paths.get(
                getConfigName() + "-Folder.writing.config").toAbsolutePath();
            backupFile = Paths.get(getConfigName() + ".config.backup")
                .toAbsolutePath();
        } else {
            file = getConfigLocationBase().resolve(getConfigName() + ".config");
            tempFile = getConfigLocationBase().resolve(
                getConfigName() + ".writing.config").toAbsolutePath();
            backupFile = getConfigLocationBase().resolve(
                getConfigName() + ".config.backup");
            folderFile = getConfigLocationBase().resolve(
                getConfigName() + "-Folder.config");
            tempFolderFile = getConfigLocationBase().resolve(
                getConfigName() + "-Folder.writing.config").toAbsolutePath();
        }

        try {
            // Backup is done in #backupConfigAssets
            Files.deleteIfExists(backupFile);

            String distName = "PowerFolder";
            if (distribution != null
                && StringUtils.isNotBlank(distribution.getName()))
            {
                distName = distribution.getName();
            }

            Properties prev = new Properties();
            if (Files.exists(file)) {
                try (BufferedInputStream in = new BufferedInputStream(
                    Files.newInputStream(file))) {
                    prev.load(in);
                }
            }

            if (!prev.equals(config.getRegular())) {
                // Store config in misc base
                PropertiesUtil.saveConfig(tempFile, config.getRegular(),
                    distName + " config file (v" + PROGRAM_VERSION + ')');
                Files.deleteIfExists(file);
                try {
                    Files.move(tempFile, file);
                } catch (IOException e) {
                    Files.copy(tempFile, file);
                    Files.delete(tempFile);
                }
            } else {
                if (isFine()) {
                    logFine("Not storing config to " + file
                        + ". Base config remains unchanged");
                }
            }

            if (!config.getFolders().isEmpty()) {
                Properties prevFolders = new Properties();
                if (Files.exists(folderFile)) {
                    try (BufferedInputStream in = new BufferedInputStream(
                        Files.newInputStream(folderFile))) {
                        prevFolders.load(in);
                    }
                }
                if (!prevFolders.equals(config.getFolders())) {
                    PropertiesUtil
                        .saveConfig(tempFolderFile, config.getFolders(),
                            distName + " folders config file (v"
                                + PROGRAM_VERSION + ')');
                    Files.deleteIfExists(folderFile);
                    try {
                        Files.move(tempFolderFile, folderFile);
                    } catch (IOException e) {
                        Files.copy(tempFolderFile, folderFile);
                        Files.delete(tempFolderFile);
                    }
                }
            }
        } catch (IOException e) {
            // FATAL
            logSevere("Unable to save config. " + e, e);
            exit(1);
        } catch (Exception e) {
            // major problem , setting code is wrong
            e.printStackTrace();
            logSevere("major problem , setting code is wrong", e);
        }
    }

    /**
     * Answers if controller is started (by config)
     *
     * @return true if controller is started (by config)
     */
    public boolean isStarted() {
        return started;
    }

    /**
     * @return true is shutdown still in progress
     */
    public boolean isShuttingDown() {
        return shuttingDown;
    }

    /**
     * the uptime in milliseconds.
     *
     * @return The uptime time in millis, or -1 if not started yet
     */
    public long getUptime() {
        if (startTime == null) {
            return -1;
        }
        return System.currentTimeMillis() - startTime.getTime();
    }

    /**
     * @return Name of the JAR file on windows installations.
     */
    public String getJARName() {
        if (distribution != null && distribution.getBinaryName() != null) {
            return distribution.getBinaryName() + ".jar";
        }
        logSevere("Unable to get JAR name for distribution: " + distribution,
            new RuntimeException());
        return "PowerFolder.jar";
    }

    /**
     * @return Name of the L4J INI file on windows installations.
     */
    public String getL4JININame() {
        if (distribution != null && distribution.getBinaryName() != null) {
            return distribution.getBinaryName() + ".l4j.ini";
        }
        logSevere("Unable to get l4j.ini name for distribution: "
            + distribution);
        return "PowerFolder.l4j.ini";
    }

    /**
     * Sets the paused mode.
     *
     * @param newPausedValue
     */
    public void setPaused(boolean newPausedValue) {
        setPaused0(newPausedValue, false);
    }

    /**
     * Sets the paused mode.
     *
     * @param newPausedValue
     */
    private synchronized void setPaused0(boolean newPausedValue,
        boolean changedByAdaptiveLogic)
    {
        boolean oldPausedValue = paused;
        paused = newPausedValue;

        if (newPausedValue) {
            folderRepository.getFolderScanner().abortScan();
            transferManager.abortAllDownloads();
            transferManager.abortAllUploads();
        } else {
            folderRepository.triggerMaintenance();
            folderRepository.getFileRequestor().triggerFileRequesting();
            for (Folder folder : folderRepository.getFolders()) {
                folder.broadcastFileRequestCommand();
            }
        }
        if (oldPausedValue != newPausedValue) {
            transferManager.updateSpeedLimits();
        }
        PreferencesEntry.PAUSED.setValue(this, newPausedValue);
        pausedModeListenerSupport.setPausedMode(new PausedModeEvent(
            newPausedValue));

        if (pauseResumeFuture != null) {
            try {
                pauseResumeFuture.cancel(true);
                if (!removeScheduled(pauseResumeFuture)) {
                    logSevere("Unable to remove pause task: "
                        + pauseResumeFuture, new RuntimeException(
                        "Unable to remove pause task: " + pauseResumeFuture));
                }
                logFine("Cancelled resume task");
            } catch (Exception e) {
                e.printStackTrace();
                logSevere(e);
            }
        }
        int delay = ConfigurationEntry.PAUSE_RESUME_SECONDS.getValueInt(this);
        if (newPausedValue) {
            if (delay == 0) {
                // User adaptive. Check for user inactivity
                pauseResumeFuture = scheduleAndRepeat(
                    new PauseResumeTask(true), 1000);
            } else if (delay < Integer.MAX_VALUE) {
                pauseResumeFuture = schedule(new PauseResumeTask(false),
                    delay * 1000);
                logFine("Scheduled resume task in " + delay + " seconds.");
            }
        } else {
            if (delay == 0 && changedByAdaptiveLogic) {
                // Turn on pause again when user gets active
                pauseResumeFuture = scheduleAndRepeat(
                    new PauseResumeTask(true), 1000);
            } else {
                pauseResumeFuture = null;
            }
        }
    }

    /**
     * @return true if the controller is paused.
     */
    public boolean isPaused() {
        return paused;
    }

    /**
     * Answers if node is running in LAN only networking mode
     *
     * @return true if in LAN only mode else false
     */
    public boolean isLanOnly() {
        return getNetworkingMode() == NetworkingMode.LANONLYMODE;
    }

    /**
     * If this client is running in backup only mode.
     * <p>
     * Backup only client feature. Controls:
     * <p>
     * 1) If the client can send invitations
     * <p>
     * 2) If the client can add friends
     * <p>
     * 3) The client can connect to others except the server.
     *
     * @return true if running as backup only client.
     */
    public boolean isBackupOnly() {
        return false;
    }

    /**
     * returns the enum with the current networkin mode.
     *
     * @return The Networking mode either NetworkingMode.PUBLICMODE,
     *         NetworkingMode.PRIVATEMODE or NetworkingMode.LANONLYMODE
     */
    public NetworkingMode getNetworkingMode() {
        if (networkingMode == null) {
            if (isBackupOnly()) {
                // ALWAYS server only mode.
                networkingMode = NetworkingMode.SERVERONLYMODE;
                return networkingMode;
            }
            // default = private
            String value = ConfigurationEntry.NETWORKING_MODE.getValue(this);
            try {
                networkingMode = NetworkingMode.valueOf(value);
            } catch (Exception e) {
                logSevere(
                    "Unable to read networking mode, reverting to PRIVATE_ONLY_MODE: "
                        + e.toString(), e);
                networkingMode = NetworkingMode.PRIVATEMODE;
            }
        }
        return networkingMode;
    }

    public void addPausedModeListener(PausedModeListener listener) {
        ListenerSupportFactory.addListener(pausedModeListenerSupport, listener);
    }

    public void removePausedModeListener(PausedModeListener listener) {
        ListenerSupportFactory.removeListener(pausedModeListenerSupport,
            listener);
    }

    public void addNetworkingModeListener(NetworkingModeListener listener) {
        ListenerSupportFactory.addListener(networkingModeListenerSupport,
            listener);
    }

    public void removeNetworkingModeListener(NetworkingModeListener listener) {
        ListenerSupportFactory.removeListener(networkingModeListenerSupport,
            listener);
    }

    public void addLimitedConnectivityListener(
        LimitedConnectivityListener listener)
    {
        ListenerSupportFactory.addListener(limitedConnectivityListenerSupport,
            listener);
    }

    public void removeLimitedConnectivityListener(
        LimitedConnectivityListener listener)
    {
        ListenerSupportFactory.removeListener(
            limitedConnectivityListenerSupport, listener);
    }

    public void setNetworkingMode(NetworkingMode newMode) {
        setNetworkingMode(newMode, true);
    }
    
    public void setNetworkingMode(NetworkingMode newMode, boolean restartNodeManager) {
        if (isBackupOnly() && newMode != NetworkingMode.SERVERONLYMODE) {
            // ALWAYS server only mode if backup-only.
            newMode = NetworkingMode.SERVERONLYMODE;
            logWarning("Backup only client. Only supports server only networking mode");
        }
        logFine("setNetworkingMode: " + newMode);
        NetworkingMode oldMode = getNetworkingMode();
        if (newMode != oldMode) {
            ConfigurationEntry.NETWORKING_MODE.setValue(this, newMode.name());

            networkingMode = newMode;
            networkingModeListenerSupport
                .setNetworkingMode(new NetworkingModeEvent(oldMode, newMode));

            // Restart nodeManager
            // PFS-1922:
            if (restartNodeManager) {
                nodeManager.shutdown();
                nodeManager.start();
            }
            reconnectManager.buildReconnectionQueue();
        }
    }

    /**
     * Answers if this controller has restricted connection to the network
     *
     * @return true if no incoming connections, else false.
     */
    public boolean isLimitedConnectivity() {
        return limitedConnectivity;
    }

    public void setLimitedConnectivity(boolean limitedConnectivity) {
        boolean oldValue = this.limitedConnectivity;
        this.limitedConnectivity = limitedConnectivity;
        LimitedConnectivityEvent e = new LimitedConnectivityEvent(oldValue,
            limitedConnectivity);
        limitedConnectivityListenerSupport.setLimitedConnectivity(e);
    }

    /**
     * Shuts down controller and exits to system with the given status
     *
     * @param status
     *            the status to exit with.
     */
    public void exit(int status) {
        if (Feature.EXIT_ON_SHUTDOWN.isDisabled()) {
            System.err
                .println("Running in JUnit testmode, no system.exit() called");
            return;
        }
        shutdown();
        System.exit(status);
    }

    /**
     * Shuts down the controller and requests and moves into restart requested
     * state
     */
    public void shutdownAndRequestRestart() {
        restartRequested = true;
        shutdown();
    }

    /**
     * @return true if the controller was shut down, with the request to restart
     */
    public boolean isRestartRequested() {
        return restartRequested;
    }

    /**
     * Shuts down all activities of this controller
     */
    public synchronized void shutdown() {
        if (shuttingDown || !started) {
            return;
        }
        PathUtils.setIOExceptionListener(null);
        shuttingDown = true;
        logInfo("Shutting down...");
        setFirstStart(false);
        // if (started && !OSUtil.isSystemService()) {
        // // Save config need a started in that method so do that first
        // saveConfig();
        // }

        if (Profiling.isEnabled()) {
            logFine(Profiling.dumpStats());
        }

        // Save anything important that has not been handled.
        savePersistentObjects();

        // stop
        boolean wasStarted = started;
        started = false;
        startTime = null;

        PreferencesEntry.LAST_NODE_ID.setValue(this,
            LoginUtil.hashAndSalt(getMySelf().getId()));

        if (taskManager != null) {
            logFine("Shutting down task manager");
            taskManager.shutdown();
        }

        if (threadPool != null) {
            logFine("Shutting down global threadpool");
            threadPool.shutdownNow();
        }

        if (fbIntegration != null) {
            fbIntegration.shutdown();
        }

        if (isUIOpen()) {
            logFine("Shutting down UI");
            uiController.shutdown();
        }

        if (rconManager != null) {
            logFine("Shutting down RConManager");
            rconManager.shutdown();
        }

        logFine("Shutting down connection listener(s)");
        if (connectionListener != null) {
            connectionListener.shutdown();
        }
        for (ConnectionListener addListener : additionalConnectionListeners) {
            addListener.shutdown();
        }
        additionalConnectionListeners.clear();
        if (broadcastManager != null) {
            logFine("Shutting down broadcast manager");
            broadcastManager.shutdown();
        }

        if (transferManager != null) {
            logFine("Shutting down transfer manager");
            transferManager.shutdown();
        }

        if (nodeManager != null) {
            logFine("Shutting down node manager");
            nodeManager.shutdown();
        }

        if (ioProvider != null) {
            logFine("Shutting down io provider");
            ioProvider.shutdown();
        }

        // shut down folder repository
        if (folderRepository != null) {
            logFine("Shutting down folder repository");
            folderRepository.shutdown();
        }

        if (reconnectManager != null) {
            logFine("Shutting down reconnect manager");
            reconnectManager.shutdown();
        }

        if (pluginManager != null) {
            logFine("Shutting down plugin manager");
            pluginManager.shutdown();
        }

        if (MacUtils.isSupported()) {
            MacUtils.getInstance().removeAppReOpenedListener(this);
        }

        if (webClientLogin != null){
            webClientLogin.stop();
        }

        if (wasStarted) {
            System.out.println("------------ " + PowerFolder.NAME + " "
                + PROGRAM_VERSION + " Controller Shutdown ------------");
        }

        // remove current config
        // config = null;
        shuttingDown = false;
        logInfo("Shutting down done");

        LoggingManager.closeFileLogging();
        backupConfigAssets();
    }

    public ScheduledExecutorService getThreadPool() {
        return threadPool;
    }

    /**
     * Returns a debug report
     *
     * @return the Debug report.
     */
    public String getDebugReport() {
        return Debug.buildDebugReport(this);
    }

    /**
     * Writes the debug report to diks
     */
    public void writeDebugReport() {
        try {
            FileOutputStream fOut = new FileOutputStream(getConfigName()
                + ".report.txt");
            String report = getDebugReport();
            fOut.write(report.getBytes());
            fOut.close();
        } catch (FileNotFoundException e) {
            logSevere("FileNotFoundException", e);
        } catch (IOException e) {
            logSevere("IOException", e);
        }
    }

    /**
     * Answers the current config name loaded <configname>.properties
     *
     * @return The name of the current config
     */
    public String getConfigName() {
        if (configFilename == null) {
            return null;
        }
        String configName = configFilename;
        int dot = configName.indexOf('.');
        if (dot > 0) {
            configName = configName.substring(0, dot);
        }
        return configName;
    }

    public Path getConfigFile() {
        return configFile;
    }

    public Path getConfigFolderFile() {
        return configFolderFile;
    }

    public Path getSslTrustStoreFile() {
        return sslTrustStoreFile;
    }

    public Path getSslCaTrustStoreFile() {
        return sslCaTrustStoreFile;
    }

    public Path getSslCaCertificateFile() {
        return sslCaCertificateFile;
    }

    /**
     * Returns the config, read from the configfile.
     *
     * @return the config as properties object
     */
    public Properties getConfig() {
        return config;
    }

    /**
     * Returns the command line of the start
     *
     * @return The command line
     */
    public CommandLine getCommandLine() {
        return commandLine;
    }

    public String getCLIUsername() {
        return commandLine != null ? commandLine.getOptionValue("u") : null;
    }

    public String getCLIPassword() {
        return commandLine != null ? commandLine.getOptionValue("p") : null;
    }

    /**
     * Returns local preferences, Preferences are stored till the next start. On
     * windows they are stored in the registry.
     *
     * @return The preferences
     */
    public Preferences getPreferences() {
        return preferences;
    }

    /**
     * @return true if this is the first start of PowerFolder of this config.
     */
    public boolean isFirstStart() {
        return preferences.getBoolean("openwizard2", true);
    }

    public void setFirstStart(boolean bool) {
        preferences.putBoolean("openwizard2", bool);
    }


    /**
     * @return the distribution of this client.
     */
    public Distribution getDistribution() {
        return distribution;
    }

    /**
     * @return the configured update settings for the current distribution
     */
    public UpdateSetting getUpdateSettings() {
        return UpdateSetting.create(this);
    }

    /**
     * Answers the own identity, of course with no connection
     *
     * @return a referens to the member object representing myself.
     */
    @Override
    public Member getMySelf() {
        return nodeManager != null ? nodeManager.getMySelf() : null;
    }

    /**
     * Changes the nick and tells other nodes
     *
     * @param newNick
     *            the new nick
     * @param saveConfig
     *            true if the config should be save directly otherwise you have
     *            to do it by hand
     */
    public void changeNick(String newNick, boolean saveConfig) {
        getMySelf().setNick(newNick);
        ConfigurationEntry.NICK.setValue(this, getMySelf().getNick());
        if (saveConfig) {
            saveConfig();
        }
        // broadcast nickchange
        nodeManager.broadcastMessage(new SettingsChange(getMySelf()));
        if (isUIOpen()) {
            // Update title
            uiController.getMainFrame().updateTitle();
        }
    }

    /**
     * @return the io provider.
     */
    public IOProvider getIOProvider() {
        return ioProvider;
    }

    /**
     * @return the Online Storage client.
     */
    public ServerClient getOSClient() {
        return osClient;
    }

    /**
     * Retruns the plugin manager
     *
     * @return the plugin manager
     */
    public PluginManager getPluginManager() {
        return pluginManager;
    }

    /**
     * Returns the dyndns manager
     *
     * @return the dyndns manager
     */
    public DynDnsManager getDynDnsManager() {
        return dyndnsManager;
    }

    /**
     * Returns the broadcast manager
     *
     * @return broadcast manager
     */
    public BroadcastMananger getBroadcastManager() {
        return broadcastManager;
    }

    /**
     * Returns the NodeManager
     *
     * @return the NodeManager
     */
    public NodeManager getNodeManager() {
        return nodeManager;
    }

    public ReconnectManager getReconnectManager() {
        return reconnectManager;
    }

    public PersistentTaskManager getTaskManager() {
        return taskManager;
    }

    /**
     * Returns the folder repository
     *
     * @return the folder repository
     */
    public FolderRepository getFolderRepository() {
        return folderRepository;
    }

    /**
     * Returns the transfer manager of the controller
     *
     * @return transfer manager
     */
    public TransferManager getTransferManager() {
        return transferManager;
    }

    /**
     * ONLY USE THIS METHOD FOR TESTING PURPOSES!
     *
     * @param factory
     */
    public void setTransferManagerFactory(Callable<TransferManager> factory) {
        Reject.ifNull(factory, "TransferManager factory is null");
        if (transferManager != null) {
            throw new IllegalStateException("TransferManager was already set!");
        }
        transferManagerFactory = factory;
    }

    public SecurityManager getSecurityManager() {
        return securityManager;
    }

    /**
     * Injects a security manager.
     *
     * @param securityManager
     *            the security manager to set.
     */
    public void setSecurityManager(SecurityManager securityManager) {
        logFiner("Security manager set: " + securityManager);
        this.securityManager = securityManager;
    }

    /**
     * Connects to a remote peer, with ip and port
     * @author Christoph Kappel <kappel@powerfolder.com>
     * @param  address  Address to connect to
     * @throw {@link ConnectionException} Raised when something is wrong
     * @return The connected {@link Node}
     */
    public Member connect(InetSocketAddress address) throws ConnectionException
    {
      return connect(address, false);
    }

    /** connect
     * Connects to a remote peer, with ip and port
     * @author Christoph Kappel <kappel@powerfolder.com>
     * @param  address  Address to connect to
     * @param  useD2D   Whether to use D2D proto
     * @throw {@link ConnectionException} Raised when something is wrong
     * @return The connected {@link Node}
     **/

    public Member
    connect(InetSocketAddress address,
      boolean useD2D) throws ConnectionException
    {
      if(!started)
        {
          logInfo("NOT Connecting to " + address + ". Controller not started");

          throw new ConnectionException("NOT Connecting to " + address
             + ". Controller not started");
        }

      if(0 >= address.getPort())
        {
          // connect to defaul port
          logWarning("Unable to connect, port illegal " + address.getPort());
        }

      logFine("Connecting to " + address + (useD2D ? "via D2D" : "") + "...");

      ConnectionHandler conHan = ioProvider.getConnectionHandlerFactory()
        .tryToConnect(address, useD2D);

      // Accept new node
      return nodeManager.acceptConnection(conHan);
    }

    /**
     * Connect to a remote node Interprets a string as connection string Format
     * is expeced as ' <connect host>' or ' <connect host>: <port>'
     *
     * @param connectStr
     * @return the member that connected under the given addresse
     * @throws ConnectionException
     * @returns the connected node
     */
    public Member connect(String connectStr) throws ConnectionException {
        return connect(Util.parseConnectionString(connectStr));
    }

    /**
     * Answers if controller is started in console mode
     *
     * @return true if in console mode
     */
    public boolean isConsoleMode() {
        if (commandLine != null) {
            if (commandLine.hasOption('s')) {
                return true;
            }
        }
        if (config != null) {
            if (ConfigurationEntry.DISABLE_GUI.getValueBoolean(this)) {
                return true;
            }
        }
        if (Feature.UI_ENABLED.isDisabled()) {
            return true;
        }
        return GraphicsEnvironment.isHeadless();
    }

    /**
     * Whether to display notifications bottom-left instead of the normal
     * bottom-right. Primarily a development switch for running two PFs on one
     * PC.
     *
     * @return true if notifications should be displayed on the left.
     */
    public boolean isNotifyLeft() {
        return commandLine != null && commandLine.hasOption('y');
    }

    /**
     * Opens the graphical user interface
     */
    private void openUI() {
        uiController.start();
    }

    /**
     * Answers if the user interface (ui) is enabled
     *
     * @return true if the user interface is enabled, else false
     */
    public boolean isUIEnabled() {
        return !isConsoleMode();
    }

    /**
     * Answers if we have the ui open
     *
     * @return true if the uiserinterface is actualy started
     */
    public boolean isUIOpen() {
        return uiController != null && uiController.isStarted();
    }

    /**
     * Exposing UIController, acces to all UserInterface elements
     *
     * @return the UIController
     */
    public UIController getUIController() {
        return uiController;
    }

    /**
     * Waits for the ui to open, afterwards it is guranteed that uicontroller is
     * started
     */
    public void waitForUIOpen() {
        if (!isUIEnabled()) {
            throw new IllegalStateException(
                "Unable to ui to open, ui is not enabled");
        }
        while (!isUIOpen()) {
            try {
                // Wait....
                Thread.sleep(1000);
            } catch (InterruptedException e) {
                logFiner("InterruptedException", e);
                break;
            }
        }
    }

    /**
     * Opens the listener on local port. The first listener is set to
     * "connectionListener". All others are added the the list of
     * additionalConnectionListeners.
     *
     * @param  port    Port to open listener to
     * @param  useD2D  Whether to use D2D proto (FIXME: Might be a bit
     *                 pointless this way but allows to use this proto
     *                 on any port later <kappel@powerfolder.com>)
     *
     * @return if succeeded
     */
    private boolean openListener(int port, boolean useD2D) {
        String bind = ConfigurationEntry.NET_BIND_ADDRESS.getValue(this);
        logFine("Opening incoming connection listener on port " + port
            + " on interface " + (bind != null ? bind : "(all)"));
        while (true) {
            try {
                ConnectionListener newListener = new ConnectionListener(this,
                    port, bind, useD2D);
                if (connectionListener == null || !connectionListener.isServerSocketOpen()) {
                    // its our primary listener
                    connectionListener = newListener;
                } else {
                    additionalConnectionListeners.add(newListener);
                }
                return true;
            } catch (ConnectionException e) {
                logWarning("Unable to bind to port " + port);
                logFiner("ConnectionException", e);
                if (bind != null) {
                    logSevere("This could've been caused by a binding error on the interface... Retrying without binding");
                    bind = null;
                } else { // Already tried binding once or not at all so get
                    // out
                    return false;
                }
            }
        }
    }

    /**
     * Do we have a connection listener?
     *
     * @return true if we have a connection listener, otherwise false
     */
    public boolean hasConnectionListener() {
        return connectionListener != null;
    }

    /**
     * Gets the connection listener
     *
     * @return the connection listener
     */
    public ConnectionListener getConnectionListener() {
        return connectionListener;
    }

    /** getAdditionalConnectionListeners
     * Gets a list of registered connection listeners
     * @author Christoph Kappel <kappel@powerfolder.com>
     * @return List of {@link ConnectionListener}
     **/

    public List<ConnectionListener> getAdditionalConnectionListeners() {
        return this.additionalConnectionListeners;
    }

    /**
     * Answers if this controller is runing in verbose mode. Set verbose=true on
     * config file to enable this, this gives access to all kinds of debugging
     * stuff.
     *
     * @return true if we are in verbose mode
     */
    public boolean isVerbose() {
        return verbose;
    }

    /**
     * Answers if debug reports should be requested. Set debugReports=true on
     * config file to enable this, this request node information. Only enabled
     * if in verbose mode.
     *
     * @see RequestNodeInformation
     * @return true if we are in verbose mode
     */
    public boolean isDebugReports() {
        return debugReports && verbose;
    }

    /**
     * Returns the buildtime of this jar
     *
     * @return the Date the application jar was build.
     */
    public Date getBuildTime() {
        Path jar = Paths.get(getJARName());
        if (Files.exists(jar)) {
            try {
                return new Date(Files.getLastModifiedTime(jar).toMillis());
            } catch (IOException ioe) {
                return null;
            }
        }
        return null;
    }

    /**
     * Sets the loading completion of this controller. Used in the splash
     * screen.
     *
     * @param percentage
     *            the percentage complete
     */
    private void setLoadingCompletion(int percentage, int nextPerc) {
        if (uiController != null) {
            uiController.setLoadingCompletion(percentage, nextPerc);
        }
    }

    /**
     * Answers if minimized start is wanted. Use startup option -m to enable
     * this.
     *
     * @return if a minimized startup should be performed.
     */
    public boolean isStartMinimized() {
        return commandLine != null && commandLine.hasOption('m');
    }

    /**
     * The base directory where to store/load config files. or null if on
     * working path
     *
     * @return The File object representing the absolute location of where the
     *         config files are/should be stored.
     */
    private Path getConfigLocationBase() {
        // First check if we have a config file in local path
        Path aConfigFile = Paths.get(getConfigName() + ".config")
            .toAbsolutePath();

        // Load configuration in misc file if config file if in
        if (OSUtil.isWebStart() || Files.notExists(aConfigFile)) {
            if (isFiner()) {
                logFiner("Config location base: "
                    + getMiscFilesLocation().toString());
            }
            return getMiscFilesLocation();
        }

        // Otherwise use local path as configuration base
        return null;
    }

    /**
     * Answers the path, where to load/store miscellanouse files created by
     * PowerFolder. e.g. .nodes files
     *
     * @return the file base, a directory
     */
    public static Path getMiscFilesLocation() {
        Path base;
        Path unixConfigDir = Paths.get(System.getProperty("user.home"),
            "." + Constants.MISC_DIR_NAME).toAbsolutePath();
        if (OSUtil.isWindowsSystem()
            && Feature.WINDOWS_MISC_DIR_USE_APP_DATA.isEnabled())
        {
            String appData;
            if (Feature.CONFIGURATION_ALL_USERS.isEnabled()) {
                appData = WinUtils.getAppDataAllUsers();
            } else {
                appData = WinUtils.getAppDataCurrentUser();
            }

            if (StringUtils.isBlank(appData)) {
                // Appdata not found. Fallback.
                return unixConfigDir;
            }

            Path windowsConfigDir = Paths.get(appData, Constants.MISC_DIR_NAME)
                .toAbsolutePath();
            base = windowsConfigDir;

            // Check if migration is necessary
            if (Files.exists(unixConfigDir)) {
                boolean migrateConfig;
                if (Files.exists(windowsConfigDir)) {
                    // APPDATA/PowerFolder does not yet contain a config file OR
                    Filter<Path> filter = new Filter<Path>() {
                        @Override
                        public boolean accept(Path entry) {
                            return entry.getFileName().toString()
                                .endsWith("config");
                        }
                    };
                    try (DirectoryStream<Path> stream = Files
                        .newDirectoryStream(windowsConfigDir, filter)) {
                        migrateConfig = !stream.iterator().hasNext();
                    } catch (IOException ioe) {
                        log.info(ioe.getMessage());
                        migrateConfig = true;
                    }
                } else {
                    // Migrate if APPDATA/PowerFolder not existing yet.
                    migrateConfig = true;
                }

                if (migrateConfig) {
                    boolean migrationOk = migrateWindowsMiscLocation(
                        unixConfigDir, windowsConfigDir);
                    if (!migrationOk) {
                        // Fallback, migration failed.
                        base = unixConfigDir;
                    }
                }
            }
        } else {
            base = unixConfigDir;
        }
        if (Files.notExists(base)) {
            try {
                Files.createDirectories(base);
            } catch (IOException ioe) {
                log.severe("Failed to create "
                    + base.toAbsolutePath().toString() + ". " + ioe);
            }
        }
        return base;
    }

    /**
     * Migrate config dir (if necessary) in Windows from user.home to APPDATA.
     * Pre Version 4, the config was in 'user.home'/.PowerFolder.
     * 'APPDATA'/PowerFolder is a more normal Windows location for application
     * data.
     *
     * @param unixBaseDir
     *            the old user.home based config directory.
     * @param windowsBaseDir
     *            the preferred APPDATA based config directory.
     */
    private static boolean migrateWindowsMiscLocation(Path unixBaseDir,
        Path windowsBaseDir)
    {
        if (Files.notExists(windowsBaseDir)) {
            try {
                Files.createDirectories(windowsBaseDir);
            } catch (IOException ioe) {
                log.severe("Failed to create "
                    + windowsBaseDir.toAbsolutePath().toString() + ". " + ioe);
            }
        }
        try {
            PathUtils.recursiveMove(unixBaseDir, windowsBaseDir);
            log.warning("Migrated config from " + unixBaseDir + " to "
                + windowsBaseDir);
            return true;
        } catch (IOException e) {
            log.warning("Failed to migrate config from " + unixBaseDir + " to "
                + windowsBaseDir + ". " + e);
            return false;
        }
    }

    /**
     * Answers the path, where to load/store temp files created by PowerFolder.
     *
     * @return the file base, a directory
     */
    public static Path getTempFilesLocation() {
        Path base = Paths.get(System.getProperty("java.io.tmpdir"));
        if (Files.notExists(base)) {
            try {
                Files.createDirectories(base);
            } catch (IOException ioe) {
                log.warning("Could not create temp files location '"
                    + base.toAbsolutePath().toString() + "'. " + ioe);
            }
        }
        return base;
    }

    private void killRunningInstance() {
        if (RemoteCommandManager.hasRunningInstance()) {
            logWarning("Found a running instance. Trying to shut it down...");
            RemoteCommandManager.sendCommand(RemoteCommandManager.QUIT);
            Waiter w = new Waiter(10000L);
            while (RemoteCommandManager.hasRunningInstance() && !w.isTimeout())
            {
                w.waitABit();
            }
            if (!RemoteCommandManager.hasRunningInstance()) {
                logInfo("Was able to shut down running instance. Continue normal");
                return;
            }
            logWarning("Was NOT able to shut down running instance.");
        }
    }

    /**
     * Called if controller has detected a already running instance
     */
    private void alreadyRunningCheck() {
        Component parent = null;
        if (isUIOpen()) {
            parent = uiController.getMainFrame().getUIComponent();
        }
        if (!isStartMinimized() && isUIEnabled() && !commandLine.hasOption('z'))
        {
            Object[] options = {Translation
                .get("dialog.already_running.show_button")};
            int exitOption = 0;
            if (verbose) {
                options = new Object[]{
                    Translation
                        .get("dialog.already_running.start_button"),
                    Translation
                        .get("dialog.already_running.exit_button")};
                exitOption = 1;
            }
            if (JOptionPane.showOptionDialog(parent,
                Translation.get("dialog.already_running.warning"),
                Translation.get("dialog.already_running.title"),
                JOptionPane.DEFAULT_OPTION, JOptionPane.INFORMATION_MESSAGE,
                null, options, options[0]) == exitOption)
            { // exit pressed
              // Try to bring existing instance to the foreground.
                RemoteCommandManager.sendCommand(RemoteCommandManager.SHOW_UI);
                exit(1);
            } else {
                exit(1);
            }
        } else {
            // If no gui show error but start anyways
            logWarning("PowerFolder already running");
        }
    }

    private void fatalStartError(String message) {
        Component parent = null;
        if (isUIOpen()) {
            parent = uiController.getMainFrame().getUIComponent();
        }
        if (isUIEnabled()) {
            Object[] options = {Translation
                .get("dialog.already_running.exit_button")};
            JOptionPane.showOptionDialog(parent, message,
                Translation.get("dialog.fatal_error.title"),
                JOptionPane.DEFAULT_OPTION, JOptionPane.ERROR_MESSAGE, null,
                options, options[0]);
        } else {
            logSevere(message);
        }
        exit(1);
    }

    private void initDistribution() {
        try {
            if (ConfigurationEntry.DIST_CLASSNAME.hasNonBlankValue(getController())) {
                Class<?> distClass = Class
                    .forName(ConfigurationEntry.DIST_CLASSNAME
                        .getValue(getController()));
                distribution = (Distribution) distClass.newInstance();
            }

            if (distribution == null) {
                ServiceLoader<Distribution> brandingLoader = ServiceLoader
                    .load(Distribution.class);
                for (Distribution br : brandingLoader) {
                    if (distribution != null) {
                        logWarning("Found multiple distribution classes: "
                            + br.getName() + ", already using "
                            + distribution.getName());
                        break;
                    }
                    distribution = br;
                }
            }

            if (distribution == null) {
                if (ProUtil.isRunningProVersion()) {
                    distribution = new PowerFolderPro();
                } else {
                    distribution = new PowerFolderBasic();
                }
                logFine("Distributon not found. Falling back to "
                    + distribution.getName());
            }
            distribution.init(this);
            logInfo("Running distribution: " + distribution.getName());
        } catch (Exception e) {
            logSevere("Failed to initialize distribution "
                + (distribution == null ? "null" : distribution.getName()), e);

            // Fallback
            try {
                if (distribution == null) {
                    if (ProUtil.isRunningProVersion()) {
                        distribution = new PowerFolderPro();
                    } else {
                        distribution = new PowerFolderBasic();
                    }
                }
                logInfo("Running distribution: " + distribution.getName());
                distribution.init(this);
            } catch (Exception e2) {
                logSevere("Failed to initialize fallback distribution", e2);
            }
        }
    }

    @Override
    public String toString() {
        return "Controller '" + getMySelf() + '\'';
    }

    /**
     * Distribute ask for friendship events.
     *
     * @param event
     */
    public void makeFriendship(MemberInfo memberInfo) {
        if (networkingMode == NetworkingMode.SERVERONLYMODE) {
            logFine("Ignoring ask for friendship from client " + memberInfo
                + ". Running in server only mode");
            return;
        }

        // Is this a friend already?
        Member member = memberInfo.getNode(this, false);
        if (member != null) {
            if (member.isFriend()) {
                log.fine("Ignoring ask for friendship from "
                    + memberInfo.getNick() + ". Already friend.");
                return;
            }
            if (member.isServer()) {
                log.fine("Ignoring ask for friendship from "
                    + memberInfo.getNick() + ". is a server.");
                return;
            }
            // Hack alert(tm):
            String lnick = member.getNick().toLowerCase();
            boolean isPowerFolderCloud = lnick.contains("powerfolder")
                && lnick.contains("cloud");
            if (isPowerFolderCloud) {
                log.fine("Ignoring ask for friendship from "
                    + memberInfo.getNick() + ". is a pf server.");
                return;
            }
        }

        // A new friend!
        member.setFriend(true, null);
    }

    /**
     * Distribute invitations.
     *
     * @param invitation
     */
    public void invitationReceived(Invitation invitation) {
        for (InvitationHandler handler : invitationHandlers) {
            handler.gotInvitation(invitation);
        }
    }

    /**
     * Distribute local mass deletion notifications.
     *
     * @param event
     */
    public void localMassDeletionDetected(LocalMassDeletionEvent event) {
        for (MassDeletionHandler massDeletionHandler : massDeletionHandlers) {
            massDeletionHandler.localMassDeletion(event);
        }
    }

    /**
     * Distribute remote mass deletion notifications.
     *
     * @param event
     */
    public void remoteMassDeletionDetected(RemoteMassDeletionEvent event) {
        for (MassDeletionHandler massDeletionHandler : massDeletionHandlers) {
            massDeletionHandler.remoteMassDeletion(event);
        }
    }

    /**
     * Save anything important that was not handled.
     */
    private void savePersistentObjects() {

        if (started && isUIEnabled()) {

            // Save unhandled notices.
            List<Notice> notices = new ArrayList<Notice>();
            for (Notice notice : uiController.getApplicationModel()
                .getNoticesModel().getAllNotices())
            {
                if (notice.isPersistable()) {
                    notices.add(notice);
                }
            }
            Path file = getMiscFilesLocation().resolve(
                getConfigName() + ".notices");
            try (ObjectOutputStream outputStream = new ObjectOutputStream(
                Files.newOutputStream(file))) {
                logInfo("There are " + notices.size() + " notices to persist.");
                outputStream.writeUnshared(notices);
            } catch (FileNotFoundException e) {
                logSevere("FileNotFoundException", e);
            } catch (IOException e) {
                logSevere("IOException", e);
            }
        }
    }

    /**
     * Load anything that was not handled last time.
     */
    @SuppressWarnings("unchecked")
    private void loadPersistentObjects() {

        if (isUIEnabled()) {
            // Load notices.
            Path file = getMiscFilesLocation().resolve(
                getConfigName() + ".notices");
            if (Files.exists(file)) {
                logInfo("Loading notices");
                try (ObjectInputStream inputStream = new ObjectInputStream(
                    Files.newInputStream(file))) {
                    List<Notice> notices = (List<Notice>) inputStream
                        .readObject();
                    inputStream.close();
                    for (Notice notice : notices) {
                        uiController.getApplicationModel().getNoticesModel()
                            .handleSystemNotice(notice, true);
                    }
                    logFine("Loaded " + notices.size() + " notices.");
                } catch (FileNotFoundException e) {
                    logSevere("FileNotFoundException", e);
                } catch (IOException e) {
                    logSevere("IOException", e);
                } catch (ClassNotFoundException e) {
                    logSevere("ClassNotFoundException", e);
                } catch (ClassCastException e) {
                    logSevere("ClassCastException", e);
                }
            } else {
                logInfo("No notices found - probably first start of PF.");
            }
        }
    }

    /**
     * Wait for the repo to finish syncing. Then request system shutdown and
     * exit PF.
     *
     * @param password
     *            required only for Linux shutdowns.
     */
    public void shutdownAfterSync(final String password) {
        final AtomicBoolean oneShot = new AtomicBoolean(true);
        scheduleAndRepeat(new Runnable() {
            @Override
            public void run() {
                // ALPS Problem: Change to check for all in sync.

                if (oneShot.get() && folderRepository.isInSync()) {
                    // Make sure we only try to shutdown once,
                    // in case the user aborts the shutdown.
                    oneShot.set(false);
                    log.info("Sync and shutdown in sync.");
                    if (SystemUtil.shutdown(password)) {
                        log.info("Shutdown command issued.");
                        exit(0);
                    } else {
                        log.warning("Shutdown command failed.");
                    }
                }
            }
        }, 10000, 10000);
    }

    /**
     * Waits for the repo to finish syncing. Then request system shutdown and
     * exit PF.
     *
     * @param secWait
     *            number of seconds to wait.
     */
    public void exitAfterSync(int secWait) {
        logInfo("Sync and exit initiated. Begin check in " + secWait + 's');
        final AtomicBoolean oneShot = new AtomicBoolean(true);
        scheduleAndRepeat(new Runnable() {
            @Override
            public void run() {
                // ALPS Problem: Change to check for all in sync.
                if (oneShot.get() && folderRepository.isInSync()) {
                    // Make sure we only try to shutdown once,
                    // in case the user aborts the shutdown.
                    oneShot.set(false);
                    log.info("I'm in sync - exit now. Sync and exit was triggered.");
                    exit(0);
                }
            }
        }, 1000L * secWait, 10000);
    }

    /**
     * #2485
     */
    private class PauseResumeTask extends TimerTask {
        private final boolean userAdaptive;

        public PauseResumeTask(boolean whenUserIsInactive) {
            this.userAdaptive = whenUserIsInactive;
        }

        @Override
        public void run() {
            if (userAdaptive && isUIOpen()) {
                ApplicationModel appModel = uiController.getApplicationModel();
                if (appModel.isUserActive()) {
                    if (!isPaused()) {
                        getController().schedule(new Runnable() {
                            @Override
                            public void run() {
                                setPaused0(true, true);
                                log.info("User active. Executed pause task.");
                            }
                        }, 50);
                    }
                } else {
                    // Resume if user is not active
                    if (isPaused()) {
                        getController().schedule(new Resumer(), 50);
                    }
                }
            } else {
                // Simply unpause after X seconds
                setPaused0(false, true);
                log.info("Executed resume task.");
            }
        }
    }

    private class Resumer implements Runnable {
        @Override
        public void run() {
            setPaused0(false, true);
            log.info("User inactive. Executed resume task.");
        }
    }
}<|MERGE_RESOLUTION|>--- conflicted
+++ resolved
@@ -91,11 +91,7 @@
 
     private static final int MAJOR_VERSION = 11;
     private static final int MINOR_VERSION = 6;
-<<<<<<< HEAD
-    private static final int REVISION_VERSION = 661;
-=======
-    private static final int REVISION_VERSION = 664;
->>>>>>> c2d2510b
+    private static final int REVISION_VERSION = 665;
 
     /**
      * Program version.
