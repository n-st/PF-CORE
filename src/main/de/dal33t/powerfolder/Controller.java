--- conflicted
+++ resolved
@@ -90,11 +90,7 @@
 
     private static final int MAJOR_VERSION = 14;
     private static final int MINOR_VERSION = 0;
-<<<<<<< HEAD
-    private static final int REVISION_VERSION = 102;
-=======
     private static final int REVISION_VERSION = 108;
->>>>>>> fb60ec15
 
     /**
      * Program version.
