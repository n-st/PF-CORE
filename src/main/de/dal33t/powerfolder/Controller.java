--- conflicted
+++ resolved
@@ -153,11 +153,7 @@
 
     private static final int MAJOR_VERSION = 10;
     private static final int MINOR_VERSION = 6;
-<<<<<<< HEAD
-    private static final int REVISION_VERSION = 437;
-=======
-    private static final int REVISION_VERSION = 439;
->>>>>>> 4efba15b
+    private static final int REVISION_VERSION = 440;
 
     /**
      * Program version.
