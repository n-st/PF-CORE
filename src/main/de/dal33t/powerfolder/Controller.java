/*
 * Copyright 2004 - 2015 Christian Sprajc. All rights reserved.
 *
 * This file is part of PowerFolder.
 *
 * PowerFolder is free software: you can redistribute it and/or modify
 * it under the terms of the GNU General Public License as published by
 * the Free Software Foundation.
 *
 * PowerFolder is distributed in the hope that it will be useful,
 * but WITHOUT ANY WARRANTY; without even the implied warranty of
 * MERCHANTABILITY or FITNESS FOR A PARTICULAR PURPOSE.  See the
 * GNU General Public License for more details.
 *
 * You should have received a copy of the GNU General Public License
 * along with PowerFolder. If not, see <http://www.gnu.org/licenses/>.
 *
 * $Id: Controller.java 21251 2013-03-19 01:46:23Z sprajc $
 */
package de.dal33t.powerfolder;

import de.dal33t.powerfolder.clientserver.ServerClient;
import de.dal33t.powerfolder.disk.Folder;
import de.dal33t.powerfolder.disk.FolderRepository;
import de.dal33t.powerfolder.disk.SyncProfile;
import de.dal33t.powerfolder.distribution.Distribution;
import de.dal33t.powerfolder.distribution.PowerFolderBasic;
import de.dal33t.powerfolder.distribution.PowerFolderPro;
import de.dal33t.powerfolder.event.*;
import de.dal33t.powerfolder.light.MemberInfo;
import de.dal33t.powerfolder.message.FolderList;
import de.dal33t.powerfolder.message.Invitation;
import de.dal33t.powerfolder.message.RequestNodeInformation;
import de.dal33t.powerfolder.message.SettingsChange;
import de.dal33t.powerfolder.net.*;
import de.dal33t.powerfolder.plugin.PluginManager;
import de.dal33t.powerfolder.security.SecurityManager;
import de.dal33t.powerfolder.security.SecurityManagerClient;
import de.dal33t.powerfolder.task.PersistentTaskManager;
import de.dal33t.powerfolder.transfer.TransferManager;
import de.dal33t.powerfolder.ui.FileBrowserIntegration;
import de.dal33t.powerfolder.ui.UIController;
import de.dal33t.powerfolder.ui.dialog.SyncFolderDialog;
import de.dal33t.powerfolder.ui.dialog.UIUnLockDialog;
import de.dal33t.powerfolder.ui.model.ApplicationModel;
import de.dal33t.powerfolder.ui.notices.Notice;
import de.dal33t.powerfolder.ui.util.LimitedConnectivityChecker;
import de.dal33t.powerfolder.util.*;
import de.dal33t.powerfolder.util.logging.LoggingManager;
import de.dal33t.powerfolder.util.net.NetworkUtil;
import de.dal33t.powerfolder.util.os.OSUtil;
import de.dal33t.powerfolder.util.os.SystemUtil;
import de.dal33t.powerfolder.util.os.Win32.WinUtils;
import de.dal33t.powerfolder.util.os.mac.MacUtils;
import de.dal33t.powerfolder.util.update.UpdateSetting;
import org.apache.commons.cli.CommandLine;
import org.quartz.*;
import org.quartz.impl.StdSchedulerFactory;

import javax.swing.*;
import java.awt.*;
import java.io.*;
import java.net.InetSocketAddress;
import java.nio.file.*;
import java.security.Security;
import java.text.SimpleDateFormat;
import java.util.*;
import java.util.List;
import java.util.concurrent.*;
import java.util.concurrent.atomic.AtomicBoolean;
import java.util.logging.Level;
import java.util.logging.Logger;
import java.util.prefs.BackingStoreException;
import java.util.prefs.Preferences;

import static de.dal33t.powerfolder.util.ConfigurationLoader.DEFAULT_CONFIG_FILENAME;
import static org.quartz.CronScheduleBuilder.dailyAtHourAndMinute;

/**
 * Central class gives access to all core components in PowerFolder. Make sure
 * to extend PFComponent so you always have a reference to the main
 * {@link Controller}.
 * @
 * @author Christian Sprajc
 * @version $Revision: 1.107 $
 */
public class Controller extends PFComponent {
    private static final Logger log = Logger.getLogger(Controller.class
        .getName());

    private static final int MAJOR_VERSION = 14;
    private static final int MINOR_VERSION = 0;
<<<<<<< HEAD
    private static final int REVISION_VERSION = 110;
=======
    private static final int REVISION_VERSION = 109;
    private static final int SPRINT_NUMBER = 1;
>>>>>>> 2fd22c0e

    /**
     * Program version.
     */
    public static final String PROGRAM_VERSION = MAJOR_VERSION + "."
        + MINOR_VERSION + "." + REVISION_VERSION;

    /**
     * Federation version.
     */
    public static final String FEDERATION_VERSION = MAJOR_VERSION + "." + MINOR_VERSION;

    public static final String INCREMENT_VERSION = MAJOR_VERSION + "." + MINOR_VERSION + "." + REVISION_VERSION + "." + SPRINT_NUMBER;

    /** general wait time for all threads (5000 is a balanced value) */
    private static final long WAIT_TIME = 5000;

    /** Subdir of misc files */
    private static String miscFilesLocationDirName = Constants.MISC_DIR_NAME;

    /** The command line entered by the user when starting the program */
    private CommandLine commandLine;

    /** filename of the current configFile */
    private String configFilename;
    /**
     * The actual config file.
     */
    private Path configFile;
    private Path configFolderFile;
    private Path sslTrustStoreFile;

    /** The config properties */
    private SplitConfig config;

    /**
     * The preferences
     */
    private Preferences preferences;

    /**
     * The distribution running.
     */
    private Distribution distribution;

    /** Program start time */
    private Date startTime;

    /** Are we in started state? */
    private volatile boolean started;

    /** Are we trying to shutdown? */
    private volatile boolean shuttingDown;

    /** Is a restart requested */
    private boolean restartRequested;

    /** Are we in verbose mode? */
    private boolean verbose;

    /** Should we request debug reports? */
    private boolean debugReports;

    /**
     * If running is paused mode
     */
    private volatile boolean paused;

    /**
     * cache the networking mode in a field so we dont heve to do all this
     * comparing
     */
    private NetworkingMode networkingMode;

    /** The nodemanager that holds all members */
    private NodeManager nodeManager;

    /**
     * Responsible for (re-)connecting to other nodes.
     */
    private ReconnectManager reconnectManager;

    /** The FolderRepository that holds all "joined" folders */
    private FolderRepository folderRepository;

    /** The Listener to incomming connections of other PowerFolder clients */
    private ConnectionListener connectionListener;

    /** The basic io provider */
    private IOProvider ioProvider;

    /** Icon overlays and context menus */
    private FileBrowserIntegration fbIntegration;

    /**
     * besides the default listener we may have a list of connection listeners
     * that listen on other ports
     */
    private List<ConnectionListener> additionalConnectionListeners;

    private final List<InvitationHandler> invitationHandlers;

    /** The BroadcastManager send "broadcasts" on the LAN so we can */
    private BroadcastMananger broadcastManager;

    /**
     * The DynDNS manager that handles the working arwound for user with a
     * dynnamip IP address.
     */
    private DynDnsManager dyndnsManager;

    private PersistentTaskManager taskManager;

    private Callable<TransferManager> transferManagerFactory = new Callable<TransferManager>()
    {
        @Override
        public TransferManager call() {
            return new TransferManager(Controller.this);
        }
    };

    /** Handels the up and downloads */
    private TransferManager transferManager;

    /**
     * Remote Commands listener, a protocol handler for powerfolder links:
     * powerfolder://
     */
    private RemoteCommandManager rconManager;

    /**
     * Listener for authentication requests on WD NAS storages.
     */

    private WebClientLogin webClientLogin;

    /** Holds the User interface */
    private UIController uiController;

    /** holds all installed plugins */
    private PluginManager pluginManager;
    /**
     * The security manager, handles access etc.
     */
    private SecurityManager securityManager;

    /**
     * The Online Storage client
     */
    private ServerClient osClient;

    /** global Threadpool */
    private ScheduledExecutorService threadPool;

    /** Remembers if a port on the local firewall was opened */
    private final boolean portWasOpened = false;

    /**
     * If we have limited connectivity
     */
    private boolean limitedConnectivity;

    private final PausedModeListener pausedModeListenerSupport;

    private final NetworkingModeListener networkingModeListenerSupport;

    private final LimitedConnectivityListener limitedConnectivityListenerSupport;

    private ScheduledFuture<?> pauseResumeFuture;

    public Controller() {
        // Do some TTL fixing for dyndns resolving
        Security.setProperty("networkaddress.cache.ttl", "0");
        Security.setProperty("networkaddress.cache.negative.ttl", "0");
        System.setProperty("sun.net.inetaddr.ttl", "0");
        System.setProperty("com.apple.mrj.application.apple.menu.about.name",
            "PowerFolder");
        invitationHandlers = new CopyOnWriteArrayList<InvitationHandler>();
        pausedModeListenerSupport = ListenerSupportFactory
            .createListenerSupport(PausedModeListener.class);
        networkingModeListenerSupport = ListenerSupportFactory
            .createListenerSupport(NetworkingModeListener.class);
        limitedConnectivityListenerSupport = ListenerSupportFactory
            .createListenerSupport(LimitedConnectivityListener.class);
        AntiSerializationVulnerability.checkClasspath();
    }

    /**
     * Overwite the PFComponent.getController() otherwise that one returns null
     * for this Controller itself.
     *
     * @return a reference to this
     */
    @Override
    public Controller getController() {
        return this;
    }

    /**
     * Creates a fresh Controller.
     *
     * @return the controller
     */
    public static Controller createController() {
        return new Controller();
    }

    /**
     * Starts this controller loading the config from the default config file
     */
    public void startDefaultConfig() {
        startConfig(Constants.DEFAULT_CONFIG_FILE);
    }

    /**
     * Starts a config with the given command line arguments
     *
     * @param aCommandLine the command line as specified by the user
     */
    void startConfig(CommandLine aCommandLine) {

        commandLine = aCommandLine;
        String[] configNames = aCommandLine.getOptionValues("c");
        String configName = configNames != null && configNames.length > 0
                && StringUtils.isNotBlank(configNames[0]) ? configNames[0] : null;

        if (StringUtils.isNotBlank(configName) &&
                (configName.startsWith("http:") || configName.startsWith("https:"))) {
            if (configNames.length > 1) {
                configName = configNames[1];
            } else {
                configName = Constants.DEFAULT_CONFIG_FILE;
            }
        } else if (StringUtils.isBlank(configName)) {
            Properties preConfig = null;
            try {
                preConfig = ConfigurationLoader
                        .loadPreConfigFromClasspath(DEFAULT_CONFIG_FILENAME);
            } catch (IOException e) {
                // Ignore
            }
            String distributionName = preConfig != null ? preConfig.getProperty("dist.name") : "";

            if (StringUtils.isNotBlank(distributionName)) {
                miscFilesLocationDirName = distributionName.trim();

                migrateConfigFileIfNecessary(distributionName);
            }
            configName = Constants.DEFAULT_CONFIG_FILE;
        }

        startConfig(configName);
    }

    /**
     * Migrate ~/.PowerFolder to ~/.<dist-name> if the previous Config has the
     * same {@code dist.name}
     *
     * @param distributionName The name of the distribution
     */
    private void migrateConfigFileIfNecessary(String distributionName) {
        Path brandedMiscFilesLocation = getMiscFilesLocation(false);
        if (Files.exists(brandedMiscFilesLocation)) {
            log.fine("Using my branded directory at " + brandedMiscFilesLocation.toString());
            return;
        }

        // brandedMiscFilesLocation does NOT EXIST
        log.fine("No branded config dir found");

        String dirName = "";
        if (OSUtil.isWindowsSystem()) {
            dirName = Constants.MISC_DIR_NAME;
        } else {
            dirName = "." + Constants.MISC_DIR_NAME;
        }
        Path defaultMiscFilesLocation = brandedMiscFilesLocation
            .getParent().resolve(dirName);
        if (Files.notExists(defaultMiscFilesLocation)) {
            log.fine("Also no default config dir found -> create new branded config dir");
            return;
        }

        // defaultMiscFilesLocation DOES exist
        log.fine("Found default config dir at " + defaultMiscFilesLocation.toString());

        Path prevConifgFile = defaultMiscFilesLocation.resolve(Constants.DEFAULT_CONFIG_FILE);
        Properties prefConfig = new Properties();
        try (InputStream in = Files.newInputStream(prevConifgFile)) {
            prefConfig.load(in);
        } catch (IOException ioe) {
            log.warning("Could not read " + prevConifgFile.toString()
                + ". Using new branded config at " + brandedMiscFilesLocation.toString()
                + ". " + ioe.getMessage());
            return;
        }

        String prevDistName = prefConfig.getProperty("dist.name");

        if (StringUtils.isBlank(prevDistName) || !prevDistName.equalsIgnoreCase(distributionName)) {
            log.fine("Not migrating an empty or different branding "
                + prevDistName + " then mine " + distributionName);
            return;
        }

        // prevDistName is my own
        log.info("Trying to move " + defaultMiscFilesLocation.toString()
            + " to " + brandedMiscFilesLocation.toString());

        try {
            Files.move(defaultMiscFilesLocation, brandedMiscFilesLocation);
        } catch (IOException ioe) {
            log.warning("Could not move " + defaultMiscFilesLocation.toString()
                + " to " + brandedMiscFilesLocation.toString() + ". " + ioe.getMessage());
        }
    }

    /** initTranslation
     * Init translation bundles
     * @author Christoph Kappel <kappel@powerfolder.com>
     **/

    public void initTranslation() {
        // Initialize resource bundle eager
        // check forced language file from commandline
        if (commandLine != null && commandLine.hasOption("f")) {
            String langfilename = commandLine.getOptionValue("f");
            try {
                ResourceBundle resourceBundle = new ForcedLanguageFileResourceBundle(
                    langfilename);
                Translation.setResourceBundle(resourceBundle);
                logInfo("Loading language bundle from file " + langfilename);
            } catch (FileNotFoundException fnfe) {
                logSevere("forced language file (" + langfilename
                    + ") not found: " + fnfe.getMessage());
                logSevere("using setup language");
                Translation.resetResourceBundle();
            } catch (IOException ioe) {
                logSevere("forced language file io error: " + ioe.getMessage());
                logSevere("using setup language");
                Translation.resetResourceBundle();
            }
        } else {
            Translation.resetResourceBundle();
        }
        Translation.getResourceBundle();
    }

    /**
     * Starts controller with a special config file, and creates and starts all
     * components of PowerFolder.
     *
     * @param filename
     *            The filename to uses as config file (located in the
     *            "getConfigLocationBase()")
     */
    public void startConfig(String filename) {
        if (started) {
            throw new IllegalStateException(
                "Configuration already started, shutdown controller first");
        }

        initTranslation();

        // loadConfigFile
        if (!loadConfigFile(filename)) {
            return;
        }

        start();
    }

    /** start
     * Starts controller and all other components of PowerFolder
     * @author Christoph <kappel@powerfolder.com>
     **/

    public void start() {
        boolean isDefaultConfig = Constants.DEFAULT_CONFIG_FILE
            .startsWith(getConfigName());
        if (isDefaultConfig) {
            // To keep compatible with previous versions
            preferences = Preferences.userNodeForPackage(PowerFolder.class);
        } else {
            preferences = Preferences.userNodeForPackage(PowerFolder.class)
                .node(getConfigName());

        }

        // initialize logger
        // Enabled verbose mode if in config.
        // This logs to file for analysis.
        verbose = ConfigurationEntry.VERBOSE.getValueBoolean(this);
        initLogger();

        if (verbose) {
            ByteSerializer.BENCHMARK = true;
            scheduleAndRepeat(() -> ByteSerializer.printStats(), 600000L, 600000L);
            Profiling.setEnabled(false);
            Profiling.reset();
        }

        String arch = OSUtil.is64BitPlatform() ? "64bit" : "32bit";
        logFine("OS: " + System.getProperty("os.name") + " " + System.getProperty("os.version") + " (" + arch + ")");
        logFine("Java: " + JavaVersion.systemVersion().toString() + " ("
            + System.getProperty("java.vendor") + ')');
        logFine("Current time: " + new Date());
        Runtime runtime = Runtime.getRuntime();
        long maxMemory = runtime.maxMemory();
        long totalMemory = runtime.totalMemory();
        logFine("Max Memory: " + Format.formatBytesShort(maxMemory)
            + ", Total Memory: " + Format.formatBytesShort(totalMemory));
        if (!Desktop.isDesktopSupported() && isUIEnabled()) {
            logWarning("Desktop utility not supported");
        }

        // If we have a new config. clear the preferences.
        clearPreferencesOnConfigSwitch();

        // Load and set http proxy settings
        HTTPProxySettings.loadFromConfig(this);

        // PFC-2670: Start
        boolean localAllTrustCert = false;
        if (ConfigurationEntry.SECURITY_SSL_TRUST_ANY
            .getValueBoolean(getController()))
        {
        	localAllTrustCert = true;
            NetworkUtil.installAllTrustingSSLManager();
        }
        // PFC-2670: End

        // #2179: Load from server. How to handle timeouts?
        // Command line option -c http://are.de
        ConfigurationLoader.loadAndMergeCLI(this);
        // Config entry in file
        ConfigurationLoader.loadAndMergeConfigURL(this);
        // Read from installer temp file
        ConfigurationLoader.loadAndMergeFromInstaller(this);

        if (verbose != ConfigurationEntry.VERBOSE.getValueBoolean(this)) {
            verbose = ConfigurationEntry.VERBOSE.getValueBoolean(this);
            initLogger();
        }

        // PFC-2670: Start
        // Setting might have changed.
        if (ConfigurationEntry.SECURITY_SSL_TRUST_ANY
            .getValueBoolean(getController()))
        {
            NetworkUtil.installAllTrustingSSLManager();
        } else if (localAllTrustCert) {
            // Locally was set to trust, but remote profile forbids this.
            // Exit->Restart
            logWarning("Security break protection: Trust any SSL certificate was turned on, but is disallowed by server profile. Please restart the client");
            exit(66);
        }
        // PFC-2670: End

        // Init paused only if user expects pause to be permanent or
        // "while I work"
        int pauseSecs = ConfigurationEntry.PAUSE_RESUME_SECONDS
            .getValueInt(getController());
        paused = PreferencesEntry.PAUSED.getValueBoolean(this)
            && (pauseSecs == Integer.MAX_VALUE || pauseSecs == 0);

        // Now set it, just in case it was paused in permanent mode.
        PreferencesEntry.PAUSED.setValue(this, paused);

        // Load and set http proxy settings again.
        HTTPProxySettings.loadFromConfig(this);

        // Initialize branding/preconfiguration of the client
        initDistribution();
        logFine("Build time: " + getBuildTime());
        logInfo("Program version " + INCREMENT_VERSION);

        if (getDistribution().getBinaryName().toLowerCase()
            .contains("powerfolder"))
        {
            Debug.writeSystemProperties();
        }

        if (ConfigurationEntry.KILL_RUNNING_INSTANCE.getValueBoolean(this)) {
            killRunningInstance();
        }
        FolderList.removeMemberFiles(this);

        // Initialize plugins
        setupProPlugins();
        pluginManager = new PluginManager(this);
        pluginManager.init();

        // create node manager
        nodeManager = new NodeManager(this);

        // Only one task brother left...
        taskManager = new PersistentTaskManager(this);
        // Folder repository
        folderRepository = new FolderRepository(this);
        setLoadingCompletion(0, 10);

        // Create transfer manager
        // If this is a unit test it might have been set before.
        try {
            transferManager = transferManagerFactory.call();
        } catch (Exception e) {
            logSevere("Exception", e);
        }

        reconnectManager = new ReconnectManager(this);
        // Create os client
        osClient = new ServerClient(this);

        if (isUIEnabled()) {
            uiController = new UIController(this);
            if (ConfigurationEntry.USER_INTERFACE_LOCKED.getValueBoolean(this)
                && !ConfigurationEntry.SERVER_IDP_DISCO_FEED_URL.hasValue(this))
            {
                // Don't let the user pass this step.
                new UIUnLockDialog(this).openAndWait();
            }
        }

        setLoadingCompletion(10, 20);

        // The io provider.
        ioProvider = new IOProvider(this);
        ioProvider.start();

        // Set hostname by CLI
        if (commandLine != null && commandLine.hasOption('d')) {
            String host = commandLine.getOptionValue("d");
            if (StringUtils.isNotBlank(host)) {
                InetSocketAddress addr = Util.parseConnectionString(host);
                if (addr != null) {
                    ConfigurationEntry.HOSTNAME.setValue(this,
                        addr.getHostName());
                    ConfigurationEntry.NET_PORT.setValue(this,
                        addr.getPort());
                }
            }
        }

        // initialize dyndns manager
        dyndnsManager = new DynDnsManager(this);

        setLoadingCompletion(20, 30);

        // initialize listener on local port
        if (!initializeListenerOnLocalPort()) {
            return;
        }
        if (!isUIEnabled()) {
            // Disable paused function
            paused = false;
        }

        setLoadingCompletion(30, 35);

        // Start the nodemanager
        nodeManager.init();
        if (!ProUtil.isRunningProVersion()) {
            // Nodemanager gets later (re) started by ProLoader.
            nodeManager.start();
        }

        setLoadingCompletion(35, 60);
        securityManager = new SecurityManagerClient(this, osClient);

        // init repo (read folders)
        folderRepository.init();
        logInfo("Dataitems: " + Debug.countDataitems(Controller.this));
        // init of folders takes rather long so a big difference with
        // last number to get smooth bar... ;-)
        setLoadingCompletion(60, 65);

        // start repo maintainance Thread
        folderRepository.start();
        setLoadingCompletion(65, 70);

        // Start the transfer manager thread
        transferManager.start();
        setLoadingCompletion(70, 75);

        // Initialize rcon manager
        startRConManager();

        // Initialize WD storage authenticator.
        startWebClientLogin();

        setLoadingCompletion(75, 80);

        // Start all configured listener if not in paused mode
        startConfiguredListener();
        setLoadingCompletion(80, 85);

        // open broadcast listener
        openBroadcastManager();
        setLoadingCompletion(85, 90);

        // Controller now started
        started = true;
        startTime = new Date();

        // Now taskmanager
        taskManager.start();

        logInfo("Controller started");

        // dyndns updater
        /*
         * boolean onStartUpdate = ConfigurationEntry.DYNDNS_AUTO_UPDATE
         * .getValueBoolean(this).booleanValue(); if (onStartUpdate) {
         * getDynDnsManager().onStartUpdate(); }
         */
        dyndnsManager.updateIfNessesary();

        setLoadingCompletion(90, 100);

        // Login to OS
        if (Feature.OS_CLIENT.isEnabled()) {
            try {
                osClient.loginWithLastKnown();
            } catch (Exception e) {
                logWarning("Unable to login with last known username. " + e);
                logFiner(e);
            }
        }

        // Start Plugins
        pluginManager.start();

        // open UI
        if (isConsoleMode()) {
            logFine("Running in console");
        } else {
            logFine("Opening UI");
            openUI();
        }

        if (!this.getMySelf().isServer()) {
            enableFileBrowserIntegration();
        }

        // Load anything that was not handled last time.
        loadPersistentObjects();

        setLoadingCompletion(100, 100);
        if (!isConsoleMode()) {
            uiController.hideSplash();
        }

        if (ConfigurationEntry.AUTO_CONNECT.getValueBoolean(this)) {
            // Now start the connecting process
            reconnectManager.start();
        } else {
            logFine("Not starting reconnection process. "
                + "Config auto.connect set to false");
        }
        // Start connecting to OS client.
        if (Feature.OS_CLIENT.isEnabled()
            && ConfigurationEntry.SERVER_CONNECT.getValueBoolean(this))
        {
            osClient.start();
        } else {
            logInfo("Not connecting to server (" + osClient.getServerString()
                + "): Disabled");
        }

        // Setup our background working tasks
        setupPeriodicalTasks();

        if (MacUtils.isSupported() && !getMySelf().isServer()) {
            MacUtils macUtils = MacUtils.getInstance();
            if (macUtils != null) {
                if (isFirstStart()) {
                    macUtils.setPFStartup(true, this);
                }
                macUtils.setAppReOpenedListener(this);
            }
        }

        if (pauseSecs == 0) {
            // Activate adaptive logic
            setPaused(paused);
        }
    }

    private void enableFileBrowserIntegration() {
        // PFC-2395: Start
        fbIntegration = new FileBrowserIntegration(getController());
        fbIntegration.start();
        // PFC-2395: End
    }

    private void clearPreferencesOnConfigSwitch() {
        String lastNodeIdObf = PreferencesEntry.LAST_NODE_ID
            .getValueString(this);
        String thisNodeId = ConfigurationEntry.NODE_ID.getValue(this);
        try {
            if (StringUtils.isNotBlank(lastNodeIdObf)
                && !LoginUtil.matches(Util.toCharArray(thisNodeId),
                    lastNodeIdObf))
            {
                int i = 0;
                for (String key : preferences.keys()) {
                    preferences.remove(key);
                    i++;
                }
                logWarning("Cleared " + i
                    + " preferences, new config/nodeid found");
            }
        } catch (BackingStoreException e1) {
            logWarning("Unable to clear preferences. " + e1);
        }
    }

    /**
     * For each folder, kick off scan.
     */
    public void performFullSync() {
        // Let other nodes scan now!
        folderRepository.broadcastScanCommandOnAllFolders();

        // Force scan on all folders, of repository was selected
        Collection<Folder> folders = folderRepository.getFolders();
        for (Folder folder : folders) {
            // Ask for more sync options on that folder if on project sync
            if (Util.isAwtAvailable()
                    && folder.getSyncProfile().equals(
                    SyncProfile.MANUAL_SYNCHRONIZATION)) {
                new SyncFolderDialog(this, folder).open();
            } else {
                // Recommend scan on this folder
                folder.recommendScanOnNextMaintenance();
            }
        }

        setPaused(false);

        // Now trigger the scan
        folderRepository.triggerMaintenance();

        // Trigger file requesting
        folderRepository.getFileRequestor().triggerFileRequesting();

        // Fresh reconnection try!
        reconnectManager.buildReconnectionQueue();

    }

    /**
     * Add invitation listener.
     *
     * @param l
     */
    public void addInvitationHandler(InvitationHandler l) {
        invitationHandlers.add(l);
    }

    /**
     * Remove invitation listener.
     *
     * @param l
     */
    public void removeInvitationHandler(InvitationHandler l) {
        invitationHandlers.remove(l);
    }

    private void setupProPlugins() {
        String pluginConfig = ConfigurationEntry.PLUGINS.getValue(this);
        boolean autoSetupPlugins = StringUtils.isEmpty(pluginConfig)
            || !pluginConfig.contains(Constants.PRO_LOADER_PLUGIN_CLASS);
        if (ProUtil.isRunningProVersion() && autoSetupPlugins) {
            logFine("Setting up pro loader");
            String newPluginConfig = Constants.PRO_LOADER_PLUGIN_CLASS;
            if (!StringUtils.isBlank(pluginConfig)) {
                newPluginConfig += ',' + pluginConfig;
            }
            ConfigurationEntry.PLUGINS.setValue(this, newPluginConfig);
        }
    }

    private void initLogger() {

        // Set a nice prefix for file looging file names.
        String configName = getConfigName();
        if (configName != null) {
            LoggingManager.setPrefix(configName);
        }

        if (verbose) {
            String str = ConfigurationEntry.LOG_LEVEL_CONSOLE.getValue(this);
            Level consoleLevel = LoggingManager.levelForName(str);
            LoggingManager.setConsoleLogging(consoleLevel != null
                ? consoleLevel
                : Level.WARNING);

            // Enable file logging
            str = ConfigurationEntry.LOG_LEVEL_FILE.getValue(this);
            boolean rotate = ConfigurationEntry.LOG_FILE_ROTATE
                .getValueBoolean(this);
            Level fileLevel = LoggingManager.levelForName(str);
            LoggingManager.setFileLogging(fileLevel != null
                ? fileLevel
                : Level.FINE, rotate);

            // Switch on the document handler.
            if (isUIEnabled()) {
                str = PreferencesEntry.DOCUMENT_LOGGING.getValueString(this);
                Level uiLogLevel = LoggingManager.levelForName(str);
                LoggingManager.setDocumentLogging(uiLogLevel != null
                    ? uiLogLevel
                    : Level.WARNING, this);
            }

            if (LoggingManager.isLogToFile()) {
                logFine("Logging to file '"
                    + LoggingManager.getLoggingFileName() + '\'');
            } else {
                logInfo("No logging to file");
            }

            if (ConfigurationEntry.LOG_SYSLOG_HOST.hasNonBlankValue(this)) {
                str = ConfigurationEntry.LOG_SYSLOG_LEVEL.getValue(this);
                Level syslogLevel = LoggingManager.levelForName(str);
                LoggingManager.setSyslogLogging(syslogLevel != null
                    ? syslogLevel
                    : Level.WARNING, this);
            }
        }

        if (commandLine != null && commandLine.hasOption('l')) {
            String str = commandLine.getOptionValue('l');
            Level consoleLevel = LoggingManager.levelForName(str);
            if (consoleLevel != null) {
                LoggingManager.setConsoleLogging(consoleLevel);
            }
        }

        // Enable debug reports.
        debugReports = ConfigurationEntry.DEBUG_REPORTS.getValueBoolean(this);

        LoggingManager.clearBuffer();
        int maxDays = ConfigurationEntry.LOG_FILE_DELETE_DAYS
            .getValueInt(getController());
        if (maxDays >= 0) {
            LoggingManager.removeOldLogs(maxDays);
        }
    }

    /**
     * Loads a config file (located in "getConfigLocationBase()")
     *
     * @param theFilename
     * @return false if unsuccessful, true if file found and reading succeeded.
     */
    public boolean loadConfigFile(String theFilename) {

        /* Init stuff (moved here from {@link startConfig} */
        additionalConnectionListeners = Collections
            .synchronizedList(new ArrayList<>());
        started = false;
        shuttingDown = false;
        threadPool = new WrappedScheduledThreadPoolExecutor(
            Constants.CONTROLLER_MIN_THREADS_IN_THREADPOOL, new NamedThreadFactory(
                "Controller-Thread-"));

        // PFI-312
        PathUtils.setIOExceptionListener(e -> {
            if (e instanceof FileSystemException
                && e.toString().toLowerCase()
                    .contains("too many open files"))
            {
                logSevere("Detected I/O Exception: " + e.getMessage());
                logSevere("Please adjust limits for open file handles on this server");
                exit(1);
            }
        });

        String filename = theFilename;
        if (filename == null) {
            filename = Constants.DEFAULT_CONFIG_FILE;
        }

        if (filename.indexOf('.') < 0) {
            // append .config extension
            filename += ".config";
        }

        configFilename = null;
        config = new SplitConfig();
        configFilename = filename;
        configFile = getConfigLocationBase();

        if (configFile == null) {
            configFile = Paths.get(filename).toAbsolutePath();
        } else {
            configFile = configFile.resolve(filename);
        }

        BufferedInputStream bis = null;
        try {
            if (Files.exists(configFile)) {
                logFine("Loading configfile " + configFile.toString());
            } else {
                logFine("Config file does not exist. " + configFile.toString());
                throw new FileNotFoundException();
            }
            if (OSUtil.isWebStart()) {
                logFine("WebStart, config file location: "
                    + configFile.toString());
            }

            bis = new BufferedInputStream(Files.newInputStream(configFile));
            config.load(bis);
        } catch (FileNotFoundException e) {
            logWarning("Unable to start config, file '" + filename
                + "' not found, using defaults");
        } catch (IOException e) {
            logSevere("Unable to start config from file '" + filename + '\'');
            config = null;
            return false;
        } finally {
            try {
                if (bis != null) {
                    bis.close();
                }
            } catch (Exception e) {
                // Ignore.
            }
        }

        String folderfilename = filename.replace(".config", "-Folder.config");
        configFolderFile = getConfigLocationBase();
        if (configFolderFile == null) {
            configFolderFile = Paths.get(folderfilename).toAbsolutePath();
        } else {
            configFolderFile = configFolderFile.resolve(folderfilename);
        }

        String sslTrustStoreFileName = filename.replace(".config", ".ssl.jks");
        sslTrustStoreFile = getConfigLocationBase();
        if (sslTrustStoreFile == null) {
            sslTrustStoreFile = Paths.get(sslTrustStoreFileName).toAbsolutePath();
        } else {
            sslTrustStoreFile = sslTrustStoreFile.resolve(sslTrustStoreFileName);
        }

        if (Files.exists(configFolderFile)) {
            try {
                logInfo("Loading folder configfile "
                    + configFolderFile.toString());
                bis = new BufferedInputStream(
                    Files.newInputStream(configFolderFile));
                config.load(bis);
            } catch (FileNotFoundException e) {
                logWarning("Unable to start config, file '" + folderfilename
                    + "' not found, using defaults");
            } catch (IOException e) {
                logSevere("Unable to start config from file '" + folderfilename
                    + '\'');
                configFolderFile = null;
                return false;
            } finally {
                try {
                    if (bis != null) {
                        bis.close();
                    }
                } catch (Exception e) {
                    // Ignore.
                }
            }
        } else {
            logFine("Folder config file does not exist. "
                + configFolderFile.toString());
        }
        return true;
    }

    /**
     * PFC-2846: Config reload via command line while running
     */
    public void reloadConfigFile() {
        if (Files.exists(configFile)) {
            logInfo("Reloading configfile " + configFile.toString());
        } else {
            logWarning("Config file does not exist. " + configFile.toString());
            return;
        }

        try (BufferedInputStream bis = new BufferedInputStream(
                Files.newInputStream(configFile))) {
            config.load(bis);
        } catch (IOException e) {
            logWarning("Unable to reload config file " + configFile
                    + ". " + e);
        }
    }

    /**
     * Schedules a task to be executed periodically repeated without initial
     * delay. Until removed. ATTENTION: Tasks may be executed concurrently if
     * long running - especially longer than the period time. Take proper action
     * if you need to avoid concurrent runs, e.g. with AtomicBoolean.
     *
     * @param task
     *            the task to schedule
     * @param period
     *            the time in ms between executions
     */
    public ScheduledFuture<?> scheduleAndRepeat(Runnable task, long period) {
        if (!shuttingDown && !threadPool.isShutdown()) {
            return threadPool.scheduleWithFixedDelay(task, 0, period,
                TimeUnit.MILLISECONDS);
        }
        return null;
    }

    /**
     * Schedules a task to be executed periodically repeated with initial
     * delay. Until removed. ATTENTION: Tasks may be executed concurrently if
     * long running - especially longer than the period time. Take proper action
     * if you need to avoid concurrent runs, e.g. with AtomicBoolean.
     *
     * @param task
     *            the task to schedule
     * @param initialDelay
     *            the initial delay in ms
     * @param period
     *            the time in ms between executions
     * @return
     */
    public ScheduledFuture<?> scheduleAndRepeat(Runnable task,
        long initialDelay, long period)
    {
        if (!shuttingDown && !threadPool.isShutdown()) {
            return threadPool.scheduleWithFixedDelay(task, initialDelay,
                period, TimeUnit.MILLISECONDS);
        }
        return null;
    }

    /**
     * Use to schedule a task to be executed ONCE after the initial delay.
     *
     * @param task
     *            the task to schedule
     * @param delay
     *            the initial delay in ms
     */
    public ScheduledFuture<?> schedule(Runnable task, long delay) {
        if (!shuttingDown && !threadPool.isShutdown()) {
            return threadPool.schedule(task, delay, TimeUnit.MILLISECONDS);
        }
        return null;
    }

    /**
     * Removes a schduled task for the threadpool
     *
     * @param task
     */
    public void removeScheduled(Runnable task) {
        if (!shuttingDown && !threadPool.isShutdown()) {
            if (threadPool instanceof ScheduledThreadPoolExecutor) {
                ((ScheduledThreadPoolExecutor) threadPool).remove(task);
                ((ScheduledThreadPoolExecutor) threadPool).purge();
            } else {
                logSevere("Unable to remove scheduled task. Wrong threadpool. "
                    + task);
            }
        }
    }

    /**
     * Removes a scheduled task for the threadpool
     *
     * @param future
     */
    public boolean removeScheduled(ScheduledFuture<?> future) {
        if (!shuttingDown && !threadPool.isShutdown()) {
            if (threadPool instanceof ScheduledThreadPoolExecutor) {
                return ((ScheduledThreadPoolExecutor) threadPool)
                    .remove((Runnable) future);
            } else {
                logSevere("Unable to remove scheduled task. Wrong threadpool. "
                    + future);
            }
        }
        return false;
    }

    /**
     * Sets up the task, which should be executes periodically.
     */
    private void setupPeriodicalTasks() {

        // ============
        // Test the connectivity after a while.
        // ============
        LimitedConnectivityChecker.install(this);

        // ============
        // Schedule a task to do housekeeping every day, just after midnight.
        // ============
        // Run housekeeping at 00:00 o'clock
        JobDetail housekeepingJob = JobBuilder.newJob(Housekeeping.class)
                .withIdentity("midnight", "housekeeping").build();

        Trigger housekeepingTrigger = TriggerBuilder.newTrigger()
                .withIdentity("trigger", "housekeeping")
                .forJob(housekeepingJob)
                .withSchedule(dailyAtHourAndMinute(0, 0))
                .build();

        try {
            Scheduler sched = new StdSchedulerFactory().getScheduler();
            sched.scheduleJob(housekeepingJob, housekeepingTrigger);
            sched.getContext().put("controller", this);
            sched.start();
        } catch (SchedulerException e) {
            logWarning("Could not initiate housekeeping: " + e.getMessage());
        }

        // Also run housekeeping one minute after start up.
        threadPool.schedule(() -> {
            performHousekeeping(false);
        } , 1, TimeUnit.MINUTES);
        
        // ============
        // Do profiling
        // ============
        if (Profiling.ENABLED) {
            threadPool.scheduleWithFixedDelay(new TimerTask() {
                @Override
                public void run() {
                    logFine(Profiling.dumpStats());
                }
            }, 0, 1, TimeUnit.MINUTES);
        }

        // ============
        // Hourly tasks
        // ============
        // @todo what's this for? comment?
        boolean alreadyDetected = ConfigurationEntry.TRANSFER_LIMIT_AUTODETECT
            .getValueBoolean(this)
            && ConfigurationEntry.UPLOAD_LIMIT_WAN.getValueInt(this) > 0;
        // If already detected wait 10 mins before next test. Otherwise start
        // instantly.
        long initialDelay = alreadyDetected ? 600 : 5;
        threadPool.scheduleWithFixedDelay(new TimerTask() {
            @Override
            public void run() {
                performHourly();
            }
        }, initialDelay, 3600, TimeUnit.SECONDS);

        // =========
        // Profiling
        // =========
        // final Collector cpu = CollectorFactory.getFactory().createCollector(
        // CollectorID.CPU_USAGE.id);
        threadPool.scheduleWithFixedDelay(new Runnable() {
            @Override
            public void run() {
                if (!verbose) {
                    return;
                }
                if (isFine()) {
                    logFine("Dataitems: "
                        + Debug.countDataitems(Controller.this));
                }
                String dump = Debug.dumpCurrentStacktraces(false);
                if (StringUtils.isNotBlank(dump)
                    && isFine()
                    && ConfigurationEntry.LOG_ACTIVE_THREADS
                        .getValueBoolean(getController()))
                {
                    logFine("Active threads:\n\n" + dump);
                } else {
                    logFine("No active threads");
                }
            }
        }, 1, 5, TimeUnit.MINUTES);
    }

    /**
     * These tasks get performed every hour.
     */
    private void performHourly() {
        if (ConfigurationEntry.TRANSFER_LIMIT_AUTODETECT.getValueBoolean(this))
        {
            FutureTask<Object> recalculateRunnable = transferManager
                .getRecalculateAutomaticRate();
            threadPool.execute(recalculateRunnable);
        }
    }

    private void openBroadcastManager() {
        if (ConfigurationEntry.NET_BROADCAST.getValueBoolean(this)) {
            try {
                broadcastManager = new BroadcastMananger(this,
                        ConfigurationEntry.NET_PORT_D2D.getValueInt(this) > 0);
                broadcastManager.start();
            } catch (ConnectionException e) {
                logSevere("Unable to open broadcast manager, you wont automatically connect to clients on LAN: "
                    + e.getMessage());
                logSevere("ConnectionException", e);
            }
        } else {
            logInfo("Auto client discovery in LAN via broadcast disabled");
        }
    }

    /**
     * General houskeeping task. Runs one minute after start and every midnight.
     *
     * @param midnightRun
     *            true if this is the midnight invokation, false if this is at
     *            start up.
     */
    void performHousekeeping(boolean midnightRun) {
        log.fine("Performing housekeeping " + midnightRun);
        if (midnightRun) {
            Date now = new Date();
            // Reconfigure log file after midnight.
            logFine("Reconfiguring logs for new day: " + now);
            initLogger();
            LoggingManager.resetFileLogging();
            int days = ConfigurationEntry.LOG_FILE_DELETE_DAYS
                .getValueInt(getController());
            if (days >= 0) {
                LoggingManager.removeOldLogs(days);
            }
            logFine("Reconfigured logs for new day: " + now);

            backupConfigAssets();
            folderRepository.cleanupOldArchiveFiles();            
        }
        
        // Prune stats.
        transferManager.pruneStats();
    }

    /**
     * #2526
     */
    private void backupConfigAssets() {
        SimpleDateFormat dateFormat = new SimpleDateFormat("yyyy.MM.dd");
        Path backupDir = getMiscFilesLocation().resolve(
            "backups/" + dateFormat.format(new Date()));
        if (Files.notExists(backupDir)) {
            try {
                Files.createDirectories(backupDir);
            } catch (IOException ioe) {
                logInfo("Could not create directory '"
                    + backupDir.toAbsolutePath().toString() + "'");
            }
        }
        Path configBackup = backupDir.resolve(configFile.getFileName());
        try {
            PathUtils.copyFile(configFile, configBackup);
        } catch (IOException e) {
            logWarning("Unable to backup file " + configFile + ". " + e);
        }
        if (Files.exists(configFolderFile)) {
            Path configFolderBackup = backupDir.resolve(configFolderFile
                .getFileName());
            try {
                PathUtils.copyFile(configFolderFile, configFolderBackup);
            } catch (IOException e) {
                logWarning("Unable to backup file " + configFolderFile + ". "
                    + e);
            }
        }
        Path myKeyFile = getMiscFilesLocation().resolve(
            getConfigName() + ".mykey");
        Path mykeyBackup = backupDir.resolve(myKeyFile.getFileName());
        if (Files.exists(myKeyFile)) {
            try {
                PathUtils.copyFile(myKeyFile, mykeyBackup);
            } catch (IOException e) {
                logWarning("Unable to backup file " + myKeyFile + ". " + e);
            }
        }
        Path dbFile = getMiscFilesLocation().resolve("Accounts.h2.db");
        Path dbBackup = backupDir.resolve(dbFile.getFileName());
        if (Files.exists(dbFile)) {
            try {
                PathUtils.copyFile(dbFile, dbBackup);
            } catch (IOException e) {
                logWarning("Unable to backup file " + dbFile + ". " + e);
            }
        }
    }

    /**
     * Starts the rcon manager.
     */
    private void startRConManager() {
        if (RemoteCommandManager.hasRunningInstance()) {
            alreadyRunningCheck();
        }
        if (!ConfigurationEntry.NET_RCON_MANAGER.getValueBoolean(this)) {
            logWarning("Not starting RemoteCommandManager");
            return;
        }
        rconManager = new RemoteCommandManager(this);
        rconManager.start();
    }

    /**
     * Starts the WD storage authenticator.
     */
    private void startWebClientLogin() {
        if (WebClientLogin.hasRunningInstance()) {
            alreadyRunningCheck();
        }
        if (ConfigurationEntry.WEB_CLIENT_PORT.hasNonBlankValue(this)
                && ConfigurationEntry.WEB_CLIENT_PORT.getValueInt(this) > 0) {
            webClientLogin = new WebClientLogin(this);
            webClientLogin.start();
        }
    }

    /**
     * Starts a connection listener for each port found in config property
     * "port" ("," separeted), if "random-port" is set to "true" this "port"
     * entry will be ignored and a random port will be used (between 49152 and
     * 65535).
     */
    private boolean initializeListenerOnLocalPort() {
        if (ConfigurationEntry.NET_BIND_RANDOM_PORT.getValueBoolean(this)) {
            bindRandomPort();
        } else {
            String ports = ConfigurationEntry.NET_PORT.getValue(this);
            if ("0".equals(ports)) {
                logWarning("Not opening connection listener. (port=0)");
            } else {
                if (ports == null) {
                    ports = String.valueOf(ConnectionListener.DEFAULT_PORT);
                }
                StringTokenizer nizer = new StringTokenizer(ports, ",");
                while (nizer.hasMoreElements()) {
                    String portStr = nizer.nextToken();
                    try {
                        int port = Integer.parseInt(portStr);
                        for (String bindAddress : ConfigurationEntry.NET_BIND_ADDRESS.getValueArray(this)) {
                            boolean listenerOpened = openListener(bindAddress, port, false);
                            if (listenerOpened && connectionListener != null) {
                                // set reconnect on first successful listener
                                nodeManager
                                        .getMySelf()
                                        .getInfo()
                                        .setConnectAddress(
                                                connectionListener.getAddress());
                            }
                            if (!listenerOpened && !isUIOpen()) {
                                logSevere("Couldn't bind to port " + port);
                                // exit(1);
                                // fatalStartError(Translation
                                // .getTranslation("dialog.bind_error"));
                                // return false; // Shouldn't reach this!
                            }
                        }
                    } catch (NumberFormatException e) {
                        logFine("Unable to read listener port ('" + portStr
                            + "') from config");
                    }
                }
                // If this is the GUI version we didn't kill the program yet,
                // even though
                // there might have been multiple failed tries.
                if (connectionListener == null) {
                    portBindFailureProblem(ports);
                }
            }
        }

        return true;
    }

    /**
     * Starts connection listeners for D2D (needs to be called in Server.start after SSl certificates are checked)
     */
    public void initializeListenerOnLocalPortD2D() {
        /* Check whether to start D2D, too */
        int port = ConfigurationEntry.NET_PORT_D2D.getValueInt(this);
        if (port > 0) {
            logInfo("D2D is enabled");
            boolean listenerOpened = false;
            for (String bindAddress : ConfigurationEntry.NET_BIND_ADDRESS.getValueArray(this)) {
                listenerOpened = openListener(bindAddress, port, true);
                nodeManager.getMySelf().getInfo().setD2dPort(port);
                if (!listenerOpened) {
                    logSevere("Couldn't bind to D2D port " + port);
                } else {
                    logInfo("Listening on D2D port " + port);
                }
            }
        }
        for (ConnectionListener connectionListener : additionalConnectionListeners) {
            if (connectionListener.useD2D) {
                try {
                    connectionListener.start();
                } catch (ConnectionException e) {
                    logSevere("Problems starting listener " + connectionListener, e);
                }
            }
        }

    }

    /**
     * Call to notify the Controller of a problem while binding a required
     * listening socket.
     *
     * @param ports
     */
    private void portBindFailureProblem(String ports) {
        if (!isUIEnabled()) {
            logSevere("Unable to open incoming port from the portlist: "
                + ports);
            exit(1);
            return;
        }

        // Must use JOptionPane here because there is no Controller yet for
        // DialogFactory!
        int response = JOptionPane
            .showOptionDialog(
                null,
                Translation.get("dialog.bind_error.option.text"),
                Translation.get("dialog.bind_error.option.title"),
                JOptionPane.YES_NO_OPTION,
                JOptionPane.WARNING_MESSAGE,
                null,
                new String[]{
                    Translation
                        .get("dialog.bind_error.option.ignore"),
                    Translation.get("dialog.bind_error.option.exit")},
                0);
        switch (response) {
            case 1 :
                exit(0);
                break;
            default :
                bindRandomPort();
                break;
        }
    }

    /**
     * Tries to bind a random port
     */
    private void bindRandomPort() {
        for (String bindAddress : ConfigurationEntry.NET_BIND_ADDRESS.getValueArray(this)) {
            if ((openListener(bindAddress, ConnectionListener.DEFAULT_PORT, false)
                    || openListener(bindAddress, 0, false))
                    && connectionListener != null) {
                nodeManager.getMySelf().getInfo()
                        .setConnectAddress(connectionListener.getAddress());
            } else {
                logSevere("failed to open random port!!!");
                fatalStartError(Translation.get("dialog.bind_error"));
            }
        }
    }

    /**
     * Starts all configured connection listener
     */
    private void startConfiguredListener() {
        // Start the connection listener
        if (connectionListener != null) {
            try {
                connectionListener.start();
            } catch (ConnectionException e) {
                logSevere("Problems starting listener " + connectionListener, e);
            }
            for (ConnectionListener additionalConnectionListener : additionalConnectionListeners)
            {
                try {
                    additionalConnectionListener.start();
                } catch (ConnectionException e) {
                    logSevere("Problems starting listener "
                        + connectionListener, e);
                }
            }
        }
    }

    /**
     * Saves the current config to disk
     */
    public synchronized void saveConfig() {
        if (!started) {
            return;
        }
        logFine("Saving config (" + getConfigName() + ".config)");

        // PFS-2227
        config.remove("removed.folder.files");
        Path file;
        Path tempFile;
        Path folderFile;
        Path tempFolderFile;
        Path backupFile;
        if (getConfigLocationBase() == null) {
            file = Paths.get(getConfigName() + ".config").toAbsolutePath();
            tempFile = Paths.get(getConfigName() + ".writing.config")
                .toAbsolutePath();
            folderFile = Paths.get(getConfigName() + "-Folder.config")
                .toAbsolutePath();
            tempFolderFile = Paths.get(
                getConfigName() + "-Folder.writing.config").toAbsolutePath();
            backupFile = Paths.get(getConfigName() + ".config.backup")
                .toAbsolutePath();
        } else {
            file = getConfigLocationBase().resolve(getConfigName() + ".config");
            tempFile = getConfigLocationBase().resolve(
                getConfigName() + ".writing.config").toAbsolutePath();
            backupFile = getConfigLocationBase().resolve(
                getConfigName() + ".config.backup");
            folderFile = getConfigLocationBase().resolve(
                getConfigName() + "-Folder.config");
            tempFolderFile = getConfigLocationBase().resolve(
                getConfigName() + "-Folder.writing.config").toAbsolutePath();
        }

        // PF-1029
        try {
            FileStore store = Files.getFileStore(file);
            if (store.getUsableSpace() < 1024L * 1024L * 10) {
                logSevere("Unable to store configuration file. Disk space insufficient: "
                        + Format.formatBytesShort(store.getUsableSpace()));
                return;
            }
        } catch (IOException e) {
            logFine(e);
        }

        try {
            // Backup is done in #backupConfigAssets
            Files.deleteIfExists(backupFile);

            String distName = "PowerFolder";
            if (distribution != null
                && StringUtils.isNotBlank(distribution.getName()))
            {
                distName = distribution.getName();
            }

            Properties prev = new Properties();
            if (Files.exists(file)) {
                try (BufferedInputStream in = new BufferedInputStream(
                    Files.newInputStream(file))) {
                    prev.load(in);
                }
            }

            if (!prev.equals(config.getRegular())) {
                // Store config in misc base
                PropertiesUtil.saveConfig(tempFile, config.getRegular(),
                    distName + " config file (v" + PROGRAM_VERSION + ')');
                Files.deleteIfExists(file);
                try {
                    Files.move(tempFile, file);
                } catch (IOException e) {
                    Files.copy(tempFile, file);
                    Files.delete(tempFile);
                }
            } else {
                if (isFine()) {
                    logFine("Not storing config to " + file
                        + ". Base config remains unchanged");
                }
            }

            Properties prevFolders = new Properties();
            if (Files.exists(folderFile)) {
                try (BufferedInputStream in = new BufferedInputStream(Files.newInputStream(folderFile))) {
                    prevFolders.load(in);
                }
            }
            if (!prevFolders.equals(config.getFolders())) {
                PropertiesUtil.saveConfig(tempFolderFile, config.getFolders(), distName + " folders config file (v" + PROGRAM_VERSION + ')');
                Files.deleteIfExists(folderFile);
                try {
                    Files.move(tempFolderFile, folderFile);
                } catch (IOException e) {
                    Files.copy(tempFolderFile, folderFile);
                    Files.delete(tempFolderFile);
                }
            }
        } catch (IOException e) {
            // FATAL
            logSevere("Unable to save config. " + e, e);
            exit(1);
        } catch (Exception e) {
            // major problem , setting code is wrong
            e.printStackTrace();
            logSevere("major problem , setting code is wrong", e);
        }
    }

    /**
     * Answers if controller is started (by config)
     *
     * @return true if controller is started (by config)
     */
    public boolean isStarted() {
        return started;
    }

    /**
     * @return true is shutdown still in progress
     */
    public boolean isShuttingDown() {
        return shuttingDown;
    }

    /**
     * the uptime in milliseconds.
     *
     * @return The uptime time in millis, or -1 if not started yet
     */
    public long getUptime() {
        if (startTime == null) {
            return -1;
        }
        return System.currentTimeMillis() - startTime.getTime();
    }

    /**
     * @return Name of the JAR file on windows installations.
     */
    public String getJARName() {
        if (distribution != null && distribution.getBinaryName() != null) {
            return distribution.getBinaryName() + ".jar";
        }
        logSevere("Unable to get JAR name for distribution: " + distribution,
            new RuntimeException());
        return "PowerFolder.jar";
    }

    /**
     * @return Name of the L4J INI file on windows installations.
     */
    public String getL4JININame() {
        if (distribution != null && distribution.getBinaryName() != null) {
            return distribution.getBinaryName() + ".l4j.ini";
        }
        logSevere("Unable to get l4j.ini name for distribution: "
            + distribution);
        return "PowerFolder.l4j.ini";
    }

    /**
     * Sets the paused mode.
     *
     * @param newPausedValue
     */
    public void setPaused(boolean newPausedValue) {
        setPaused0(newPausedValue, false);
    }

    /**
     * Sets the paused mode.
     *
     * @param newPausedValue
     */
    private synchronized void setPaused0(boolean newPausedValue,
        boolean changedByAdaptiveLogic)
    {
        boolean oldPausedValue = paused;
        paused = newPausedValue;

        if (newPausedValue) {
            folderRepository.getFolderScanner().abortScan();
            transferManager.abortAllDownloads();
            transferManager.abortAllUploads();
        } else {
            folderRepository.triggerMaintenance();
            folderRepository.getFileRequestor().triggerFileRequesting();
            for (Folder folder : folderRepository.getFolders()) {
                folder.broadcastFileRequestCommand();
            }
        }
        if (oldPausedValue != newPausedValue) {
            transferManager.updateSpeedLimits();
        }
        PreferencesEntry.PAUSED.setValue(this, newPausedValue);
        pausedModeListenerSupport.setPausedMode(new PausedModeEvent(
            newPausedValue));

        if (pauseResumeFuture != null) {
            try {
                pauseResumeFuture.cancel(true);
                if (!removeScheduled(pauseResumeFuture)) {
                    logSevere("Unable to remove pause task: "
                        + pauseResumeFuture, new RuntimeException(
                        "Unable to remove pause task: " + pauseResumeFuture));
                }
                logFine("Cancelled resume task");
            } catch (Exception e) {
                e.printStackTrace();
                logSevere(e);
            }
        }
        int delay = ConfigurationEntry.PAUSE_RESUME_SECONDS.getValueInt(this);
        if (newPausedValue) {
            if (delay == 0) {
                // User adaptive. Check for user inactivity
                pauseResumeFuture = scheduleAndRepeat(
                    new PauseResumeTask(true), 1000);
            } else if (delay < Integer.MAX_VALUE) {
                pauseResumeFuture = schedule(new PauseResumeTask(false),
                    delay * 1000);
                logFine("Scheduled resume task in " + delay + " seconds.");
            }
        } else {
            if (delay == 0 && changedByAdaptiveLogic) {
                // Turn on pause again when user gets active
                pauseResumeFuture = scheduleAndRepeat(
                    new PauseResumeTask(true), 1000);
            } else {
                pauseResumeFuture = null;
            }
        }
    }

    /**
     * @return true if the controller is paused.
     */
    public boolean isPaused() {
        return paused;
    }

    /**
     * Answers if node is running in LAN only networking mode
     *
     * @return true if in LAN only mode else false
     */
    public boolean isLanOnly() {
        return getNetworkingMode() == NetworkingMode.LANONLYMODE;
    }

    /**
     * If this client is running in backup only mode.
     * <p>
     * Backup only client feature. Controls:
     * <p>
     * 1) If the client can send invitations
     * <p>
     * 2) If the client can add friends
     * <p>
     * 3) The client can connect to others except the server.
     *
     * @return true if running as backup only client.
     */
    public boolean isBackupOnly() {
        return false;
    }

    /**
     * returns the enum with the current networkin mode.
     *
     * @return The Networking mode either NetworkingMode.PUBLICMODE,
     *         NetworkingMode.PRIVATEMODE or NetworkingMode.LANONLYMODE
     */
    public NetworkingMode getNetworkingMode() {
        if (networkingMode == null) {
            if (isBackupOnly()) {
                // ALWAYS server only mode.
                networkingMode = NetworkingMode.SERVERONLYMODE;
                return networkingMode;
            }
            // default = private
            String value = ConfigurationEntry.NETWORKING_MODE.getValue(this);
            try {
                networkingMode = NetworkingMode.valueOf(value);
            } catch (Exception e) {
                logSevere(
                    "Unable to read networking mode, reverting to PRIVATE_ONLY_MODE: "
                        + e.toString(), e);
                networkingMode = NetworkingMode.PRIVATEMODE;
            }
        }
        return networkingMode;
    }

    public void addPausedModeListener(PausedModeListener listener) {
        ListenerSupportFactory.addListener(pausedModeListenerSupport, listener);
    }

    public void removePausedModeListener(PausedModeListener listener) {
        ListenerSupportFactory.removeListener(pausedModeListenerSupport,
            listener);
    }

    public void addNetworkingModeListener(NetworkingModeListener listener) {
        ListenerSupportFactory.addListener(networkingModeListenerSupport,
            listener);
    }

    public void removeNetworkingModeListener(NetworkingModeListener listener) {
        ListenerSupportFactory.removeListener(networkingModeListenerSupport,
            listener);
    }

    public void addLimitedConnectivityListener(
        LimitedConnectivityListener listener)
    {
        ListenerSupportFactory.addListener(limitedConnectivityListenerSupport,
            listener);
    }

    public void removeLimitedConnectivityListener(
        LimitedConnectivityListener listener)
    {
        ListenerSupportFactory.removeListener(
            limitedConnectivityListenerSupport, listener);
    }

    public void setNetworkingMode(NetworkingMode newMode) {
        setNetworkingMode(newMode, true);
    }
    
    public void setNetworkingMode(NetworkingMode newMode, boolean restartNodeManager) {
        if (isBackupOnly() && newMode != NetworkingMode.SERVERONLYMODE) {
            // ALWAYS server only mode if backup-only.
            newMode = NetworkingMode.SERVERONLYMODE;
            logWarning("Backup only client. Only supports server only networking mode");
        }
        logFine("setNetworkingMode: " + newMode);
        NetworkingMode oldMode = getNetworkingMode();
        if (newMode != oldMode) {
            ConfigurationEntry.NETWORKING_MODE.setValue(this, newMode.name());

            networkingMode = newMode;
            networkingModeListenerSupport
                .setNetworkingMode(new NetworkingModeEvent(oldMode, newMode));

            // Restart nodeManager
            // PFS-1922:
            if (restartNodeManager) {
                nodeManager.shutdown();
                nodeManager.start();
            }
            reconnectManager.buildReconnectionQueue();
        }
    }

    /**
     * Answers if this controller has restricted connection to the network
     *
     * @return true if no incoming connections, else false.
     */
    public boolean isLimitedConnectivity() {
        return limitedConnectivity;
    }

    public void setLimitedConnectivity(boolean limitedConnectivity) {
        boolean oldValue = this.limitedConnectivity;
        this.limitedConnectivity = limitedConnectivity;
        LimitedConnectivityEvent e = new LimitedConnectivityEvent(oldValue,
            limitedConnectivity);
        limitedConnectivityListenerSupport.setLimitedConnectivity(e);
    }

    /**
     * Shuts down controller and exits to system with the given status
     *
     * @param status
     *            the status to exit with.
     */
    public void exit(int status) {
        if (Feature.EXIT_ON_SHUTDOWN.isDisabled()) {
            System.err
                .println("Running in JUnit testmode, no system.exit() called");
            return;
        }
        shutdown();
        System.exit(status);
    }

    /**
     * Shuts down the controller and requests and moves into restart requested
     * state
     */
    public void shutdownAndRequestRestart() {
        restartRequested = true;
        shutdown();
    }

    /**
     * @return true if the controller was shut down, with the request to restart
     */
    public boolean isRestartRequested() {
        return restartRequested;
    }

    /**
     * Shuts down all activities of this controller
     */
    public synchronized void shutdown() {
        if (shuttingDown || !started) {
            return;
        }
        PathUtils.setIOExceptionListener(null);
        shuttingDown = true;
        logInfo("Shutting down...");
        setFirstStart(false);
        // if (started && !OSUtil.isSystemService()) {
        // // Save config need a started in that method so do that first
        // saveConfig();
        // }

        if (Profiling.isEnabled()) {
            logFine(Profiling.dumpStats());
        }

        // Save anything important that has not been handled.
        savePersistentObjects();

        // stop
        boolean wasStarted = started;
        started = false;
        startTime = null;

        PreferencesEntry.LAST_NODE_ID.setValue(this,
            LoginUtil.hashAndSalt(getMySelf().getId()));

        if (taskManager != null) {
            logFine("Shutting down task manager");
            taskManager.shutdown();
        }

        if (threadPool != null) {
            logFine("Shutting down global threadpool");
            threadPool.shutdownNow();
        }

        if (fbIntegration != null) {
            fbIntegration.shutdown();
        }

        if (isUIOpen()) {
            logFine("Shutting down UI");
            uiController.shutdown();
        }

        if (rconManager != null) {
            logFine("Shutting down RConManager");
            rconManager.shutdown();
        }

        logFine("Shutting down connection listener(s)");
        if (connectionListener != null) {
            connectionListener.shutdown();
        }
        for (ConnectionListener addListener : additionalConnectionListeners) {
            addListener.shutdown();
        }
        additionalConnectionListeners.clear();
        if (broadcastManager != null) {
            logFine("Shutting down broadcast manager");
            broadcastManager.shutdown();
        }

        if (transferManager != null) {
            logFine("Shutting down transfer manager");
            transferManager.shutdown();
        }

        if (nodeManager != null) {
            logFine("Shutting down node manager");
            nodeManager.shutdown();
        }

        if (ioProvider != null) {
            logFine("Shutting down io provider");
            ioProvider.shutdown();
        }

        // shut down folder repository
        if (folderRepository != null) {
            logFine("Shutting down folder repository");
            folderRepository.shutdown();
        }

        if (reconnectManager != null) {
            logFine("Shutting down reconnect manager");
            reconnectManager.shutdown();
        }

        if (pluginManager != null) {
            logFine("Shutting down plugin manager");
            pluginManager.shutdown();
        }

        if (MacUtils.isSupported()) {
            MacUtils.getInstance().removeAppReOpenedListener();
        }

        if (webClientLogin != null){
            webClientLogin.stop();
        }

        if (wasStarted) {
            System.out.println("------------ " + PowerFolder.NAME + " "
                + PROGRAM_VERSION + " Controller Shutdown ------------");
        }

        // remove current config
        // config = null;
        shuttingDown = false;
        logInfo("Shutting down done");

        LoggingManager.closeFileLogging();
        backupConfigAssets();
    }

    public ScheduledExecutorService getThreadPool() {
        return threadPool;
    }

    /**
     * Returns a debug report
     *
     * @return the Debug report.
     */
    public String getDebugReport() {
        return Debug.buildDebugReport(this);
    }

    /**
     * Writes the debug report to diks
     */
    public void writeDebugReport() {
        try {
            FileOutputStream fOut = new FileOutputStream(getConfigName()
                + ".report.txt");
            String report = getDebugReport();
            fOut.write(report.getBytes());
            fOut.close();
        } catch (FileNotFoundException e) {
            logSevere("FileNotFoundException", e);
        } catch (IOException e) {
            logSevere("IOException", e);
        }
    }

    /**
     * Answers the current config name loaded <configname>.properties
     *
     * @return The name of the current config
     */
    public String getConfigName() {
        if (configFilename == null) {
            return null;
        }
        String configName = configFilename;
        int dot = configName.indexOf('.');
        if (dot > 0) {
            configName = configName.substring(0, dot);
        }
        return configName;
    }

    public Path getConfigFile() {
        return configFile;
    }

    public Path getConfigFolderFile() {
        return configFolderFile;
    }

    public Path getSslTrustStoreFile() {
        return sslTrustStoreFile;
    }

    /**
     * Returns the config, read from the configfile.
     *
     * @return the config as properties object
     */
    public Properties getConfig() {
        return config;
    }

    /**
     * Returns the command line of the start
     *
     * @return The command line
     */
    public CommandLine getCommandLine() {
        return commandLine;
    }

    public String getCLIUsername() {
        return commandLine != null ? commandLine.getOptionValue("u") : null;
    }

    public String getCLIPassword() {
        return commandLine != null ? commandLine.getOptionValue("p") : null;
    }

    /**
     * Returns local preferences, Preferences are stored till the next start. On
     * windows they are stored in the registry.
     *
     * @return The preferences
     */
    public Preferences getPreferences() {
        return preferences;
    }

    /**
     * @return true if this is the first start of PowerFolder of this config.
     */
    public boolean isFirstStart() {
        return preferences.getBoolean("openwizard2", true);
    }

    public void setFirstStart(boolean bool) {
        preferences.putBoolean("openwizard2", bool);
    }


    /**
     * @return the distribution of this client.
     */
    public Distribution getDistribution() {
        return distribution;
    }

    /**
     * @return the configured update settings for the current distribution
     */
    public UpdateSetting getUpdateSettings() {
        return UpdateSetting.create(this);
    }

    /**
     * Answers the own identity, of course with no connection
     *
     * @return a referens to the member object representing myself.
     */
    @Override
    public Member getMySelf() {
        return nodeManager != null ? nodeManager.getMySelf() : null;
    }

    /**
     * Changes the nick and tells other nodes
     *
     * @param newNick
     *            the new nick
     * @param saveConfig
     *            true if the config should be save directly otherwise you have
     *            to do it by hand
     */
    public void changeNick(String newNick, boolean saveConfig) {
        getMySelf().setNick(newNick);
        ConfigurationEntry.NICK.setValue(this, getMySelf().getNick());
        if (saveConfig) {
            saveConfig();
        }
        // broadcast nickchange
        nodeManager.broadcastMessage(new SettingsChange(getMySelf()));
        if (isUIOpen()) {
            // Update title
            uiController.getMainFrame().updateTitle();
        }
    }

    /**
     * @return the io provider.
     */
    public IOProvider getIOProvider() {
        return ioProvider;
    }

    /**
     * @return the Online Storage client.
     */
    public ServerClient getOSClient() {
        return osClient;
    }

    /**
     * Retruns the plugin manager
     *
     * @return the plugin manager
     */
    public PluginManager getPluginManager() {
        return pluginManager;
    }

    /**
     * Returns the dyndns manager
     *
     * @return the dyndns manager
     */
    public DynDnsManager getDynDnsManager() {
        return dyndnsManager;
    }

    /**
     * Returns the broadcast manager
     *
     * @return broadcast manager
     */
    public BroadcastMananger getBroadcastManager() {
        return broadcastManager;
    }

    /**
     * Returns the NodeManager
     *
     * @return the NodeManager
     */
    public NodeManager getNodeManager() {
        return nodeManager;
    }

    public ReconnectManager getReconnectManager() {
        return reconnectManager;
    }

    public PersistentTaskManager getTaskManager() {
        return taskManager;
    }

    /**
     * Returns the folder repository
     *
     * @return the folder repository
     */
    public FolderRepository getFolderRepository() {
        return folderRepository;
    }

    /**
     * Returns the transfer manager of the controller
     *
     * @return transfer manager
     */
    public TransferManager getTransferManager() {
        return transferManager;
    }

    /**
     * ONLY USE THIS METHOD FOR TESTING PURPOSES!
     *
     * @param factory
     */
    public void setTransferManagerFactory(Callable<TransferManager> factory) {
        Reject.ifNull(factory, "TransferManager factory is null");
        if (transferManager != null) {
            throw new IllegalStateException("TransferManager was already set!");
        }
        transferManagerFactory = factory;
    }

    public SecurityManager getSecurityManager() {
        return securityManager;
    }

    /**
     * Injects a security manager.
     *
     * @param securityManager
     *            the security manager to set.
     */
    public void setSecurityManager(SecurityManager securityManager) {
        logFiner("Security manager set: " + securityManager);
        this.securityManager = securityManager;
    }

    /**
     * Connects to a remote peer, with ip and port
     * @author Christoph Kappel <kappel@powerfolder.com>
     * @param  address  Address to connect to
     * @throws ConnectionException Raised when something is wrong
     * @return The connected {@link Node}
     */
    public Member connect(InetSocketAddress address) throws ConnectionException
    {
      return connect(address, false);
    }

    /** connect
     * Connects to a remote peer, with ip and port
     * @author Christoph Kappel <kappel@powerfolder.com>
     * @param  address  Address to connect to
     * @param  useD2D   Whether to use D2D proto
     * @throws ConnectionException Raised when something is wrong
     * @return The connected {@link Node}
     **/

    public Member
    connect(InetSocketAddress address,
      boolean useD2D) throws ConnectionException
    {
      if(!started)
        {
          logInfo("NOT Connecting to " + address + ". Controller not started");

          throw new ConnectionException("NOT Connecting to " + address
             + ". Controller not started");
        }

      if(0 >= address.getPort())
        {
          // connect to defaul port
          logWarning("Unable to connect, port illegal " + address.getPort());
        }

      logFine("Connecting to " + address + (useD2D ? "via D2D" : "") + "...");

      ConnectionHandler conHan = ioProvider.getConnectionHandlerFactory()
        .tryToConnect(address, useD2D);

      // Accept new node
      return nodeManager.acceptConnection(conHan);
    }

    /**
     * Connect to a remote node Interprets a string as connection string Format
     * is expeced as ' <connect host>' or ' <connect host>: <port>'
     *
     * @param connectStr
     * @return the member that connected under the given addresse
     * @throws ConnectionException
     * @returns the connected node
     */
    public Member connect(String connectStr) throws ConnectionException {
        return connect(Util.parseConnectionString(connectStr));
    }

    /**
     * Answers if controller is started in console mode
     *
     * @return true if in console mode
     */
    public boolean isConsoleMode() {
        if (commandLine != null) {
            if (commandLine.hasOption('s')) {
                return true;
            }
        }
        if (config != null) {
            if (ConfigurationEntry.DISABLE_GUI.getValueBoolean(this)) {
                return true;
            }
        }
        if (Feature.UI_ENABLED.isDisabled()) {
            return true;
        }
        return GraphicsEnvironment.isHeadless();
    }

    /**
     * Whether to display notifications bottom-left instead of the normal
     * bottom-right. Primarily a development switch for running two PFs on one
     * PC.
     *
     * @return true if notifications should be displayed on the left.
     */
    public boolean isNotifyLeft() {
        return commandLine != null && commandLine.hasOption('y');
    }

    /**
     * Opens the graphical user interface
     */
    private void openUI() {
        uiController.start();
    }

    /**
     * Answers if the user interface (ui) is enabled
     *
     * @return true if the user interface is enabled, else false
     */
    public boolean isUIEnabled() {
        return !isConsoleMode();
    }

    /**
     * Answers if we have the ui open
     *
     * @return true if the uiserinterface is actualy started
     */
    public boolean isUIOpen() {
        return uiController != null && uiController.isStarted();
    }

    /**
     * Exposing UIController, acces to all UserInterface elements
     *
     * @return the UIController
     */
    public UIController getUIController() {
        return uiController;
    }

    /**
     * Waits for the ui to open, afterwards it is guranteed that uicontroller is
     * started
     */
    public void waitForUIOpen() {
        if (!isUIEnabled()) {
            throw new IllegalStateException(
                "Unable to ui to open, ui is not enabled");
        }
        while (!isUIOpen()) {
            try {
                // Wait....
                Thread.sleep(1000);
            } catch (InterruptedException e) {
                logFiner("InterruptedException", e);
                break;
            }
        }
    }

    /**
     * Opens the listener on local port. The first listener is set to
     * "connectionListener". All others are added the the list of
     * additionalConnectionListeners.
     *
     * @param  port             Port to open listener to
     * @param  bindAddress      Address to bind listener to
     * @param  useD2D           Whether to use D2D proto (FIXME: Might be a bit
     *                          pointless this way but allows to use this proto
     *                          on any port later <kappel@powerfolder.com>)
     *
     * @return if succeeded
     */
    private boolean openListener(String bindAddress, int port, boolean useD2D) {
        logFine("Opening incoming connection listener on port " + port
                + " on interface " + (bindAddress != null ? bindAddress : "(all)"));
        while (true) {
            try {
                ConnectionListener newListener = new ConnectionListener(this,
                        port, bindAddress, useD2D);
                if (connectionListener == null || !connectionListener.isServerSocketOpen() && !useD2D) {
                    // its our primary listener
                    connectionListener = newListener;
                } else {
                    additionalConnectionListeners.add(newListener);
                }
                return true;
            } catch (ConnectionException e) {
                logWarning("Unable to bind to port " + port);
                logFiner("ConnectionException", e);
                if (bindAddress != null) {
                    logSevere("This could've been caused by a binding error on the interface... Retrying without binding");
                    bindAddress = null;
                } else { // Already tried binding once or not at all so get
                    // out
                    return false;
                }
            }
        }
    }

    /**
     * Do we have a connection listener?
     *
     * @return true if we have a connection listener, otherwise false
     */
    public boolean hasConnectionListener() {
        return connectionListener != null;
    }

    /**
     * Gets the connection listener
     *
     * @return the connection listener
     */
    public ConnectionListener getConnectionListener() {
        return connectionListener;
    }

    /** getAdditionalConnectionListeners
     * Gets a list of registered connection listeners
     * @author Christoph Kappel <kappel@powerfolder.com>
     * @return List of {@link ConnectionListener}
     **/

    public List<ConnectionListener> getAdditionalConnectionListeners() {
        return this.additionalConnectionListeners;
    }

    /**
     * Answers if this controller is runing in verbose mode. Set verbose=true on
     * config file to enable this, this gives access to all kinds of debugging
     * stuff.
     *
     * @return true if we are in verbose mode
     */
    public boolean isVerbose() {
        return verbose;
    }

    /**
     * Answers if debug reports should be requested. Set debugReports=true on
     * config file to enable this, this request node information. Only enabled
     * if in verbose mode.
     *
     * @see RequestNodeInformation
     * @return true if we are in verbose mode
     */
    public boolean isDebugReports() {
        return debugReports && verbose;
    }

    /**
     * Returns the buildtime of this jar
     *
     * @return the Date the application jar was build.
     */
    public Date getBuildTime() {
        Path jar = Paths.get(getJARName());
        if (Files.exists(jar)) {
            try {
                return new Date(Files.getLastModifiedTime(jar).toMillis());
            } catch (IOException ioe) {
                return null;
            }
        }
        return null;
    }

    /**
     * Sets the loading completion of this controller. Used in the splash
     * screen.
     *
     * @param percentage
     *            the percentage complete
     */
    private void setLoadingCompletion(int percentage, int nextPerc) {
        if (uiController != null) {
            uiController.setLoadingCompletion(percentage, nextPerc);
        }
    }

    /**
     * Answers if minimized start is wanted. Use startup option -m to enable
     * this.
     *
     * @return if a minimized startup should be performed.
     */
    public boolean isStartMinimized() {
        return commandLine != null && commandLine.hasOption('m');
    }

    /**
     * The base directory where to store/load config files. or null if on
     * working path
     *
     * @return The File object representing the absolute location of where the
     *         config files are/should be stored.
     */
    private Path getConfigLocationBase() {
        // First check if we have a config file in local path
        Path aConfigFile = Paths.get(getConfigName() + ".config")
            .toAbsolutePath();

        // Load configuration in misc file if config file if in
        if (OSUtil.isWebStart() || Files.notExists(aConfigFile)) {
            if (isFiner()) {
                logFiner("Config location base: "
                    + getMiscFilesLocation().toString());
            }
            return getMiscFilesLocation();
        }

        // Otherwise use local path as configuration base
        return null;
    }

    public static Path getMiscFilesLocation() {
        return getMiscFilesLocation(true);
    }

    /**
     * Answers the path, where to load/store miscellaneous files created by
     * PowerFolder. e.g. .nodes files
     *
     * @param create Should the directory be created?
     * @return the file base, a directory
     */
    public static Path getMiscFilesLocation(boolean create) {
        Path unixConfigDir = Paths.get(System.getProperty("user.home"),
            "." + miscFilesLocationDirName).toAbsolutePath();
        Path base = unixConfigDir;
        if (OSUtil.isWindowsSystem()
            && Feature.WINDOWS_MISC_DIR_USE_APP_DATA.isEnabled())
        {
            String appData = WinUtils.getAppDataCurrentUser();
            if (Feature.CONFIGURATION_ALL_USERS.isEnabled()) {
                appData = WinUtils.getAppDataAllUsers();
            }

            if (StringUtils.isBlank(appData)) {
                // Appdata not found. Fallback.
                return unixConfigDir;
            }

            Path windowsConfigDir = Paths.get(appData, miscFilesLocationDirName)
                .toAbsolutePath();
            base = windowsConfigDir;

            // Check if migration is necessary
            if (Files.exists(unixConfigDir)) {
                boolean migrateConfig;
                if (Files.exists(windowsConfigDir)) {
                    // APPDATA/PowerFolder does not yet contain a config file OR
                    try (DirectoryStream<Path> stream = Files
                        .newDirectoryStream(windowsConfigDir, "*.config")) {
                        migrateConfig = !stream.iterator().hasNext();
                    } catch (IOException ioe) {
                        log.info(ioe.getMessage());
                        migrateConfig = true;
                    }
                } else {
                    // Migrate if APPDATA/PowerFolder not existing yet.
                    migrateConfig = true;
                }

                if (migrateConfig) {
                    boolean migrationOk = migrateWindowsMiscLocation(
                        unixConfigDir, windowsConfigDir);
                    if (!migrationOk) {
                        // Fallback, migration failed.
                        base = unixConfigDir;
                    }
                }
            }
        }
        if (create && Files.notExists(base)) {
            try {
                Files.createDirectories(base);
            } catch (IOException ioe) {
                log.severe("Failed to create "
                    + base.toAbsolutePath().toString() + ". " + ioe);
            }
        }
        return base;
    }

    /**
     * Migrate config dir (if necessary) in Windows from user.home to APPDATA.
     * Pre Version 4, the config was in 'user.home'/.PowerFolder.
     * 'APPDATA'/PowerFolder is a more normal Windows location for application
     * data.
     *
     * @param unixBaseDir
     *            the old user.home based config directory.
     * @param windowsBaseDir
     *            the preferred APPDATA based config directory.
     */
    private static boolean migrateWindowsMiscLocation(Path unixBaseDir,
        Path windowsBaseDir)
    {
        if (Files.notExists(windowsBaseDir)) {
            try {
                Files.createDirectories(windowsBaseDir);
            } catch (IOException ioe) {
                log.severe("Failed to create "
                    + windowsBaseDir.toAbsolutePath().toString() + ". " + ioe);
            }
        }
        try {
            PathUtils.recursiveMove(unixBaseDir, windowsBaseDir);
            log.warning("Migrated config from " + unixBaseDir + " to "
                + windowsBaseDir);
            return true;
        } catch (IOException e) {
            log.warning("Failed to migrate config from " + unixBaseDir + " to "
                + windowsBaseDir + ". " + e);
            return false;
        }
    }

    /**
     * Answers the path, where to load/store temp files created by PowerFolder.
     *
     * @return the file base, a directory
     */
    public static Path getTempFilesLocation() {
        Path base = Paths.get(System.getProperty("java.io.tmpdir"));
        if (Files.notExists(base)) {
            try {
                Files.createDirectories(base);
            } catch (IOException ioe) {
                log.warning("Could not create temp files location '"
                    + base.toAbsolutePath().toString() + "'. " + ioe);
            }
        }
        return base;
    }

    private void killRunningInstance() {
        if (RemoteCommandManager.hasRunningInstance()) {
            logWarning("Found a running instance. Trying to shut it down...");
            RemoteCommandManager.sendCommand(RemoteCommandManager.QUIT);
            Waiter w = new Waiter(10000L);
            while (RemoteCommandManager.hasRunningInstance() && !w.isTimeout())
            {
                w.waitABit();
            }
            if (!RemoteCommandManager.hasRunningInstance()) {
                logInfo("Was able to shut down running instance. Continue normal");
                return;
            }
            logWarning("Was NOT able to shut down running instance.");
        }
    }

    /**
     * Called if controller has detected a already running instance
     */
    private void alreadyRunningCheck() {
        Component parent = null;
        if (isUIOpen()) {
            parent = uiController.getMainFrame().getUIComponent();
        }
        if (!isStartMinimized() && isUIEnabled() && !commandLine.hasOption('z'))
        {
            Object[] options = {Translation
                .get("dialog.already_running.show_button")};
            int exitOption = 0;
            if (verbose) {
                options = new Object[]{
                    Translation
                        .get("dialog.already_running.start_button"),
                    Translation
                        .get("dialog.already_running.exit_button")};
                exitOption = 1;
            }
            if (JOptionPane.showOptionDialog(parent,
                Translation.get("dialog.already_running.warning"),
                Translation.get("dialog.already_running.title"),
                JOptionPane.DEFAULT_OPTION, JOptionPane.INFORMATION_MESSAGE,
                null, options, options[0]) == exitOption)
            { // exit pressed
              // Try to bring existing instance to the foreground.
                RemoteCommandManager.sendCommand(RemoteCommandManager.SHOW_UI);
                exit(1);
            } else {
                exit(1);
            }
        } else {
            // If no gui show error but start anyways
            logWarning("PowerFolder already running");
        }
    }

    private void fatalStartError(String message) {
        Component parent = null;
        if (isUIOpen()) {
            parent = uiController.getMainFrame().getUIComponent();
        }
        if (isUIEnabled()) {
            Object[] options = {Translation
                .get("dialog.already_running.exit_button")};
            JOptionPane.showOptionDialog(parent, message,
                Translation.get("dialog.fatal_error.title"),
                JOptionPane.DEFAULT_OPTION, JOptionPane.ERROR_MESSAGE, null,
                options, options[0]);
        } else {
            logSevere(message);
        }
        exit(1);
    }

    private void initDistribution() {
        try {
            if (ConfigurationEntry.DIST_CLASSNAME.hasNonBlankValue(getController())) {
                Class<?> distClass = Class
                    .forName(ConfigurationEntry.DIST_CLASSNAME
                        .getValue(getController()));
                distribution = (Distribution) distClass.newInstance();
            }

            if (distribution == null) {
                ServiceLoader<Distribution> brandingLoader = ServiceLoader
                    .load(Distribution.class);
                for (Distribution br : brandingLoader) {
                    if (distribution != null) {
                        logWarning("Found multiple distribution classes: "
                            + br.getName() + ", already using "
                            + distribution.getName());
                        break;
                    }
                    distribution = br;
                }
            }

            if (distribution == null) {
                if (ProUtil.isRunningProVersion()) {
                    distribution = new PowerFolderPro();
                } else {
                    distribution = new PowerFolderBasic();
                }
                logFine("Distributon not found. Falling back to "
                    + distribution.getName());
            }
            distribution.init(this);
            logInfo("Running distribution: " + distribution.getName());
        } catch (Exception e) {
            logSevere("Failed to initialize distribution "
                + (distribution == null ? "null" : distribution.getName()), e);

            // Fallback
            try {
                if (distribution == null) {
                    if (ProUtil.isRunningProVersion()) {
                        distribution = new PowerFolderPro();
                    } else {
                        distribution = new PowerFolderBasic();
                    }
                }
                logInfo("Running distribution: " + distribution.getName());
                distribution.init(this);
            } catch (Exception e2) {
                logSevere("Failed to initialize fallback distribution", e2);
            }
        }
    }

    @Override
    public String toString() {
        return "Controller '" + getMySelf() + '\'';
    }

    /**
     * Distribute ask for friendship events.
     *
     * @param event
     */
    public void makeFriendship(MemberInfo memberInfo) {
        if (networkingMode == NetworkingMode.SERVERONLYMODE) {
            logFine("Ignoring ask for friendship from client " + memberInfo
                + ". Running in server only mode");
            return;
        }

        // Is this a friend already?
        Member member = memberInfo.getNode(this, false);
        if (member != null) {
            if (member.isFriend()) {
                log.fine("Ignoring ask for friendship from "
                    + memberInfo.getNick() + ". Already friend.");
                return;
            }
            if (member.isServer()) {
                log.fine("Ignoring ask for friendship from "
                    + memberInfo.getNick() + ". is a server.");
                return;
            }
            // Hack alert(tm):
            String lnick = member.getNick().toLowerCase();
            boolean isPowerFolderCloud = lnick.contains("powerfolder")
                && lnick.contains("cloud");
            if (isPowerFolderCloud) {
                log.fine("Ignoring ask for friendship from "
                    + memberInfo.getNick() + ". is a pf server.");
                return;
            }

            // A new friend!
            member.setFriend(true, null);
        }
    }

    /**
     * Distribute invitations.
     *
     * @param invitation
     */
    public void invitationReceived(Invitation invitation) {
        for (InvitationHandler handler : invitationHandlers) {
            handler.gotInvitation(invitation);
        }
    }

    /**
     * Save anything important that was not handled.
     */
    private void savePersistentObjects() {

        if (started && isUIEnabled()) {

            // Save unhandled notices.
            List<Notice> notices = new ArrayList<Notice>();
            for (Notice notice : uiController.getApplicationModel()
                .getNoticesModel().getAllNotices())
            {
                if (notice.isPersistable()) {
                    notices.add(notice);
                }
            }
            Path file = getMiscFilesLocation().resolve(
                getConfigName() + ".notices");
            try (ObjectOutputStream outputStream = new ObjectOutputStream(
                Files.newOutputStream(file))) {
                logInfo("There are " + notices.size() + " notices to persist.");
                outputStream.writeUnshared(notices);
            } catch (FileNotFoundException e) {
                logSevere("FileNotFoundException", e);
            } catch (IOException e) {
                logSevere("IOException", e);
            }
        }
    }

    /**
     * Load anything that was not handled last time.
     */
    @SuppressWarnings("unchecked")
    private void loadPersistentObjects() {

        if (isUIEnabled()) {
            // Load notices.
            Path file = getMiscFilesLocation().resolve(
                getConfigName() + ".notices");
            if (Files.exists(file)) {
                logInfo("Loading notices");
                try (ObjectInputStream inputStream = new ObjectInputStream(
                    Files.newInputStream(file))) {
                    List<Notice> notices = (List<Notice>) inputStream
                        .readObject();
                    inputStream.close();
                    for (Notice notice : notices) {
                        uiController.getApplicationModel().getNoticesModel()
                            .handleSystemNotice(notice, true);
                    }
                    logFine("Loaded " + notices.size() + " notices.");
                } catch (FileNotFoundException e) {
                    logSevere("FileNotFoundException", e);
                } catch (IOException e) {
                    logSevere("IOException", e);
                } catch (ClassNotFoundException e) {
                    logSevere("ClassNotFoundException", e);
                } catch (ClassCastException e) {
                    logSevere("ClassCastException", e);
                }
            } else {
                logInfo("No notices found - probably first start of PF.");
            }
        }
    }

    /**
     * Wait for the repo to finish syncing. Then request system shutdown and
     * exit PF.
     *
     * @param password
     *            required only for Linux shutdowns.
     */
    public void shutdownAfterSync(final String password) {
        final AtomicBoolean oneShot = new AtomicBoolean(true);
        scheduleAndRepeat(new Runnable() {
            @Override
            public void run() {
                // ALPS Problem: Change to check for all in sync.

                if (oneShot.get() && folderRepository.isInSync()) {
                    // Make sure we only try to shutdown once,
                    // in case the user aborts the shutdown.
                    oneShot.set(false);
                    log.info("Sync and shutdown in sync.");
                    if (SystemUtil.shutdown(password)) {
                        log.info("Shutdown command issued.");
                        exit(0);
                    } else {
                        log.warning("Shutdown command failed.");
                    }
                }
            }
        }, 10000, 10000);
    }

    /**
     * Waits for the repo to finish syncing. Then request system shutdown and
     * exit PF.
     *
     * @param secWait
     *            number of seconds to wait.
     */
    public void exitAfterSync(int secWait) {
        logInfo("Sync and exit initiated. Begin check in " + secWait + 's');
        final AtomicBoolean oneShot = new AtomicBoolean(true);
        scheduleAndRepeat(new Runnable() {
            @Override
            public void run() {
                // ALPS Problem: Change to check for all in sync.
                if (oneShot.get() && folderRepository.isInSync()) {
                    // Make sure we only try to shutdown once,
                    // in case the user aborts the shutdown.
                    oneShot.set(false);
                    log.info("I'm in sync - exit now. Sync and exit was triggered.");
                    exit(0);
                }
            }
        }, 1000L * secWait, 10000);
    }

    /**
     * #2485
     */
    private class PauseResumeTask extends TimerTask {
        private final boolean userAdaptive;

        public PauseResumeTask(boolean whenUserIsInactive) {
            this.userAdaptive = whenUserIsInactive;
        }

        @Override
        public void run() {
            if (userAdaptive && isUIOpen()) {
                ApplicationModel appModel = uiController.getApplicationModel();
                if (appModel.isUserActive()) {
                    if (!isPaused()) {
                        getController().schedule(new Runnable() {
                            @Override
                            public void run() {
                                setPaused0(true, true);
                                log.info("User active. Executed pause task.");
                            }
                        }, 50);
                    }
                } else {
                    // Resume if user is not active
                    if (isPaused()) {
                        getController().schedule(new Resumer(), 50);
                    }
                }
            } else {
                // Simply unpause after X seconds
                setPaused0(false, true);
                log.info("Executed resume task.");
            }
        }
    }

    private class Resumer implements Runnable {
        @Override
        public void run() {
            setPaused0(false, true);
            log.info("User inactive. Executed resume task.");
        }
    }
}<|MERGE_RESOLUTION|>--- conflicted
+++ resolved
@@ -90,12 +90,8 @@
 
     private static final int MAJOR_VERSION = 14;
     private static final int MINOR_VERSION = 0;
-<<<<<<< HEAD
     private static final int REVISION_VERSION = 110;
-=======
-    private static final int REVISION_VERSION = 109;
     private static final int SPRINT_NUMBER = 1;
->>>>>>> 2fd22c0e
 
     /**
      * Program version.
