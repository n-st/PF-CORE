/*
 * Copyright 2004 - 2015 Christian Sprajc. All rights reserved.
 *
 * This file is part of PowerFolder.
 *
 * PowerFolder is free software: you can redistribute it and/or modify
 * it under the terms of the GNU General Public License as published by
 * the Free Software Foundation.
 *
 * PowerFolder is distributed in the hope that it will be useful,
 * but WITHOUT ANY WARRANTY; without even the implied warranty of
 * MERCHANTABILITY or FITNESS FOR A PARTICULAR PURPOSE.  See the
 * GNU General Public License for more details.
 *
 * You should have received a copy of the GNU General Public License
 * along with PowerFolder. If not, see <http://www.gnu.org/licenses/>.
 *
 * $Id: Controller.java 21251 2013-03-19 01:46:23Z sprajc $
 */
package de.dal33t.powerfolder;

import java.awt.Component;
import java.awt.Desktop;
import java.awt.GraphicsEnvironment;
import java.beans.ExceptionListener;
import java.io.BufferedInputStream;
import java.io.FileNotFoundException;
import java.io.FileOutputStream;
import java.io.IOException;
import java.io.ObjectInputStream;
import java.io.ObjectOutputStream;
import java.net.InetSocketAddress;
import java.nio.file.DirectoryStream;
import java.nio.file.DirectoryStream.Filter;
import java.nio.file.FileSystemException;
import java.nio.file.Files;
import java.nio.file.Path;
import java.nio.file.Paths;
import java.security.Security;
import java.util.ArrayList;
import java.util.Calendar;
import java.util.Collection;
import java.util.Collections;
import java.util.Date;
import java.util.GregorianCalendar;
import java.util.List;
import java.util.Properties;
import java.util.ResourceBundle;
import java.util.ServiceLoader;
import java.util.StringTokenizer;
import java.util.TimerTask;
import java.util.concurrent.Callable;
import java.util.concurrent.CopyOnWriteArrayList;
import java.util.concurrent.FutureTask;
import java.util.concurrent.ScheduledExecutorService;
import java.util.concurrent.ScheduledFuture;
import java.util.concurrent.ScheduledThreadPoolExecutor;
import java.util.concurrent.TimeUnit;
import java.util.concurrent.atomic.AtomicBoolean;
import java.util.logging.Level;
import java.util.logging.Logger;
import java.util.prefs.BackingStoreException;
import java.util.prefs.Preferences;

import javax.swing.JOptionPane;

import org.apache.commons.cli.CommandLine;

import de.dal33t.powerfolder.clientserver.ServerClient;
import de.dal33t.powerfolder.disk.Folder;
import de.dal33t.powerfolder.disk.FolderRepository;
import de.dal33t.powerfolder.disk.SyncProfile;
import de.dal33t.powerfolder.distribution.Distribution;
import de.dal33t.powerfolder.distribution.PowerFolderBasic;
import de.dal33t.powerfolder.distribution.PowerFolderPro;
import de.dal33t.powerfolder.event.InvitationHandler;
import de.dal33t.powerfolder.event.LimitedConnectivityEvent;
import de.dal33t.powerfolder.event.LimitedConnectivityListener;
import de.dal33t.powerfolder.event.ListenerSupportFactory;
import de.dal33t.powerfolder.event.LocalMassDeletionEvent;
import de.dal33t.powerfolder.event.MassDeletionHandler;
import de.dal33t.powerfolder.event.NetworkingModeEvent;
import de.dal33t.powerfolder.event.NetworkingModeListener;
import de.dal33t.powerfolder.event.PausedModeEvent;
import de.dal33t.powerfolder.event.PausedModeListener;
import de.dal33t.powerfolder.event.RemoteMassDeletionEvent;
import de.dal33t.powerfolder.light.MemberInfo;
import de.dal33t.powerfolder.message.FolderList;
import de.dal33t.powerfolder.message.Invitation;
import de.dal33t.powerfolder.message.RequestNodeInformation;
import de.dal33t.powerfolder.message.SettingsChange;
import de.dal33t.powerfolder.net.BroadcastMananger;
import de.dal33t.powerfolder.net.ConnectionException;
import de.dal33t.powerfolder.net.ConnectionHandler;
import de.dal33t.powerfolder.net.ConnectionListener;
import de.dal33t.powerfolder.net.DynDnsManager;
import de.dal33t.powerfolder.net.HTTPProxySettings;
import de.dal33t.powerfolder.net.IOProvider;
import de.dal33t.powerfolder.net.NodeManager;
import de.dal33t.powerfolder.net.ReconnectManager;
import de.dal33t.powerfolder.plugin.PluginManager;
import de.dal33t.powerfolder.security.SecurityManager;
import de.dal33t.powerfolder.security.SecurityManagerClient;
import de.dal33t.powerfolder.task.PersistentTaskManager;
import de.dal33t.powerfolder.transfer.TransferManager;
import de.dal33t.powerfolder.ui.FileBrowserIntegration;
import de.dal33t.powerfolder.ui.UIController;
import de.dal33t.powerfolder.ui.dialog.SyncFolderDialog;
import de.dal33t.powerfolder.ui.dialog.UIUnLockDialog;
import de.dal33t.powerfolder.ui.model.ApplicationModel;
import de.dal33t.powerfolder.ui.notices.Notice;
import de.dal33t.powerfolder.ui.util.LimitedConnectivityChecker;
import de.dal33t.powerfolder.util.ByteSerializer;
import de.dal33t.powerfolder.util.ConfigurationLoader;
import de.dal33t.powerfolder.util.Debug;
import de.dal33t.powerfolder.util.ForcedLanguageFileResourceBundle;
import de.dal33t.powerfolder.util.Format;
import de.dal33t.powerfolder.util.JavaVersion;
import de.dal33t.powerfolder.util.LoginUtil;
import de.dal33t.powerfolder.util.NamedThreadFactory;
import de.dal33t.powerfolder.util.PathUtils;
import de.dal33t.powerfolder.util.ProUtil;
import de.dal33t.powerfolder.util.Profiling;
import de.dal33t.powerfolder.util.PropertiesUtil;
import de.dal33t.powerfolder.util.Reject;
import de.dal33t.powerfolder.util.SplitConfig;
import de.dal33t.powerfolder.util.StringUtils;
import de.dal33t.powerfolder.util.Translation;
import de.dal33t.powerfolder.util.Util;
import de.dal33t.powerfolder.util.Waiter;
import de.dal33t.powerfolder.util.WrappedScheduledThreadPoolExecutor;
import de.dal33t.powerfolder.util.logging.LoggingManager;
import de.dal33t.powerfolder.util.net.NetworkUtil;
import de.dal33t.powerfolder.util.os.OSUtil;
import de.dal33t.powerfolder.util.os.SystemUtil;
import de.dal33t.powerfolder.util.os.Win32.WinUtils;
import de.dal33t.powerfolder.util.os.mac.MacUtils;
import de.dal33t.powerfolder.util.update.UpdateSetting;

/**
 * Central class gives access to all core components in PowerFolder. Make sure
 * to extend PFComponent so you always have a reference to the main
 * {@link Controller}.
 * @
 * @author Christian Sprajc
 * @version $Revision: 1.107 $
 */
public class Controller extends PFComponent {
    private static final Logger log = Logger.getLogger(Controller.class
        .getName());

    private static final int MAJOR_VERSION = 10;
    private static final int MINOR_VERSION = 3;
<<<<<<< HEAD
    private static final int REVISION_VERSION = 223;
=======
    private static final int REVISION_VERSION = 222;
>>>>>>> 0e2b96c8

    /**
     * Program version.
     */
    public static final String PROGRAM_VERSION = MAJOR_VERSION + "."
        + MINOR_VERSION + "." + REVISION_VERSION;

    /** general wait time for all threads (5000 is a balanced value) */
    private static final long WAIT_TIME = 5000;

    /** The command line entered by the user when starting the program */
    private CommandLine commandLine;

    /** filename of the current configFile */
    private String configFilename;
    /**
     * The actual config file.
     */
    private Path configFile;
    private Path configFolderFile;

    /** The config properties */
    private SplitConfig config;

    /**
     * The preferences
     */
    private Preferences preferences;

    /**
     * The distribution running.
     */
    private Distribution distribution;

    /** Program start time */
    private Date startTime;

    /** Are we in started state? */
    private volatile boolean started;

    /** Are we trying to shutdown? */
    private volatile boolean shuttingDown;

    /** Is a restart requested */
    private boolean restartRequested;

    /** Are we in verbose mode? */
    private boolean verbose;

    /** Should we request debug reports? */
    private boolean debugReports;

    /**
     * If running is paused mode
     */
    private volatile boolean paused;

    /**
     * cache the networking mode in a field so we dont heve to do all this
     * comparing
     */
    private NetworkingMode networkingMode;

    /** The nodemanager that holds all members */
    private NodeManager nodeManager;

    /**
     * Responsible for (re-)connecting to other nodes.
     */
    private ReconnectManager reconnectManager;

    /** The FolderRepository that holds all "joined" folders */
    private FolderRepository folderRepository;

    /** The Listener to incomming connections of other PowerFolder clients */
    private ConnectionListener connectionListener;

    /** The basic io provider */
    private IOProvider ioProvider;

    /** Icon overlays and context menus */
    private FileBrowserIntegration fbIntegration;

    /**
     * besides the default listener we may have a list of connection listeners
     * that listen on other ports
     */
    private List<ConnectionListener> additionalConnectionListeners;

    private final List<InvitationHandler> invitationHandlers;
    private final List<MassDeletionHandler> massDeletionHandlers;

    /** The BroadcastManager send "broadcasts" on the LAN so we can */
    private BroadcastMananger broadcastManager;

    /**
     * The DynDNS manager that handles the working arwound for user with a
     * dynnamip IP address.
     */
    private DynDnsManager dyndnsManager;

    private PersistentTaskManager taskManager;

    private Callable<TransferManager> transferManagerFactory = new Callable<TransferManager>()
    {
        @Override
        public TransferManager call() throws Exception {
            return new TransferManager(Controller.this);
        }
    };

    /** Handels the up and downloads */
    private TransferManager transferManager;

    /**
     * Remote Commands listener, a protocol handler for powerfolder links:
     * powerfolder://
     */
    private RemoteCommandManager rconManager;

    /** Holds the User interface */
    private UIController uiController;

    /** holds all installed plugins */
    private PluginManager pluginManager;
    /**
     * The security manager, handles access etc.
     */
    private SecurityManager securityManager;

    /**
     * The Online Storage client
     */
    private ServerClient osClient;

    /** global Threadpool */
    private ScheduledExecutorService threadPool;

    /** Remembers if a port on the local firewall was opened */
    private boolean portWasOpened = false;

    /**
     * If we have limited connectivity
     */
    private boolean limitedConnectivity;

    private final PausedModeListener pausedModeListenerSupport;

    private final NetworkingModeListener networkingModeListenerSupport;

    private final LimitedConnectivityListener limitedConnectivityListenerSupport;

    private ScheduledFuture<?> pauseResumeFuture;

    private Controller() {
        // Do some TTL fixing for dyndns resolving
        Security.setProperty("networkaddress.cache.ttl", "0");
        Security.setProperty("networkaddress.cache.negative.ttl", "0");
        System.setProperty("sun.net.inetaddr.ttl", "0");
        System.setProperty("com.apple.mrj.application.apple.menu.about.name",
            "PowerFolder");
        invitationHandlers = new CopyOnWriteArrayList<InvitationHandler>();
        massDeletionHandlers = new CopyOnWriteArrayList<MassDeletionHandler>();
        pausedModeListenerSupport = ListenerSupportFactory
            .createListenerSupport(PausedModeListener.class);
        networkingModeListenerSupport = ListenerSupportFactory
            .createListenerSupport(NetworkingModeListener.class);
        limitedConnectivityListenerSupport = ListenerSupportFactory
            .createListenerSupport(LimitedConnectivityListener.class);

    }

    /**
     * Overwite the PFComponent.getController() otherwise that one returns null
     * for this Controller itself.
     * 
     * @return a reference to this
     */
    @Override
    public Controller getController() {
        return this;
    }

    /**
     * Creates a fresh Controller.
     * 
     * @return the controller
     */
    public static Controller createController() {
        return new Controller();
    }

    /**
     * Starts this controller loading the config from the default config file
     */
    public void startDefaultConfig() {
        startConfig(Constants.DEFAULT_CONFIG_FILE);
    }

    /**
     * Starts a config with the given command line arguments
     * 
     * @param aCommandLine
     *            the command line as specified by the user
     */
    public void startConfig(CommandLine aCommandLine) {
        commandLine = aCommandLine;
        String[] configNames = aCommandLine.getOptionValues("c");
        String configName = configNames != null && configNames.length > 0
            && StringUtils.isNotBlank(configNames[0]) ? configNames[0] : null;
        if (StringUtils.isNotBlank(configName)
            && (configName.startsWith("http:") || configName
                .startsWith("https:")))
        {
            if (configNames.length > 1) {
                configName = configNames[1];
            } else {
                configName = Constants.DEFAULT_CONFIG_FILE;
            }
        }
        startConfig(configName);
    }

    /**
     * Starts controller with a special config file, and creates and starts all
     * components of PowerFolder.
     * 
     * @param filename
     *            The filename to uses as config file (located in the
     *            "getConfigLocationBase()")
     */
    public void startConfig(String filename) {
        if (started) {
            throw new IllegalStateException(
                "Configuration already started, shutdown controller first");
        }

        additionalConnectionListeners = Collections
            .synchronizedList(new ArrayList<ConnectionListener>());
        started = false;
        shuttingDown = false;
        threadPool = new WrappedScheduledThreadPoolExecutor(
            Constants.CONTROLLER_THREADS_IN_THREADPOOL, new NamedThreadFactory(
                "Controller-Thread-"));

        // PFI-312
        PathUtils.setIOExceptionListener(new ExceptionListener() {
            @Override
            public void exceptionThrown(Exception e) {
                if (e instanceof FileSystemException
                    && e.toString().toLowerCase()
                        .contains("too many open files"))
                {
                    logSevere("Detected I/O Exception: " + e.getMessage());
                    logSevere("Please adjust limits for open file handles on this server");
                    exit(1);
                }
            }
        });

        // Initialize resource bundle eager
        // check forced language file from commandline
        if (commandLine != null && commandLine.hasOption("f")) {
            String langfilename = commandLine.getOptionValue("f");
            try {
                ResourceBundle resourceBundle = new ForcedLanguageFileResourceBundle(
                    langfilename);
                Translation.setResourceBundle(resourceBundle);
                logInfo("Loading language bundle from file " + langfilename);
            } catch (FileNotFoundException fnfe) {
                logSevere("forced language file (" + langfilename
                    + ") not found: " + fnfe.getMessage());
                logSevere("using setup language");
                Translation.resetResourceBundle();
            } catch (IOException ioe) {
                logSevere("forced language file io error: " + ioe.getMessage());
                logSevere("using setup language");
                Translation.resetResourceBundle();
            }
        } else {
            Translation.resetResourceBundle();
        }
        Translation.getResourceBundle();

        // loadConfigFile
        if (!loadConfigFile(filename)) {
            return;
        }

        boolean isDefaultConfig = Constants.DEFAULT_CONFIG_FILE
            .startsWith(getConfigName());
        if (isDefaultConfig) {
            // To keep compatible with previous versions
            preferences = Preferences.userNodeForPackage(PowerFolder.class);
        } else {
            preferences = Preferences.userNodeForPackage(PowerFolder.class)
                .node(getConfigName());

        }

        // initialize logger
        // Enabled verbose mode if in config.
        // This logs to file for analysis.
        verbose = ConfigurationEntry.VERBOSE.getValueBoolean(this);
        initLogger();

        if (verbose) {
            ByteSerializer.BENCHMARK = true;
            scheduleAndRepeat(new Runnable() {
                @Override
                public void run() {
                    ByteSerializer.printStats();
                }
            }, 600000L, 600000L);
            Profiling.setEnabled(false);
            Profiling.reset();
        }

        String arch = OSUtil.is64BitPlatform() ? "64bit" : "32bit";
        logFine("OS: " + System.getProperty("os.name") + " (" + arch + ')');
        logFine("Java: " + JavaVersion.systemVersion().toString() + " ("
            + System.getProperty("java.vendor") + ')');
        logFine("Current time: " + new Date());
        Runtime runtime = Runtime.getRuntime();
        long maxMemory = runtime.maxMemory();
        long totalMemory = runtime.totalMemory();
        logFine("Max Memory: " + Format.formatBytesShort(maxMemory)
            + ", Total Memory: " + Format.formatBytesShort(totalMemory));
        if (!Desktop.isDesktopSupported() && isUIEnabled()) {
            logWarning("Desktop utility not supported");
        }

        // If we have a new config. clear the preferences.
        clearPreferencesOnConfigSwitch();

        // Load and set http proxy settings
        HTTPProxySettings.loadFromConfig(this);

        // PFC-2670: Start
        boolean localAllTrustCert = false;
        if (ConfigurationEntry.SECURITY_SSL_TRUST_ANY
            .getValueBoolean(getController()))
        {
        	localAllTrustCert = true;
            NetworkUtil.installAllTrustingSSLManager();
        }
        // PFC-2670: End

        // #2179: Load from server. How to handle timeouts?
        // Command line option -c http://are.de
        ConfigurationLoader.loadAndMergeCLI(this);
        // Config entry in file
        ConfigurationLoader.loadAndMergeConfigURL(this);
        // Read from installer temp file
        ConfigurationLoader.loadAndMergeFromInstaller(this);

        if (verbose != ConfigurationEntry.VERBOSE.getValueBoolean(this)) {
            verbose = ConfigurationEntry.VERBOSE.getValueBoolean(this);
            initLogger();
        }

        // PFC-2670: Start
        // Setting might have changed.
        if (ConfigurationEntry.SECURITY_SSL_TRUST_ANY
            .getValueBoolean(getController()))
        {
            NetworkUtil.installAllTrustingSSLManager();
        } else if (localAllTrustCert) {
            // Locally was set to trust, but remote profile forbids this.
            // Exit->Restart
            logWarning("Security break protection: Trust any SSL certificate was turned on, but is disallowed by server profile. Please restart the client");
            exit(66);
        }
        // PFC-2670: End

        // Init paused only if user expects pause to be permanent or
        // "while I work"
        int pauseSecs = ConfigurationEntry.PAUSE_RESUME_SECONDS
            .getValueInt(getController());
        paused = PreferencesEntry.PAUSED.getValueBoolean(this)
            && (pauseSecs == Integer.MAX_VALUE || pauseSecs == 0);

        // Now set it, just in case it was paused in permanent mode.
        PreferencesEntry.PAUSED.setValue(this, paused);

        // Load and set http proxy settings again.
        HTTPProxySettings.loadFromConfig(this);

        // Initialize branding/preconfiguration of the client
        initDistribution();
        logFine("Build time: " + getBuildTime());
        logInfo("Program version " + PROGRAM_VERSION);

        if (getDistribution().getBinaryName().toLowerCase()
            .contains("powerfolder"))
        {
            Debug.writeSystemProperties();
        }

        if (ConfigurationEntry.KILL_RUNNING_INSTANCE.getValueBoolean(this)) {
            killRunningInstance();
        }
        FolderList.removeMemberFiles(this);

        // Initialize plugins
        setupProPlugins();
        pluginManager = new PluginManager(this);
        pluginManager.init();

        // create node manager
        nodeManager = new NodeManager(this);

        // Only one task brother left...
        taskManager = new PersistentTaskManager(this);

        // Folder repository
        folderRepository = new FolderRepository(this);
        setLoadingCompletion(0, 10);

        // Create transfer manager
        // If this is a unit test it might have been set before.
        try {
            transferManager = transferManagerFactory.call();
        } catch (Exception e) {
            logSevere("Exception", e);
        }

        reconnectManager = new ReconnectManager(this);
        // Create os client
        osClient = new ServerClient(this);

        if (isUIEnabled()) {
            uiController = new UIController(this);
            if (ConfigurationEntry.USER_INTERFACE_LOCKED.getValueBoolean(this))
            {
                // Don't let the user pass this step.
                new UIUnLockDialog(this).openAndWait();
            }
        }

        setLoadingCompletion(10, 20);

        // The io provider.
        ioProvider = new IOProvider(this);
        ioProvider.start();

        // Set hostname by CLI
        if (commandLine != null && commandLine.hasOption('d')) {
            String host = commandLine.getOptionValue("d");
            if (StringUtils.isNotBlank(host)) {
                InetSocketAddress addr = Util.parseConnectionString(host);
                if (addr != null) {
                    ConfigurationEntry.HOSTNAME.setValue(this,
                        addr.getHostName());
                    ConfigurationEntry.NET_BIND_PORT.setValue(this,
                        addr.getPort());
                }
            }
        }

        // initialize dyndns manager
        dyndnsManager = new DynDnsManager(this);

        setLoadingCompletion(20, 30);

        // initialize listener on local port
        if (!initializeListenerOnLocalPort()) {
            return;
        }
        if (!isUIEnabled()) {
            // Disable paused function
            paused = false;
        }

        setLoadingCompletion(30, 35);

        // Start the nodemanager
        nodeManager.init();
        if (!ProUtil.isRunningProVersion()) {
            // Nodemanager gets later (re) started by ProLoader.
            nodeManager.start();
        }

        setLoadingCompletion(35, 60);
        securityManager = new SecurityManagerClient(this, osClient);

        // init repo (read folders)
        folderRepository.init();
        logInfo("Dataitems: " + Debug.countDataitems(Controller.this));
        // init of folders takes rather long so a big difference with
        // last number to get smooth bar... ;-)
        setLoadingCompletion(60, 65);

        // start repo maintainance Thread
        folderRepository.start();
        setLoadingCompletion(65, 70);

        // Start the transfer manager thread
        transferManager.start();
        setLoadingCompletion(70, 75);

        // Initalize rcon manager
        startRConManager();

        setLoadingCompletion(75, 80);

        // Start all configured listener if not in paused mode
        startConfiguredListener();
        setLoadingCompletion(80, 85);

        // open broadcast listener
        openBroadcastManager();
        setLoadingCompletion(85, 90);

        // Controller now started
        started = true;
        startTime = new Date();

        // Now taskmanager
        taskManager.start();

        logInfo("Controller started");

        // dyndns updater
        /*
         * boolean onStartUpdate = ConfigurationEntry.DYNDNS_AUTO_UPDATE
         * .getValueBoolean(this).booleanValue(); if (onStartUpdate) {
         * getDynDnsManager().onStartUpdate(); }
         */
        dyndnsManager.updateIfNessesary();

        setLoadingCompletion(90, 100);

        // Login to OS
        if (Feature.OS_CLIENT.isEnabled()) {
            try {
                osClient.loginWithLastKnown();
            } catch (Exception e) {
                logWarning("Unable to login with last known username. " + e);
                logFiner(e);
            }
        }

        // Start Plugins
        pluginManager.start();

        // open UI
        if (isConsoleMode()) {
            logFine("Running in console");
        } else {
            logFine("Opening UI");
            openUI();
        }

        enableFileBrowserIntegration(this);

        // Load anything that was not handled last time.
        loadPersistentObjects();

        setLoadingCompletion(100, 100);
        if (!isConsoleMode()) {
            uiController.hideSplash();
        }

        if (ConfigurationEntry.AUTO_CONNECT.getValueBoolean(this)) {
            // Now start the connecting process
            reconnectManager.start();
        } else {
            logFine("Not starting reconnection process. "
                + "Config auto.connect set to false");
        }
        // Start connecting to OS client.
        if (Feature.OS_CLIENT.isEnabled()
            && ConfigurationEntry.SERVER_CONNECT.getValueBoolean(this))
        {
            osClient.start();
        } else {
            logInfo("Not connecting to server (" + osClient.getServerString()
                + "): Disabled");
        }

        // Setup our background working tasks
        setupPeriodicalTasks();

        if (MacUtils.isSupported()) {
            if (isFirstStart()) {
                MacUtils.getInstance().setPFStartup(true, this);
            }
            MacUtils.getInstance().setAppReOpenedListener(this);
        }

        if (pauseSecs == 0) {
            // Activate adaptive logic
            setPaused(paused);
        }
    }

    private void enableFileBrowserIntegration(Controller controller) {
        // PFC-2395: Start
        fbIntegration = new FileBrowserIntegration(getController());
        fbIntegration.start();
        // PFC-2395: End
    }

    private void clearPreferencesOnConfigSwitch() {
        String lastNodeIdObf = PreferencesEntry.LAST_NODE_ID
            .getValueString(this);
        String thisNodeId = ConfigurationEntry.NODE_ID.getValue(this);
        try {
            if (StringUtils.isNotBlank(lastNodeIdObf)
                && !LoginUtil.matches(Util.toCharArray(thisNodeId),
                    lastNodeIdObf))
            {
                int i = 0;
                for (String key : preferences.keys()) {
                    preferences.remove(key);
                    i++;
                }
                logWarning("Cleared " + i
                    + " preferences, new config/nodeid found");
            }
        } catch (BackingStoreException e1) {
            logWarning("Unable to clear preferences. " + e1);
        }
    }

    /**
     * For each folder, kick off scan.
     */
    public void performFullSync() {
        // Let other nodes scan now!
        folderRepository.broadcastScanCommandOnAllFolders();

        // Force scan on all folders, of repository was selected
        Collection<Folder> folders = folderRepository.getFolders();
        for (Folder folder : folders) {

            // Never sync preview folders
            if (folder != null && !folder.isPreviewOnly()) {
                // Ask for more sync options on that folder if on project sync
                if (Util.isAwtAvailable()
                    && folder.getSyncProfile().equals(
                        SyncProfile.MANUAL_SYNCHRONIZATION))
                {
                    new SyncFolderDialog(this, folder).open();
                } else {
                    // Recommend scan on this folder
                    folder.recommendScanOnNextMaintenance();
                }
            }
        }

        setPaused(false);

        // Now trigger the scan
        folderRepository.triggerMaintenance();

        // Trigger file requesting
        folderRepository.getFileRequestor().triggerFileRequesting();

        // Fresh reconnection try!
        reconnectManager.buildReconnectionQueue();

    }

    /**
     * Add invitation listener.
     * 
     * @param l
     */
    public void addInvitationHandler(InvitationHandler l) {
        invitationHandlers.add(l);
    }

    /**
     * Remove invitation listener.
     * 
     * @param l
     */
    public void removeInvitationHandler(InvitationHandler l) {
        invitationHandlers.remove(l);
    }

    /**
     * Add mass delete listener.
     * 
     * @param l
     */
    public void addMassDeletionHandler(MassDeletionHandler l) {
        massDeletionHandlers.add(l);
    }

    /**
     * Remove mass delete listener.
     * 
     * @param l
     */
    public void removeMassDeletionHandler(MassDeletionHandler l) {
        massDeletionHandlers.remove(l);
    }

    private void setupProPlugins() {
        String pluginConfig = ConfigurationEntry.PLUGINS.getValue(this);
        boolean autoSetupPlugins = StringUtils.isEmpty(pluginConfig)
            || !pluginConfig.contains(Constants.PRO_LOADER_PLUGIN_CLASS);
        if (ProUtil.isRunningProVersion() && autoSetupPlugins) {
            logFine("Setting up pro loader");
            String newPluginConfig = Constants.PRO_LOADER_PLUGIN_CLASS;
            if (!StringUtils.isBlank(pluginConfig)) {
                newPluginConfig += ',' + pluginConfig;
            }
            ConfigurationEntry.PLUGINS.setValue(this, newPluginConfig);
        }
    }

    private void initLogger() {

        // Set a nice prefix for file looging file names.
        String configName = getConfigName();
        if (configName != null) {
            LoggingManager.setPrefix(configName);
        }

        if (verbose) {
            String str = ConfigurationEntry.LOG_LEVEL_CONSOLE.getValue(this);
            Level consoleLevel = LoggingManager.levelForName(str);
            LoggingManager.setConsoleLogging(consoleLevel != null
                ? consoleLevel
                : Level.WARNING);

            // Enable file logging
            str = ConfigurationEntry.LOG_LEVEL_FILE.getValue(this);
            boolean rotate = ConfigurationEntry.LOG_FILE_ROTATE
                .getValueBoolean(this);
            Level fileLevel = LoggingManager.levelForName(str);
            LoggingManager.setFileLogging(fileLevel != null
                ? fileLevel
                : Level.FINE, rotate);

            // Switch on the document handler.
            if (isUIEnabled()) {
                str = PreferencesEntry.DOCUMENT_LOGGING.getValueString(this);
                Level uiLogLevel = LoggingManager.levelForName(str);
                LoggingManager.setDocumentLogging(uiLogLevel != null
                    ? uiLogLevel
                    : Level.WARNING, this);
            }

            if (LoggingManager.isLogToFile()) {
                logFine("Logging to file '"
                    + LoggingManager.getLoggingFileName() + '\'');
            } else {
                logInfo("No logging to file");
            }

            if (ConfigurationEntry.LOG_SYSLOG_HOST.hasNonBlankValue(this)) {
                str = ConfigurationEntry.LOG_SYSLOG_LEVEL.getValue(this);
                Level syslogLevel = LoggingManager.levelForName(str);
                LoggingManager.setSyslogLogging(syslogLevel != null
                    ? syslogLevel
                    : Level.WARNING, this);
            }
        }

        if (commandLine != null && commandLine.hasOption('l')) {
            String str = commandLine.getOptionValue('l');
            Level consoleLevel = LoggingManager.levelForName(str);
            if (consoleLevel != null) {
                LoggingManager.setConsoleLogging(consoleLevel);
            }
        }

        // Enable debug reports.
        debugReports = ConfigurationEntry.DEBUG_REPORTS.getValueBoolean(this);

        LoggingManager.clearBuffer();
        int maxDays = ConfigurationEntry.LOG_FILE_DELETE_DAYS
            .getValueInt(getController());
        if (maxDays >= 0) {
            LoggingManager.removeOldLogs(maxDays);
        }
    }

    /**
     * Loads a config file (located in "getConfigLocationBase()")
     * 
     * @param theFilename
     * @return false if unsuccessful, true if file found and reading succeeded.
     */
    private boolean loadConfigFile(String theFilename) {
        String filename = theFilename;
        if (filename == null) {
            filename = Constants.DEFAULT_CONFIG_FILE;
        }

        if (filename.indexOf('.') < 0) {
            // append .config extension
            filename += ".config";
        }

        configFilename = null;
        config = new SplitConfig();
        configFilename = filename;
        configFile = getConfigLocationBase();

        if (configFile == null) {
            configFile = Paths.get(filename).toAbsolutePath();
        } else {
            configFile = configFile.resolve(filename);
        }

        BufferedInputStream bis = null;
        try {
            if (Files.exists(configFile)) {
                logInfo("Loading configfile " + configFile.toString());
            } else {
                logFine("Config file does not exist. " + configFile.toString());
                throw new FileNotFoundException();
            }
            if (OSUtil.isWebStart()) {
                logFine("WebStart, config file location: "
                    + configFile.toString());
            }

            bis = new BufferedInputStream(Files.newInputStream(configFile));
            config.load(bis);
        } catch (FileNotFoundException e) {
            logWarning("Unable to start config, file '" + filename
                + "' not found, using defaults");
        } catch (IOException e) {
            logSevere("Unable to start config from file '" + filename + '\'');
            config = null;
            return false;
        } finally {
            try {
                if (bis != null) {
                    bis.close();
                }
            } catch (Exception e) {
                // Ignore.
            }
        }

        String folderfilename = filename.replace(".config", "-Folder.config");
        configFolderFile = getConfigLocationBase();
        if (configFolderFile == null) {
            configFolderFile = Paths.get(folderfilename).toAbsolutePath();
        } else {
            configFolderFile = configFolderFile.resolve(folderfilename);
        }

        if (Files.exists(configFolderFile)) {
            try {
                logInfo("Loading folder configfile "
                    + configFolderFile.toString());
                bis = new BufferedInputStream(
                    Files.newInputStream(configFolderFile));
                config.load(bis);
            } catch (FileNotFoundException e) {
                logWarning("Unable to start config, file '" + folderfilename
                    + "' not found, using defaults");
            } catch (IOException e) {
                logSevere("Unable to start config from file '" + folderfilename
                    + '\'');
                configFolderFile = null;
                return false;
            } finally {
                try {
                    if (bis != null) {
                        bis.close();
                    }
                } catch (Exception e) {
                    // Ignore.
                }
            }
        } else {
            logFine("Folder config file does not exist. "
                + configFolderFile.toString());
        }
        return true;
    }

    /**
     * Use to schedule a lightweight short running task that gets repeated
     * periodically.
     * 
     * @param task
     *            the task to schedule
     * @param period
     *            the time in ms between executions
     */
    public ScheduledFuture<?> scheduleAndRepeat(Runnable task, long period) {
        if (!shuttingDown) {
            return threadPool.scheduleWithFixedDelay(task, 0, period,
                TimeUnit.MILLISECONDS);
        }
        return null;
    }

    /**
     * Use to schedule a lightweight short running task that gets repeated
     * periodically.
     * 
     * @param task
     *            the task to schedule
     * @param initialDelay
     *            the initial delay in ms
     * @param period
     *            the time in ms between executions
     * @return
     */
    public ScheduledFuture<?> scheduleAndRepeat(Runnable task,
        long initialDelay, long period)
    {
        if (!shuttingDown) {
            return threadPool.scheduleWithFixedDelay(task, initialDelay,
                period, TimeUnit.MILLISECONDS);
        }
        return null;
    }

    /**
     * Use to schedule a lightweight short running task.
     * 
     * @param task
     *            the task to schedule
     * @param delay
     *            the initial delay in ms
     */
    public ScheduledFuture<?> schedule(Runnable task, long delay) {
        if (!shuttingDown) {
            return threadPool.schedule(task, delay, TimeUnit.MILLISECONDS);
        }
        return null;
    }

    /**
     * Removes a schduled task for the threadpool
     * 
     * @param task
     */
    public void removeScheduled(Runnable task) {
        if (!shuttingDown) {
            if (threadPool instanceof ScheduledThreadPoolExecutor) {
                ((ScheduledThreadPoolExecutor) threadPool).remove(task);
                ((ScheduledThreadPoolExecutor) threadPool).purge();
            } else {
                logSevere("Unable to remove scheduled task. Wrong threadpool. "
                    + task);
            }
        }
    }

    /**
     * Removes a scheduled task for the threadpool
     * 
     * @param future
     */
    public boolean removeScheduled(ScheduledFuture<?> future) {
        if (!shuttingDown) {
            if (threadPool instanceof ScheduledThreadPoolExecutor) {
                return ((ScheduledThreadPoolExecutor) threadPool)
                    .remove((Runnable) future);
            } else {
                logSevere("Unable to remove scheduled task. Wrong threadpool. "
                    + future);
            }
        }
        return false;
    }

    /**
     * Sets up the task, which should be executes periodically.
     */
    private void setupPeriodicalTasks() {

        // ============
        // Test the connectivity after a while.
        // ============
        LimitedConnectivityChecker.install(this);

        // ============
        // Schedule a task to do housekeeping every day, just after midnight.
        // ============
        Calendar cal = new GregorianCalendar();
        long now = cal.getTime().getTime();

        // Midnight tomorrow morning.
        cal.set(Calendar.MILLISECOND, 0);
        cal.set(Calendar.SECOND, 0);
        cal.set(Calendar.MINUTE, 0);
        cal.set(Calendar.HOUR_OF_DAY, 0);
        cal.add(Calendar.DATE, 1);

        // Add a few seconds to be sure the file name definately is for
        // tomorrow.
        cal.add(Calendar.SECOND, 2);

        long midnight = cal.getTime().getTime();
        // How long to wait initially?
        long secondsToMidnight = (midnight - now) / 1000;
        logFine("Initial log reconfigure in " + secondsToMidnight + " seconds");
        threadPool.scheduleAtFixedRate(new TimerTask() {
            @Override
            public void run() {
                performHousekeeping(true);
            }
        }, secondsToMidnight, 60 * 60 * 24, TimeUnit.SECONDS);

        // Also run housekeeping one minute after start up.
        threadPool.schedule(new TimerTask() {
            @Override
            public void run() {
                performHousekeeping(false);
            }
        }, 1, TimeUnit.MINUTES);

        // ============
        // Do profiling
        // ============
        if (Profiling.ENABLED) {
            threadPool.scheduleWithFixedDelay(new TimerTask() {
                @Override
                public void run() {
                    logFine(Profiling.dumpStats());
                }
            }, 0, 1, TimeUnit.MINUTES);
        }

        // ============
        // Monitor the default directory for possible new folders.
        // ============

        threadPool.scheduleAtFixedRate(new TimerTask() {
            @Override
            public void run() {
                if (ConfigurationEntry.LOOK_FOR_FOLDER_CANDIDATES
                    .getValueBoolean(Controller.this))
                {
                    folderRepository.lookForNewFolders();
                }
                if (ConfigurationEntry.LOOK_FOR_FOLDERS_TO_BE_REMOVED
                    .getValueBoolean(Controller.this))
                {
                    folderRepository.lookForFoldersToBeRemoved();
                }
            }
        }, 10L, 10L, TimeUnit.SECONDS);

        // ============
        // Hourly tasks
        // ============
        // @todo what's this for? comment?
        boolean alreadyDetected = ConfigurationEntry.TRANSFER_LIMIT_AUTODETECT
            .getValueBoolean(this)
            && ConfigurationEntry.UPLOAD_LIMIT_WAN.getValueInt(this) > 0;
        // If already detected wait 10 mins before next test. Otherwise start
        // instantly.
        long initialDelay = alreadyDetected ? 600 : 5;
        threadPool.scheduleAtFixedRate(new TimerTask() {
            @Override
            public void run() {
                performHourly();
            }
        }, initialDelay, 3600, TimeUnit.SECONDS);

        // =========
        // Profiling
        // =========
        // final Collector cpu = CollectorFactory.getFactory().createCollector(
        // CollectorID.CPU_USAGE.id);
        threadPool.scheduleAtFixedRate(new Runnable() {
            @Override
            public void run() {
                if (!verbose) {
                    return;
                }
                if (isFine()) {
                    logFine("Dataitems: "
                        + Debug.countDataitems(Controller.this));
                }
                String dump = Debug.dumpCurrentStacktraces(false);
                if (StringUtils.isNotBlank(dump)
                    && isFine()
                    && ConfigurationEntry.LOG_ACTIVE_THREADS
                        .getValueBoolean(getController()))
                {
                    logFine("Active threads:\n\n" + dump);
                } else {
                    logFine("No active threads");
                }
            }
        }, 1, 5, TimeUnit.MINUTES);
    }

    /**
     * These tasks get performed every hour.
     */
    private void performHourly() {
        if (ConfigurationEntry.TRANSFER_LIMIT_AUTODETECT.getValueBoolean(this))
        {
            FutureTask<Object> recalculateRunnable = transferManager
                .getRecalculateAutomaticRate();
            threadPool.execute(recalculateRunnable);
        }
    }

    private void openBroadcastManager() {
        if (ConfigurationEntry.NET_BROADCAST.getValueBoolean(this)) {
            try {
                broadcastManager = new BroadcastMananger(this);
                broadcastManager.start();
            } catch (ConnectionException e) {
                logSevere("Unable to open broadcast manager, you wont automatically connect to clients on LAN: "
                    + e.getMessage());
                logSevere("ConnectionException", e);
            }
        } else {
            logInfo("Auto client discovery in LAN via broadcast disabled");
        }
    }

    /**
     * General houskeeping task. Runs one minute after start and every midnight.
     * 
     * @param midnightRun
     *            true if this is the midnight invokation, false if this is at
     *            start up.
     */
    private void performHousekeeping(boolean midnightRun) {
        log.fine("Performing housekeeping " + midnightRun);
        Date now = new Date();
        if (midnightRun) {
            // Reconfigure log file after midnight.
            logFine("Reconfiguring logs for new day: " + now);
            initLogger();
            LoggingManager.resetFileLogging();
            int days = ConfigurationEntry.LOG_FILE_DELETE_DAYS
                .getValueInt(getController());
            if (days >= 0) {
                LoggingManager.removeOldLogs(days);
            }
            logFine("Reconfigured logs for new day: " + now);

            backupConfigAssets();
        }

        // Prune stats.
        transferManager.pruneStats();

        // Cleanup old archives.
        if (midnightRun) {
            folderRepository.cleanupOldArchiveFiles();
        }
    }

    /**
     * #2526
     */
    private void backupConfigAssets() {
        Path backupDir = getMiscFilesLocation().resolve(
            "backups/" + Format.formatDateCanonical(new Date()));
        if (Files.notExists(backupDir)) {
            try {
                Files.createDirectories(backupDir);
            } catch (IOException ioe) {
                logInfo("Could not create directory '"
                    + backupDir.toAbsolutePath().toString() + "'");
            }
        }
        Path configBackup = backupDir.resolve(configFile.getFileName());
        try {
            PathUtils.copyFile(configFile, configBackup);
        } catch (IOException e) {
            logWarning("Unable to backup file " + configFile + ". " + e);
        }
        if (Files.exists(configFolderFile)) {
            Path configFolderBackup = backupDir.resolve(configFolderFile
                .getFileName());
            try {
                PathUtils.copyFile(configFolderFile, configFolderBackup);
            } catch (IOException e) {
                logWarning("Unable to backup file " + configFolderFile + ". "
                    + e);
            }
        }
        Path myKeyFile = getMiscFilesLocation().resolve(
            getConfigName() + ".mykey");
        Path mykeyBackup = backupDir.resolve(myKeyFile.getFileName());
        if (Files.exists(myKeyFile)) {
            try {
                PathUtils.copyFile(myKeyFile, mykeyBackup);
            } catch (IOException e) {
                logWarning("Unable to backup file " + myKeyFile + ". " + e);
            }
        }
        Path dbFile = getMiscFilesLocation().resolve("Accounts.h2.db");
        Path dbBackup = backupDir.resolve(dbFile.getFileName());
        if (Files.exists(dbFile)) {
            try {
                PathUtils.copyFile(dbFile, dbBackup);
            } catch (IOException e) {
                logWarning("Unable to backup file " + dbFile + ". " + e);
            }
        }
    }

    /**
     * Starts the rcon manager
     */
    private void startRConManager() {
        if (RemoteCommandManager.hasRunningInstance()) {
            alreadyRunningCheck();
        }
        if (!ConfigurationEntry.NET_RCON_MANAGER.getValueBoolean(this)) {
            logWarning("Not starting RemoteCommandManager");
            return;
        }
        rconManager = new RemoteCommandManager(this);
        rconManager.start();
    }

    /**
     * Starts a connection listener for each port found in config property
     * "port" ("," separeted), if "random-port" is set to "true" this "port"
     * entry will be ignored and a random port will be used (between 49152 and
     * 65535).
     */
    private boolean initializeListenerOnLocalPort() {
        if (ConfigurationEntry.NET_BIND_RANDOM_PORT.getValueBoolean(this)) {
            bindRandomPort();
        } else {
            String ports = ConfigurationEntry.NET_BIND_PORT.getValue(this);
            if ("0".equals(ports)) {
                logWarning("Not opening connection listener. (port=0)");
            } else {
                if (ports == null) {
                    ports = String.valueOf(ConnectionListener.DEFAULT_PORT);
                }
                StringTokenizer nizer = new StringTokenizer(ports, ",");
                while (nizer.hasMoreElements()) {
                    String portStr = nizer.nextToken();
                    try {
                        int port = Integer.parseInt(portStr);
                        boolean listenerOpened = openListener(port);
                        if (listenerOpened && connectionListener != null) {
                            // set reconnect on first successfull listener
                            nodeManager
                                .getMySelf()
                                .getInfo()
                                .setConnectAddress(
                                    connectionListener.getAddress());
                        }
                        if (!listenerOpened && !isUIOpen()) {
                            logSevere("Couldn't bind to port " + port);
                            // exit(1);
                            // fatalStartError(Translation
                            // .getTranslation("dialog.bind_error"));
                            // return false; // Shouldn't reach this!
                        }
                    } catch (NumberFormatException e) {
                        logFine("Unable to read listener port ('" + portStr
                            + "') from config");
                    }
                }
                // If this is the GUI version we didn't kill the program yet,
                // even though
                // there might have been multiple failed tries.
                if (connectionListener == null) {
                    portBindFailureProblem(ports);
                }
            }
        }
        return true;
    }

    /**
     * Call to notify the Controller of a problem while binding a required
     * listening socket.
     * 
     * @param ports
     */
    private void portBindFailureProblem(String ports) {
        if (!isUIEnabled()) {
            logSevere("Unable to open incoming port from the portlist: "
                + ports);
            exit(1);
            return;
        }

        // Must use JOptionPane here because there is no Controller yet for
        // DialogFactory!
        int response = JOptionPane
            .showOptionDialog(
                null,
                Translation.get("dialog.bind_error.option.text"),
                Translation.get("dialog.bind_error.option.title"),
                JOptionPane.YES_NO_OPTION,
                JOptionPane.WARNING_MESSAGE,
                null,
                new String[]{
                    Translation
                        .get("dialog.bind_error.option.ignore"),
                    Translation.get("dialog.bind_error.option.exit")},
                0);
        switch (response) {
            case 1 :
                exit(0);
                break;
            default :
                bindRandomPort();
                break;
        }
    }

    /**
     * Tries to bind a random port
     */
    private void bindRandomPort() {
        if ((openListener(ConnectionListener.DEFAULT_PORT) || openListener(0))
            && connectionListener != null)
        {
            nodeManager.getMySelf().getInfo()
                .setConnectAddress(connectionListener.getAddress());
        } else {
            logSevere("failed to open random port!!!");
            fatalStartError(Translation.get("dialog.bind_error"));
        }
    }

    /**
     * Starts all configures connection listener
     */
    private void startConfiguredListener() {
        // Start the connection listener
        if (connectionListener != null) {
            try {
                connectionListener.start();
            } catch (ConnectionException e) {
                logSevere("Problems starting listener " + connectionListener, e);
            }
            for (ConnectionListener additionalConnectionListener : additionalConnectionListeners)
            {
                try {
                    additionalConnectionListener.start();
                } catch (ConnectionException e) {
                    logSevere("Problems starting listener "
                        + connectionListener, e);
                }
            }
        }
    }

    /**
     * Saves the current config to disk
     */
    public synchronized void saveConfig() {
        if (!started) {
            return;
        }
        logFine("Saving config (" + getConfigName() + ".config)");

        Path file;
        Path tempFile;
        Path folderFile;
        Path tempFolderFile;
        Path backupFile;
        if (getConfigLocationBase() == null) {
            file = Paths.get(getConfigName() + ".config").toAbsolutePath();
            tempFile = Paths.get(getConfigName() + ".writing.config")
                .toAbsolutePath();
            folderFile = Paths.get(getConfigName() + "-Folder.config")
                .toAbsolutePath();
            tempFolderFile = Paths.get(
                getConfigName() + "-Folder.writing.config").toAbsolutePath();
            backupFile = Paths.get(getConfigName() + ".config.backup")
                .toAbsolutePath();
        } else {
            file = getConfigLocationBase().resolve(getConfigName() + ".config");
            tempFile = getConfigLocationBase().resolve(
                getConfigName() + ".writing.config").toAbsolutePath();
            backupFile = getConfigLocationBase().resolve(
                getConfigName() + ".config.backup");
            folderFile = getConfigLocationBase().resolve(
                getConfigName() + "-Folder.config");
            tempFolderFile = getConfigLocationBase().resolve(
                getConfigName() + "-Folder.writing.config").toAbsolutePath();
        }

        try {
            // Backup is done in #backupConfigAssets
            Files.deleteIfExists(backupFile);

            String distName = "PowerFolder";
            if (distribution != null
                && StringUtils.isNotBlank(distribution.getName()))
            {
                distName = distribution.getName();
            }

            Properties prev = new Properties();
            if (Files.exists(file)) {
                try (BufferedInputStream in = new BufferedInputStream(
                    Files.newInputStream(file))) {
                    prev.load(in);
                }
            }

            if (!prev.equals(config.getRegular())) {
                // Store config in misc base
                PropertiesUtil.saveConfig(tempFile, config.getRegular(),
                    distName + " config file (v" + PROGRAM_VERSION + ')');
                Files.deleteIfExists(file);
                try {
                    Files.move(tempFile, file);
                } catch (IOException e) {
                    Files.copy(tempFile, file);
                    Files.delete(tempFile);
                }
            } else {
                if (isFine()) {
                    logFine("Not storing config to " + file
                        + ". Base config remains unchanged");
                }
            }

            if (!config.getFolders().isEmpty()) {
                Properties prevFolders = new Properties();
                if (Files.exists(folderFile)) {
                    try (BufferedInputStream in = new BufferedInputStream(
                        Files.newInputStream(folderFile))) {
                        prevFolders.load(in);
                    }
                }
                if (!prevFolders.equals(config.getFolders())) {
                    PropertiesUtil
                        .saveConfig(tempFolderFile, config.getFolders(),
                            distName + " folders config file (v"
                                + PROGRAM_VERSION + ')');
                    Files.deleteIfExists(folderFile);
                    try {
                        Files.move(tempFolderFile, folderFile);
                    } catch (IOException e) {
                        Files.copy(tempFolderFile, folderFile);
                        Files.delete(tempFolderFile);
                    }
                }
            }
        } catch (IOException e) {
            // FATAL
            logSevere("Unable to save config. " + e, e);
            exit(1);
        } catch (Exception e) {
            // major problem , setting code is wrong
            e.printStackTrace();
            logSevere("major problem , setting code is wrong", e);
        }
    }

    /**
     * Answers if controller is started (by config)
     * 
     * @return true if controller is started (by config)
     */
    public boolean isStarted() {
        return started;
    }

    /**
     * @return true is shutdown still in progress
     */
    public boolean isShuttingDown() {
        return shuttingDown;
    }

    /**
     * the uptime in milliseconds.
     * 
     * @return The uptime time in millis, or -1 if not started yet
     */
    public long getUptime() {
        if (startTime == null) {
            return -1;
        }
        return System.currentTimeMillis() - startTime.getTime();
    }

    /**
     * @return Name of the JAR file on windows installations.
     */
    public String getJARName() {
        if (distribution != null && distribution.getBinaryName() != null) {
            return distribution.getBinaryName() + ".jar";
        }
        logSevere("Unable to get JAR name for distribution: " + distribution,
            new RuntimeException());
        return "PowerFolder.jar";
    }

    /**
     * @return Name of the L4J INI file on windows installations.
     */
    public String getL4JININame() {
        if (distribution != null && distribution.getBinaryName() != null) {
            return distribution.getBinaryName() + ".l4j.ini";
        }
        logSevere("Unable to get l4j.ini name for distribution: "
            + distribution);
        return "PowerFolder.l4j.ini";
    }

    /**
     * Sets the paused mode.
     * 
     * @param newPausedValue
     */
    public void setPaused(boolean newPausedValue) {
        setPaused0(newPausedValue, false);
    }

    /**
     * Sets the paused mode.
     * 
     * @param newPausedValue
     */
    private synchronized void setPaused0(boolean newPausedValue,
        boolean changedByAdaptiveLogic)
    {
        boolean oldPausedValue = paused;
        paused = newPausedValue;

        if (newPausedValue) {
            folderRepository.getFolderScanner().abortScan();
            transferManager.abortAllDownloads();
            transferManager.abortAllUploads();
        } else {
            folderRepository.triggerMaintenance();
            folderRepository.getFileRequestor().triggerFileRequesting();
            for (Folder folder : folderRepository.getFolders()) {
                folder.broadcastFileRequestCommand();
            }
        }
        if (oldPausedValue != newPausedValue) {
            transferManager.updateSpeedLimits();
        }
        PreferencesEntry.PAUSED.setValue(this, newPausedValue);
        pausedModeListenerSupport.setPausedMode(new PausedModeEvent(
            newPausedValue));

        if (pauseResumeFuture != null) {
            try {
                pauseResumeFuture.cancel(true);
                if (!removeScheduled(pauseResumeFuture)) {
                    logSevere("Unable to remove pause task: "
                        + pauseResumeFuture, new RuntimeException(
                        "Unable to remove pause task: " + pauseResumeFuture));
                }
                logFine("Cancelled resume task");
            } catch (Exception e) {
                e.printStackTrace();
                logSevere(e);
            }
        }
        int delay = ConfigurationEntry.PAUSE_RESUME_SECONDS.getValueInt(this);
        if (newPausedValue) {
            if (delay == 0) {
                // User adaptive. Check for user inactivity
                pauseResumeFuture = scheduleAndRepeat(
                    new PauseResumeTask(true), 1000);
            } else if (delay < Integer.MAX_VALUE) {
                pauseResumeFuture = schedule(new PauseResumeTask(false),
                    delay * 1000);
                logFine("Scheduled resume task in " + delay + " seconds.");
            }
        } else {
            if (delay == 0 && changedByAdaptiveLogic) {
                // Turn on pause again when user gets active
                pauseResumeFuture = scheduleAndRepeat(
                    new PauseResumeTask(true), 1000);
            } else {
                pauseResumeFuture = null;
            }
        }
    }

    /**
     * @return true if the controller is paused.
     */
    public boolean isPaused() {
        return paused;
    }

    /**
     * Answers if node is running in LAN only networking mode
     * 
     * @return true if in LAN only mode else false
     */
    public boolean isLanOnly() {
        return getNetworkingMode() == NetworkingMode.LANONLYMODE;
    }

    /**
     * If this client is running in backup only mode.
     * <p>
     * Backup only client feature. Controls:
     * <p>
     * 1) If the client can send invitations
     * <p>
     * 2) If the client can add friends
     * <p>
     * 3) The client can connect to others except the server.
     * 
     * @return true if running as backup only client.
     */
    public boolean isBackupOnly() {
        return false;
    }

    /**
     * returns the enum with the current networkin mode.
     * 
     * @return The Networking mode either NetworkingMode.PUBLICMODE,
     *         NetworkingMode.PRIVATEMODE or NetworkingMode.LANONLYMODE
     */
    public NetworkingMode getNetworkingMode() {
        if (networkingMode == null) {
            if (isBackupOnly()) {
                // ALWAYS server only mode.
                networkingMode = NetworkingMode.SERVERONLYMODE;
                return networkingMode;
            }
            // default = private
            String value = ConfigurationEntry.NETWORKING_MODE.getValue(this);
            try {
                networkingMode = NetworkingMode.valueOf(value);
            } catch (Exception e) {
                logSevere(
                    "Unable to read networking mode, reverting to PRIVATE_ONLY_MODE: "
                        + e.toString(), e);
                networkingMode = NetworkingMode.PRIVATEMODE;
            }
        }
        return networkingMode;
    }

    public void addPausedModeListener(PausedModeListener listener) {
        ListenerSupportFactory.addListener(pausedModeListenerSupport, listener);
    }

    public void removePausedModeListener(PausedModeListener listener) {
        ListenerSupportFactory.removeListener(pausedModeListenerSupport,
            listener);
    }

    public void addNetworkingModeListener(NetworkingModeListener listener) {
        ListenerSupportFactory.addListener(networkingModeListenerSupport,
            listener);
    }

    public void removeNetworkingModeListener(NetworkingModeListener listener) {
        ListenerSupportFactory.removeListener(networkingModeListenerSupport,
            listener);
    }

    public void addLimitedConnectivityListener(
        LimitedConnectivityListener listener)
    {
        ListenerSupportFactory.addListener(limitedConnectivityListenerSupport,
            listener);
    }

    public void removeLimitedConnectivityListener(
        LimitedConnectivityListener listener)
    {
        ListenerSupportFactory.removeListener(
            limitedConnectivityListenerSupport, listener);
    }

    public void setNetworkingMode(NetworkingMode newMode) {
        if (isBackupOnly() && newMode != NetworkingMode.SERVERONLYMODE) {
            // ALWAYS server only mode if backup-only.
            newMode = NetworkingMode.SERVERONLYMODE;
            logWarning("Backup only client. Only supports server only networking mode");
        }
        logFine("setNetworkingMode: " + newMode);
        NetworkingMode oldMode = getNetworkingMode();
        if (newMode != oldMode) {
            ConfigurationEntry.NETWORKING_MODE.setValue(this, newMode.name());

            networkingMode = newMode;
            networkingModeListenerSupport
                .setNetworkingMode(new NetworkingModeEvent(oldMode, newMode));

            // Restart nodeManager
            nodeManager.shutdown();
            nodeManager.start();
            reconnectManager.buildReconnectionQueue();
        }
    }

    /**
     * Answers if this controller has restricted connection to the network
     * 
     * @return true if no incoming connections, else false.
     */
    public boolean isLimitedConnectivity() {
        return limitedConnectivity;
    }

    public void setLimitedConnectivity(boolean limitedConnectivity) {
        boolean oldValue = this.limitedConnectivity;
        this.limitedConnectivity = limitedConnectivity;
        LimitedConnectivityEvent e = new LimitedConnectivityEvent(oldValue,
            limitedConnectivity);
        limitedConnectivityListenerSupport.setLimitedConnectivity(e);
    }

    /**
     * Shuts down controller and exits to system with the given status
     * 
     * @param status
     *            the status to exit with.
     */
    public void exit(int status) {
        if (Feature.EXIT_ON_SHUTDOWN.isDisabled()) {
            System.err
                .println("Running in JUnit testmode, no system.exit() called");
            return;
        }
        shutdown();
        System.exit(status);
    }

    /**
     * Shuts down the controller and requests and moves into restart requested
     * state
     */
    public void shutdownAndRequestRestart() {
        restartRequested = true;
        shutdown();
    }

    /**
     * @return true if the controller was shut down, with the request to restart
     */
    public boolean isRestartRequested() {
        return restartRequested;
    }

    /**
     * Shuts down all activities of this controller
     */
    public synchronized void shutdown() {
        if (shuttingDown || !started) {
            return;
        }
        PathUtils.setIOExceptionListener(null);
        shuttingDown = true;
        logInfo("Shutting down...");
        setFirstStart(false);
        // if (started && !OSUtil.isSystemService()) {
        // // Save config need a started in that method so do that first
        // saveConfig();
        // }

        if (Profiling.isEnabled()) {
            logFine(Profiling.dumpStats());
        }

        // Save anything important that has not been handled.
        savePersistentObjects();

        // stop
        boolean wasStarted = started;
        started = false;
        startTime = null;

        PreferencesEntry.LAST_NODE_ID.setValue(this,
            LoginUtil.hashAndSalt(getMySelf().getId()));

        if (taskManager != null) {
            logFine("Shutting down task manager");
            taskManager.shutdown();
        }

        if (threadPool != null) {
            logFine("Shutting down global threadpool");
            threadPool.shutdownNow();
        }

        if (fbIntegration != null) {
            fbIntegration.shutdown();
        }

        if (isUIOpen()) {
            logFine("Shutting down UI");
            uiController.shutdown();
        }

        if (rconManager != null) {
            logFine("Shutting down RConManager");
            rconManager.shutdown();
        }

        logFine("Shutting down connection listener(s)");
        if (connectionListener != null) {
            connectionListener.shutdown();
        }
        for (ConnectionListener addListener : additionalConnectionListeners) {
            addListener.shutdown();
        }
        additionalConnectionListeners.clear();
        if (broadcastManager != null) {
            logFine("Shutting down broadcast manager");
            broadcastManager.shutdown();
        }

        if (transferManager != null) {
            logFine("Shutting down transfer manager");
            transferManager.shutdown();
        }

        if (nodeManager != null) {
            logFine("Shutting down node manager");
            nodeManager.shutdown();
        }

        if (ioProvider != null) {
            logFine("Shutting down io provider");
            ioProvider.shutdown();
        }

        // shut down folder repository
        if (folderRepository != null) {
            logFine("Shutting down folder repository");
            folderRepository.shutdown();
        }

        if (reconnectManager != null) {
            logFine("Shutting down reconnect manager");
            reconnectManager.shutdown();
        }

        if (pluginManager != null) {
            logFine("Shutting down plugin manager");
            pluginManager.shutdown();
        }

        if (MacUtils.isSupported()) {
            MacUtils.getInstance().removeAppReOpenedListener(this);
        }

        if (wasStarted) {
            System.out.println("------------ " + PowerFolder.NAME + " "
                + PROGRAM_VERSION + " Controller Shutdown ------------");
        }

        // remove current config
        // config = null;
        shuttingDown = false;
        logInfo("Shutting down done");

        LoggingManager.closeFileLogging();
        backupConfigAssets();
    }

    public ScheduledExecutorService getThreadPool() {
        return threadPool;
    }

    /**
     * Returns a debug report
     * 
     * @return the Debug report.
     */
    public String getDebugReport() {
        return Debug.buildDebugReport(this);
    }

    /**
     * Writes the debug report to diks
     */
    public void writeDebugReport() {
        try {
            FileOutputStream fOut = new FileOutputStream(getConfigName()
                + ".report.txt");
            String report = getDebugReport();
            fOut.write(report.getBytes());
            fOut.close();
        } catch (FileNotFoundException e) {
            logSevere("FileNotFoundException", e);
        } catch (IOException e) {
            logSevere("IOException", e);
        }
    }

    /**
     * Answers the current config name loaded <configname>.properties
     * 
     * @return The name of the current config
     */
    public String getConfigName() {
        if (configFilename == null) {
            return null;
        }
        String configName = configFilename;
        int dot = configName.indexOf('.');
        if (dot > 0) {
            configName = configName.substring(0, dot);
        }
        return configName;
    }

    public Path getConfigFile() {
        return configFile;
    }

    public Path getConfigFolderFile() {
        return configFolderFile;
    }

    /**
     * Returns the config, read from the configfile.
     * 
     * @return the config as properties object
     */
    public Properties getConfig() {
        return config;
    }

    /**
     * Returns the command line of the start
     * 
     * @return The command line
     */
    public CommandLine getCommandLine() {
        return commandLine;
    }

    public String getCLIUsername() {
        return commandLine != null ? commandLine.getOptionValue("u") : null;
    }

    public String getCLIPassword() {
        return commandLine != null ? commandLine.getOptionValue("p") : null;
    }

    /**
     * Returns local preferences, Preferences are stored till the next start. On
     * windows they are stored in the registry.
     * 
     * @return The preferences
     */
    public Preferences getPreferences() {
        return preferences;
    }

    /**
     * @return true if this is the first start of PowerFolder of this config.
     */
    public boolean isFirstStart() {
        return preferences.getBoolean("openwizard2", true);
    }

    public void setFirstStart(boolean bool) {
        preferences.putBoolean("openwizard2", bool);
    }

    /**
     * @return the distribution of this client.
     */
    public Distribution getDistribution() {
        return distribution;
    }

    /**
     * @return the configured update settings for the current distribution
     */
    public UpdateSetting getUpdateSettings() {
        return UpdateSetting.create(this);
    }

    /**
     * Answers the own identity, of course with no connection
     * 
     * @return a referens to the member object representing myself.
     */
    @Override
    public Member getMySelf() {
        return nodeManager != null ? nodeManager.getMySelf() : null;
    }

    /**
     * Changes the nick and tells other nodes
     * 
     * @param newNick
     *            the new nick
     * @param saveConfig
     *            true if the config should be save directly otherwise you have
     *            to do it by hand
     */
    public void changeNick(String newNick, boolean saveConfig) {
        getMySelf().setNick(newNick);
        ConfigurationEntry.NICK.setValue(this, getMySelf().getNick());
        if (saveConfig) {
            saveConfig();
        }
        // broadcast nickchange
        nodeManager.broadcastMessage(new SettingsChange(getMySelf()));
        if (isUIOpen()) {
            // Update title
            uiController.getMainFrame().updateTitle();
        }
    }

    /**
     * @return the io provider.
     */
    public IOProvider getIOProvider() {
        return ioProvider;
    }

    /**
     * @return the Online Storage client.
     */
    public ServerClient getOSClient() {
        return osClient;
    }

    /**
     * Retruns the plugin manager
     * 
     * @return the plugin manager
     */
    public PluginManager getPluginManager() {
        return pluginManager;
    }

    /**
     * Returns the dyndns manager
     * 
     * @return the dyndns manager
     */
    public DynDnsManager getDynDnsManager() {
        return dyndnsManager;
    }

    /**
     * Returns the broadcast manager
     * 
     * @return broadcast manager
     */
    public BroadcastMananger getBroadcastManager() {
        return broadcastManager;
    }

    /**
     * Returns the NodeManager
     * 
     * @return the NodeManager
     */
    public NodeManager getNodeManager() {
        return nodeManager;
    }

    public ReconnectManager getReconnectManager() {
        return reconnectManager;
    }

    public PersistentTaskManager getTaskManager() {
        return taskManager;
    }

    /**
     * Returns the folder repository
     * 
     * @return the folder repository
     */
    public FolderRepository getFolderRepository() {
        return folderRepository;
    }

    /**
     * Returns the transfer manager of the controller
     * 
     * @return transfer manager
     */
    public TransferManager getTransferManager() {
        return transferManager;
    }

    /**
     * ONLY USE THIS METHOD FOR TESTING PURPOSES!
     * 
     * @param factory
     */
    public void setTransferManagerFactory(Callable<TransferManager> factory) {
        Reject.ifNull(factory, "TransferManager factory is null");
        if (transferManager != null) {
            throw new IllegalStateException("TransferManager was already set!");
        }
        transferManagerFactory = factory;
    }

    public SecurityManager getSecurityManager() {
        return securityManager;
    }

    /**
     * Injects a security manager.
     * 
     * @param securityManager
     *            the security manager to set.
     */
    public void setSecurityManager(SecurityManager securityManager) {
        logFiner("Security manager set: " + securityManager);
        this.securityManager = securityManager;
    }

    /**
     * Connects to a remote peer, with ip and port
     * 
     * @param address
     * @return the node that connected
     * @throws ConnectionException
     *             if connection failed
     * @returns the connected node
     */
    public Member connect(InetSocketAddress address) throws ConnectionException
    {
        if (!started) {
            logInfo("NOT Connecting to " + address + ". Controller not started");
            throw new ConnectionException("NOT Connecting to " + address
                + ". Controller not started");
        }

        if (address.getPort() <= 0) {
            // connect to defaul port
            logWarning("Unable to connect, port illegal " + address.getPort());
        }
        logFine("Connecting to " + address + "...");

        ConnectionHandler conHan = ioProvider.getConnectionHandlerFactory()
            .tryToConnect(address);

        // Accept new node
        return nodeManager.acceptConnection(conHan);
    }

    /**
     * Connect to a remote node Interprets a string as connection string Format
     * is expeced as ' <connect host>' or ' <connect host>: <port>'
     * 
     * @param connectStr
     * @return the member that connected under the given addresse
     * @throws ConnectionException
     * @returns the connected node
     */
    public Member connect(String connectStr) throws ConnectionException {
        return connect(Util.parseConnectionString(connectStr));
    }

    /**
     * Answers if controller is started in console mode
     * 
     * @return true if in console mode
     */
    public boolean isConsoleMode() {
        if (commandLine != null) {
            if (commandLine.hasOption('s')) {
                return true;
            }
        }
        if (config != null) {
            if (ConfigurationEntry.DISABLE_GUI.getValueBoolean(this)) {
                return true;
            }
        }
        if (Feature.UI_ENABLED.isDisabled()) {
            return true;
        }
        return GraphicsEnvironment.isHeadless();
    }

    /**
     * Whether to display notifications bottom-left instead of the normal
     * bottom-right. Primarily a development switch for running two PFs on one
     * PC.
     * 
     * @return true if notifications should be displayed on the left.
     */
    public boolean isNotifyLeft() {
        return commandLine != null && commandLine.hasOption('y');
    }

    /**
     * Opens the graphical user interface
     */
    private void openUI() {
        uiController.start();
    }

    /**
     * Answers if the user interface (ui) is enabled
     * 
     * @return true if the user interface is enabled, else false
     */
    public boolean isUIEnabled() {
        return !isConsoleMode();
    }

    /**
     * Answers if we have the ui open
     * 
     * @return true if the uiserinterface is actualy started
     */
    public boolean isUIOpen() {
        return uiController != null && uiController.isStarted();
    }

    /**
     * Exposing UIController, acces to all UserInterface elements
     * 
     * @return the UIController
     */
    public UIController getUIController() {
        return uiController;
    }

    /**
     * Waits for the ui to open, afterwards it is guranteed that uicontroller is
     * started
     */
    public void waitForUIOpen() {
        if (!isUIEnabled()) {
            throw new IllegalStateException(
                "Unable to ui to open, ui is not enabled");
        }
        while (!isUIOpen()) {
            try {
                // Wait....
                Thread.sleep(1000);
            } catch (InterruptedException e) {
                logFiner("InterruptedException", e);
                break;
            }
        }
    }

    /**
     * Opens the listener on local port. The first listener is set to
     * "connectionListener". All others are added the the list of
     * additionalConnectionListeners.
     * 
     * @return if succeeded
     */
    private boolean openListener(int port) {
        String bind = ConfigurationEntry.NET_BIND_ADDRESS.getValue(this);
        logFine("Opening incoming connection listener on port " + port
            + " on interface " + (bind != null ? bind : "(all)"));
        while (true) {
            try {
                ConnectionListener newListener = new ConnectionListener(this,
                    port, bind);
                if (connectionListener == null) {
                    // its our primary listener
                    connectionListener = newListener;
                } else {
                    additionalConnectionListeners.add(newListener);
                }
                return true;
            } catch (ConnectionException e) {
                logWarning("Unable to bind to port " + port);
                logFiner("ConnectionException", e);
                if (bind != null) {
                    logSevere("This could've been caused by a binding error on the interface... Retrying without binding");
                    bind = null;
                } else { // Already tried binding once or not at all so get
                    // out
                    return false;
                }
            }
        }
    }

    /**
     * Do we have a connection listener?
     * 
     * @return true if we have a connection listener, otherwise false
     */
    public boolean hasConnectionListener() {
        return connectionListener != null;
    }

    /**
     * Answers the connection listener
     * 
     * @return the connection listener
     */
    public ConnectionListener getConnectionListener() {
        return connectionListener;
    }

    /**
     * Answers if this controller is runing in verbose mode. Set verbose=true on
     * config file to enable this, this gives access to all kinds of debugging
     * stuff.
     * 
     * @return true if we are in verbose mode
     */
    public boolean isVerbose() {
        return verbose;
    }

    /**
     * Answers if debug reports should be requested. Set debugReports=true on
     * config file to enable this, this request node information. Only enabled
     * if in verbose mode.
     * 
     * @see RequestNodeInformation
     * @return true if we are in verbose mode
     */
    public boolean isDebugReports() {
        return debugReports && verbose;
    }

    /**
     * Returns the buildtime of this jar
     * 
     * @return the Date the application jar was build.
     */
    public Date getBuildTime() {
        Path jar = Paths.get(getJARName());
        if (Files.exists(jar)) {
            try {
                return new Date(Files.getLastModifiedTime(jar).toMillis());
            } catch (IOException ioe) {
                return null;
            }
        }
        return null;
    }

    /**
     * Sets the loading completion of this controller. Used in the splash
     * screen.
     * 
     * @param percentage
     *            the percentage complete
     */
    private void setLoadingCompletion(int percentage, int nextPerc) {
        if (uiController != null) {
            uiController.setLoadingCompletion(percentage, nextPerc);
        }
    }

    /**
     * Answers if minimized start is wanted. Use startup option -m to enable
     * this.
     * 
     * @return if a minimized startup should be performed.
     */
    public boolean isStartMinimized() {
        return commandLine != null && commandLine.hasOption('m');
    }

    /**
     * The base directory where to store/load config files. or null if on
     * working path
     * 
     * @return The File object representing the absolute location of where the
     *         config files are/should be stored.
     */
    private Path getConfigLocationBase() {
        // First check if we have a config file in local path
        Path aConfigFile = Paths.get(getConfigName() + ".config")
            .toAbsolutePath();

        // Load configuration in misc file if config file if in
        if (OSUtil.isWebStart() || Files.notExists(aConfigFile)) {
            if (isFiner()) {
                logFiner("Config location base: "
                    + getMiscFilesLocation().toString());
            }
            return getMiscFilesLocation();
        }

        // Otherwise use local path as configuration base
        return null;
    }

    /**
     * Answers the path, where to load/store miscellanouse files created by
     * PowerFolder. e.g. .nodes files
     * 
     * @return the file base, a directory
     */
    public static Path getMiscFilesLocation() {
        Path base;
        Path unixConfigDir = Paths.get(System.getProperty("user.home"),
            "." + Constants.MISC_DIR_NAME).toAbsolutePath();
        if (OSUtil.isWindowsSystem()
            && Feature.WINDOWS_MISC_DIR_USE_APP_DATA.isEnabled())
        {
            String appData;
            if (Feature.CONFIGURATION_ALL_USERS.isEnabled()) {
                appData = WinUtils.getAppDataAllUsers();
            } else {
                appData = WinUtils.getAppDataCurrentUser();
            }

            if (StringUtils.isBlank(appData)) {
                // Appdata not found. Fallback.
                return unixConfigDir;
            }

            Path windowsConfigDir = Paths.get(appData, Constants.MISC_DIR_NAME)
                .toAbsolutePath();
            base = windowsConfigDir;

            // Check if migration is necessary
            if (Files.exists(unixConfigDir)) {
                boolean migrateConfig;
                if (Files.exists(windowsConfigDir)) {
                    // APPDATA/PowerFolder does not yet contain a config file OR
                    Filter<Path> filter = new Filter<Path>() {
                        @Override
                        public boolean accept(Path entry) {
                            return entry.getFileName().toString()
                                .endsWith("config");
                        }
                    };
                    try (DirectoryStream<Path> stream = Files
                        .newDirectoryStream(windowsConfigDir, filter)) {
                        migrateConfig = !stream.iterator().hasNext();
                    } catch (IOException ioe) {
                        log.info(ioe.getMessage());
                        migrateConfig = true;
                    }
                } else {
                    // Migrate if APPDATA/PowerFolder not existing yet.
                    migrateConfig = true;
                }

                if (migrateConfig) {
                    boolean migrationOk = migrateWindowsMiscLocation(
                        unixConfigDir, windowsConfigDir);
                    if (!migrationOk) {
                        // Fallback, migration failed.
                        base = unixConfigDir;
                    }
                }
            }
        } else {
            base = unixConfigDir;
        }
        if (Files.notExists(base)) {
            try {
                Files.createDirectories(base);
            } catch (IOException ioe) {
                log.severe("Failed to create "
                    + base.toAbsolutePath().toString() + ". " + ioe);
            }
        }
        return base;
    }

    /**
     * Migrate config dir (if necessary) in Windows from user.home to APPDATA.
     * Pre Version 4, the config was in 'user.home'/.PowerFolder.
     * 'APPDATA'/PowerFolder is a more normal Windows location for application
     * data.
     * 
     * @param unixBaseDir
     *            the old user.home based config directory.
     * @param windowsBaseDir
     *            the preferred APPDATA based config directory.
     */
    private static boolean migrateWindowsMiscLocation(Path unixBaseDir,
        Path windowsBaseDir)
    {
        if (Files.notExists(windowsBaseDir)) {
            try {
                Files.createDirectories(windowsBaseDir);
            } catch (IOException ioe) {
                log.severe("Failed to create "
                    + windowsBaseDir.toAbsolutePath().toString() + ". " + ioe);
            }
        }
        try {
            PathUtils.recursiveMove(unixBaseDir, windowsBaseDir);
            log.warning("Migrated config from " + unixBaseDir + " to "
                + windowsBaseDir);
            return true;
        } catch (IOException e) {
            log.warning("Failed to migrate config from " + unixBaseDir + " to "
                + windowsBaseDir + ". " + e);
            return false;
        }
    }

    /**
     * Answers the path, where to load/store temp files created by PowerFolder.
     * 
     * @return the file base, a directory
     */
    public static Path getTempFilesLocation() {
        Path base = Paths.get(System.getProperty("java.io.tmpdir"));
        if (Files.notExists(base)) {
            try {
                Files.createDirectories(base);
            } catch (IOException ioe) {
                log.warning("Could not create temp files location '"
                    + base.toAbsolutePath().toString() + "'. " + ioe);
            }
        }
        return base;
    }

    private void killRunningInstance() {
        if (RemoteCommandManager.hasRunningInstance()) {
            logWarning("Found a running instance. Trying to shut it down...");
            RemoteCommandManager.sendCommand(RemoteCommandManager.QUIT);
            Waiter w = new Waiter(10000L);
            while (RemoteCommandManager.hasRunningInstance() && !w.isTimeout())
            {
                w.waitABit();
            }
            if (!RemoteCommandManager.hasRunningInstance()) {
                logInfo("Was able to shut down running instance. Continue normal");
                return;
            }
            logWarning("Was NOT able to shut down running instance.");
        }
    }

    /**
     * Called if controller has detected a already running instance
     */
    private void alreadyRunningCheck() {
        Component parent = null;
        if (isUIOpen()) {
            parent = uiController.getMainFrame().getUIComponent();
        }
        if (!isStartMinimized() && isUIEnabled() && !commandLine.hasOption('z'))
        {
            Object[] options = {Translation
                .get("dialog.already_running.show_button")};
            int exitOption = 0;
            if (verbose) {
                options = new Object[]{
                    Translation
                        .get("dialog.already_running.start_button"),
                    Translation
                        .get("dialog.already_running.exit_button")};
                exitOption = 1;
            }
            if (JOptionPane.showOptionDialog(parent,
                Translation.get("dialog.already_running.warning"),
                Translation.get("dialog.already_running.title"),
                JOptionPane.DEFAULT_OPTION, JOptionPane.INFORMATION_MESSAGE,
                null, options, options[0]) == exitOption)
            { // exit pressed
              // Try to bring existing instance to the foreground.
                RemoteCommandManager.sendCommand(RemoteCommandManager.SHOW_UI);
                exit(1);
            } else {
                exit(1);
            }
        } else {
            // If no gui show error but start anyways
            logWarning("PowerFolder already running");
        }
    }

    private void fatalStartError(String message) {
        Component parent = null;
        if (isUIOpen()) {
            parent = uiController.getMainFrame().getUIComponent();
        }
        if (isUIEnabled()) {
            Object[] options = {Translation
                .get("dialog.already_running.exit_button")};
            JOptionPane.showOptionDialog(parent, message,
                Translation.get("dialog.fatal_error.title"),
                JOptionPane.DEFAULT_OPTION, JOptionPane.ERROR_MESSAGE, null,
                options, options[0]);
        } else {
            logSevere(message);
        }
        exit(1);
    }

    private void initDistribution() {
        try {
            if (ConfigurationEntry.DIST_CLASSNAME.hasNonBlankValue(getController())) {
                Class<?> distClass = Class
                    .forName(ConfigurationEntry.DIST_CLASSNAME
                        .getValue(getController()));
                distribution = (Distribution) distClass.newInstance();
            }

            if (distribution == null) {
                ServiceLoader<Distribution> brandingLoader = ServiceLoader
                    .load(Distribution.class);
                for (Distribution br : brandingLoader) {
                    if (distribution != null) {
                        logWarning("Found multiple distribution classes: "
                            + br.getName() + ", already using "
                            + distribution.getName());
                        break;
                    }
                    distribution = br;
                }
            }

            if (distribution == null) {
                if (ProUtil.isRunningProVersion()) {
                    distribution = new PowerFolderPro();
                } else {
                    distribution = new PowerFolderBasic();
                }
                logFine("Distributon not found. Falling back to "
                    + distribution.getName());
            }
            distribution.init(this);
            logInfo("Running distribution: " + distribution.getName());
        } catch (Exception e) {
            logSevere("Failed to initialize distribution "
                + (distribution == null ? "null" : distribution.getName()), e);

            // Fallback
            try {
                if (distribution == null) {
                    if (ProUtil.isRunningProVersion()) {
                        distribution = new PowerFolderPro();
                    } else {
                        distribution = new PowerFolderBasic();
                    }
                }
                logInfo("Running distribution: " + distribution.getName());
                distribution.init(this);
            } catch (Exception e2) {
                logSevere("Failed to initialize fallback distribution", e2);
            }
        }
    }

    /**
     * Answers the waittime for threads time differst a bit to avoid
     * concurrencies
     * 
     * @return The time to wait
     */
    public static long getWaitTime() {
        return WAIT_TIME;
    }

    @Override
    public String toString() {
        return "Controller '" + getMySelf() + '\'';
    }

    /**
     * Distribute ask for friendship events.
     * 
     * @param event
     */
    public void makeFriendship(MemberInfo memberInfo) {
        if (networkingMode == NetworkingMode.SERVERONLYMODE) {
            logFine("Ignoring ask for friendship from client " + memberInfo
                + ". Running in server only mode");
            return;
        }

        // Is this a friend already?
        Member member = memberInfo.getNode(this, false);
        if (member != null) {
            if (member.isFriend()) {
                log.fine("Ignoring ask for friendship from "
                    + memberInfo.getNick() + ". Already friend.");
                return;
            }
            if (member.isServer()) {
                log.fine("Ignoring ask for friendship from "
                    + memberInfo.getNick() + ". is a server.");
                return;
            }
            // Hack alert(tm):
            String lnick = member.getNick().toLowerCase();
            boolean isPowerFolderCloud = lnick.contains("powerfolder")
                && lnick.contains("cloud");
            if (isPowerFolderCloud) {
                log.fine("Ignoring ask for friendship from "
                    + memberInfo.getNick() + ". is a pf server.");
                return;
            }
        }

        // A new friend!
        member.setFriend(true, null);
    }

    /**
     * Distribute invitations.
     * 
     * @param invitation
     */
    public void invitationReceived(Invitation invitation) {
        for (InvitationHandler handler : invitationHandlers) {
            handler.gotInvitation(invitation);
        }
    }

    /**
     * Distribute local mass deletion notifications.
     * 
     * @param event
     */
    public void localMassDeletionDetected(LocalMassDeletionEvent event) {
        for (MassDeletionHandler massDeletionHandler : massDeletionHandlers) {
            massDeletionHandler.localMassDeletion(event);
        }
    }

    /**
     * Distribute remote mass deletion notifications.
     * 
     * @param event
     */
    public void remoteMassDeletionDetected(RemoteMassDeletionEvent event) {
        for (MassDeletionHandler massDeletionHandler : massDeletionHandlers) {
            massDeletionHandler.remoteMassDeletion(event);
        }
    }

    /**
     * Save anything important that was not handled.
     */
    private void savePersistentObjects() {

        if (started && isUIEnabled()) {

            // Save unhandled notices.
            List<Notice> notices = new ArrayList<Notice>();
            for (Notice notice : uiController.getApplicationModel()
                .getNoticesModel().getAllNotices())
            {
                if (notice.isPersistable()) {
                    notices.add(notice);
                }
            }
            Path file = getMiscFilesLocation().resolve(
                getConfigName() + ".notices");
            try (ObjectOutputStream outputStream = new ObjectOutputStream(
                Files.newOutputStream(file))) {
                logInfo("There are " + notices.size() + " notices to persist.");
                outputStream.writeUnshared(notices);
            } catch (FileNotFoundException e) {
                logSevere("FileNotFoundException", e);
            } catch (IOException e) {
                logSevere("IOException", e);
            }
        }
    }

    /**
     * Load anything that was not handled last time.
     */
    @SuppressWarnings("unchecked")
    private void loadPersistentObjects() {

        if (isUIEnabled()) {
            // Load notices.
            Path file = getMiscFilesLocation().resolve(
                getConfigName() + ".notices");
            if (Files.exists(file)) {
                logInfo("Loading notices");
                try (ObjectInputStream inputStream = new ObjectInputStream(
                    Files.newInputStream(file))) {
                    List<Notice> notices = (List<Notice>) inputStream
                        .readObject();
                    inputStream.close();
                    for (Notice notice : notices) {
                        uiController.getApplicationModel().getNoticesModel()
                            .handleSystemNotice(notice, true);
                    }
                    logFine("Loaded " + notices.size() + " notices.");
                } catch (FileNotFoundException e) {
                    logSevere("FileNotFoundException", e);
                } catch (IOException e) {
                    logSevere("IOException", e);
                } catch (ClassNotFoundException e) {
                    logSevere("ClassNotFoundException", e);
                } catch (ClassCastException e) {
                    logSevere("ClassCastException", e);
                }
            } else {
                logInfo("No notices found - probably first start of PF.");
            }
        }
    }

    /**
     * Wait for the repo to finish syncing. Then request system shutdown and
     * exit PF.
     * 
     * @param password
     *            required only for Linux shutdowns.
     */
    public void shutdownAfterSync(final String password) {
        final AtomicBoolean oneShot = new AtomicBoolean(true);
        scheduleAndRepeat(new Runnable() {
            @Override
            public void run() {
                // ALPS Problem: Change to check for all in sync.

                if (oneShot.get() && folderRepository.isInSync()) {
                    // Make sure we only try to shutdown once,
                    // in case the user aborts the shutdown.
                    oneShot.set(false);
                    log.info("Sync and shutdown in sync.");
                    if (SystemUtil.shutdown(password)) {
                        log.info("Shutdown command issued.");
                        exit(0);
                    } else {
                        log.warning("Shutdown command failed.");
                    }
                }
            }
        }, 10000, 10000);
    }

    /**
     * Waits for the repo to finish syncing. Then request system shutdown and
     * exit PF.
     * 
     * @param secWait
     *            number of seconds to wait.
     */
    public void exitAfterSync(int secWait) {
        logInfo("Sync and exit initiated. Begin check in " + secWait + 's');
        final AtomicBoolean oneShot = new AtomicBoolean(true);
        scheduleAndRepeat(new Runnable() {
            @Override
            public void run() {
                // ALPS Problem: Change to check for all in sync.
                if (oneShot.get() && folderRepository.isInSync()) {
                    // Make sure we only try to shutdown once,
                    // in case the user aborts the shutdown.
                    oneShot.set(false);
                    log.info("I'm in sync - exit now. Sync and exit was triggered.");
                    exit(0);
                }
            }
        }, 1000L * secWait, 10000);
    }

    /**
     * #2485
     */
    private class PauseResumeTask extends TimerTask {
        private final boolean userAdaptive;

        public PauseResumeTask(boolean whenUserIsInactive) {
            this.userAdaptive = whenUserIsInactive;
        }

        @Override
        public void run() {
            if (userAdaptive && isUIOpen()) {
                ApplicationModel appModel = uiController.getApplicationModel();
                if (appModel.isUserActive()) {
                    if (!isPaused()) {
                        getController().schedule(new Runnable() {
                            @Override
                            public void run() {
                                setPaused0(true, true);
                                log.info("User active. Executed pause task.");
                            }
                        }, 50);
                    }
                } else {
                    // Resume if user is not active
                    if (isPaused()) {
                        getController().schedule(new Resumer(), 50);
                    }
                }
            } else {
                // Simply unpause after X seconds
                setPaused0(false, true);
                log.info("Executed resume task.");
            }
        }
    }

    private class Resumer implements Runnable {
        @Override
        public void run() {
            setPaused0(false, true);
            log.info("User inactive. Executed resume task.");
        }
    }
}<|MERGE_RESOLUTION|>--- conflicted
+++ resolved
@@ -151,11 +151,7 @@
 
     private static final int MAJOR_VERSION = 10;
     private static final int MINOR_VERSION = 3;
-<<<<<<< HEAD
-    private static final int REVISION_VERSION = 223;
-=======
-    private static final int REVISION_VERSION = 222;
->>>>>>> 0e2b96c8
+    private static final int REVISION_VERSION = 224;
 
     /**
      * Program version.
