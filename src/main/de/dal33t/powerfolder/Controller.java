--- conflicted
+++ resolved
@@ -90,11 +90,7 @@
 
     private static final int MAJOR_VERSION = 14;
     private static final int MINOR_VERSION = 2;
-<<<<<<< HEAD
-    private static final int REVISION_VERSION = 9;
-=======
     private static final int REVISION_VERSION = 10;
->>>>>>> 646e1850
     private static final int SPRINT_NUMBER = 7;
 
     /**
