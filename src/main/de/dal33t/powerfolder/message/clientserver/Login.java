package de.dal33t.powerfolder.message.clientserver;

import com.google.protobuf.AbstractMessage;

import de.dal33t.powerfolder.d2d.D2DObject;
import de.dal33t.powerfolder.light.MemberInfo;
import de.dal33t.powerfolder.message.Message;
import de.dal33t.powerfolder.protocol.LoginProto;

public class Login extends Message implements D2DObject {
    private static final long serialVersionUID = 100L;
    private String username;
    private String password;

    /**
     * Serialization constructor
     */
    public Login() {
    }

    public Login(String username, String password) {
        this.setUsername(username);
        this.setPassword(password);
    }

    /**
     * Init from D2D message
     * @param mesg Message to use data from
     **/
    public Login(AbstractMessage mesg) {
        initFromD2D(mesg);
    }

    public String getUsername() {
        return username;
    }

    public void setUsername(String username) {
        this.username = username;
    }

    public String getPassword() {
        return password;
    }

    public void setPassword(String password) {
        this.password = password;
    }

    @Override
    public void initFromD2D(AbstractMessage mesg) {
        if(mesg instanceof LoginProto.Login) {
            LoginProto.Login proto = (LoginProto.Login)mesg;
            this.setUsername(proto.getUsername());
            this.setPassword(proto.getPassword());
        }
    }
    
    /** toD2D
     * Convert to D2D message
     * @author Christian Oberdörfer <oberdoerfer@powerfolder.com>
     * @return Converted D2D message
     **/
    
    @Override
    public AbstractMessage toD2D() {
        LoginProto.Login.Builder builder = LoginProto.Login.newBuilder();
        builder.setClazzName(this.getClass().getSimpleName());
        builder.setUsername(this.getUsername());
        builder.setPassword(this.getPassword());
<<<<<<< HEAD
=======

>>>>>>> 8167f887
        return builder.build();
    }
}<|MERGE_RESOLUTION|>--- conflicted
+++ resolved
@@ -68,10 +68,6 @@
         builder.setClazzName(this.getClass().getSimpleName());
         builder.setUsername(this.getUsername());
         builder.setPassword(this.getPassword());
-<<<<<<< HEAD
-=======
-
->>>>>>> 8167f887
         return builder.build();
     }
 }