package de.dal33t.powerfolder.message;

import com.google.protobuf.AbstractMessage;

import de.dal33t.powerfolder.d2d.D2DObject;
import de.dal33t.powerfolder.protocol.AccountProto;
import de.dal33t.powerfolder.protocol.LoginReplyProto;
import de.dal33t.powerfolder.security.Account;

public class LoginReply extends Message implements D2DObject {
    private static final long serialVersionUID = 100L;
<<<<<<< HEAD
    private boolean returnValue;
    private int statusCode;
=======

    private LoginReplyProto.LoginReply.StatusCode statusCode;
>>>>>>> 2e689a8a

    /**
     * Serialization constructor
     */
    public LoginReply() {
    }

<<<<<<< HEAD
    public LoginReply(boolean returnValue, int statusCode) {
        this.returnValue = returnValue;
=======
    public LoginReply(LoginReplyProto.LoginReply.StatusCode statusCode) {
>>>>>>> 2e689a8a
        this.statusCode = statusCode;
    }

    /**
     * Init from D2D message
     * @param mesg Message to use data from
     **/

    public LoginReply(AbstractMessage mesg) {
        initFromD2D(mesg);
    }

    /** initFromD2DMessage
     * Init from D2D message
     * @author Christoph Kappel <kappel@powerfolder.com>
     * @param  mesg  Message to use data from
     **/

    @Override
    public void initFromD2D(AbstractMessage mesg) {
        if(mesg instanceof LoginReplyProto.LoginReply) {
            LoginReplyProto.LoginReply proto = (LoginReplyProto.LoginReply)mesg;
            
            this.statusCode = proto.getStatusCode();
        }
    }

    /** toD2D
     * Convert to D2D message
     * @author Christoph Kappel <kappel@powerfolder.com>
     * @return Converted D2D message
     **/

    @Override
    public AbstractMessage toD2D() {
        LoginReplyProto.LoginReply.Builder builder = LoginReplyProto.LoginReply.newBuilder();

        builder.setClazzName(this.getClass().getSimpleName());
        builder.setStatusCode(this.statusCode);
<<<<<<< HEAD
=======

>>>>>>> 2e689a8a
        return builder.build();
    }
}<|MERGE_RESOLUTION|>--- conflicted
+++ resolved
@@ -9,13 +9,8 @@
 
 public class LoginReply extends Message implements D2DObject {
     private static final long serialVersionUID = 100L;
-<<<<<<< HEAD
-    private boolean returnValue;
-    private int statusCode;
-=======
 
     private LoginReplyProto.LoginReply.StatusCode statusCode;
->>>>>>> 2e689a8a
 
     /**
      * Serialization constructor
@@ -23,12 +18,7 @@
     public LoginReply() {
     }
 
-<<<<<<< HEAD
-    public LoginReply(boolean returnValue, int statusCode) {
-        this.returnValue = returnValue;
-=======
     public LoginReply(LoginReplyProto.LoginReply.StatusCode statusCode) {
->>>>>>> 2e689a8a
         this.statusCode = statusCode;
     }
 
@@ -68,10 +58,7 @@
 
         builder.setClazzName(this.getClass().getSimpleName());
         builder.setStatusCode(this.statusCode);
-<<<<<<< HEAD
-=======
 
->>>>>>> 2e689a8a
         return builder.build();
     }
 }