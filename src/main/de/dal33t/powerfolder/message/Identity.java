--- conflicted
+++ resolved
@@ -120,13 +120,7 @@
     public static final int PROTOCOL_VERSION_108 = 108;
     public static final int PROTOCOL_VERSION_109 = 109;
     public static final int PROTOCOL_VERSION_110 = 110;
-<<<<<<< HEAD
-
-=======
-    public static final int PROTOCOL_VERSION_111 = 111;
-    
-    // PFC-2455: TODO: Upgrade to 111
->>>>>>> c7a6bc00
+
     private int protocolVersion = PROTOCOL_VERSION_110;
 
     private boolean requestFullFolderlist;
