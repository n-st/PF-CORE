--- conflicted
+++ resolved
@@ -30,13 +30,9 @@
 
 /**
  * Message which contains information about me.
-<<<<<<< HEAD
- *
- * @author <a href="mailto:sprajc@powerfolder.com">Christian Sprajc </a>
-=======
  * 
  * @author Christian Sprajc
->>>>>>> d649e933
+ * 
  * @version $Revision: 1.6 $
  */
 public class Identity extends Message {
