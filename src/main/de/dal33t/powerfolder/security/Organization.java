/*
 * Copyright 2004 - 2013 Christian Sprajc. All rights reserved.
 *
 * This file is part of PowerFolder.
 *
 * PowerFolder is free software: you can redistribute it and/or modify
 * it under the terms of the GNU General Public License as published by
 * the Free Software Foundation.
 *
 * PowerFolder is distributed in the hope that it will be useful,
 * but WITHOUT ANY WARRANTY; without even the implied warranty of
 * MERCHANTABILITY or FITNESS FOR A PARTICULAR PURPOSE.  See the
 * GNU General Public License for more details.
 *
 * You should have received a copy of the GNU General Public License
 * along with PowerFolder. If not, see <http://www.gnu.org/licenses/>.
 *
 * $Id$
 */
package de.dal33t.powerfolder.security;

import java.io.Serializable;
import java.util.Date;

import javax.persistence.Column;
import javax.persistence.Embedded;
import javax.persistence.Entity;
import javax.persistence.Id;

import org.hibernate.annotations.Cache;
import org.hibernate.annotations.CacheConcurrencyStrategy;
import org.hibernate.annotations.Fetch;
import org.hibernate.annotations.FetchMode;
import org.hibernate.annotations.Index;

import de.dal33t.powerfolder.util.Format;
import de.dal33t.powerfolder.util.IdGenerator;
import de.dal33t.powerfolder.util.Reject;
import de.dal33t.powerfolder.util.StringUtils;

/**
 * PFS-779: Domain object for PFS-779: Organization wide admin role to manage
 * user accounts per "admin domain"/Organization - Multitenancy -
 * Mandantenfähigkeit
<<<<<<< HEAD
 *
 * @author <a href="mailto:sprajc@powerfolder.com">Christian Sprajc</a>
=======
 * 
 * @author Christian Sprajc
>>>>>>> d649e933
 * @version $Revision: 1.5 $
 */
@Entity
@Cache(usage = CacheConcurrencyStrategy.READ_WRITE)
public class Organization implements Serializable {
    private static final long serialVersionUID = 100L;

    public static final int UNLIMITED_USERS = 999999999;
    public static final String FILTER_MATCH_ALL = "/ALL/";
    public static final String PROPERTYNAME_OID = "oid";
    public static final String PROPERTYNAME_NAME = "name";
    public static final String PROPERTYNAME_LDAPDN = "ldapDN";
    public static final String PROPERTYNAME_NOTES = "notes";
    public static final String PROPERTYNAME_OSS = "osSubscription";
    public static final String PROPERTYNAME_MAX_USERS = "maxUsers";

    @Id
    private String oid;
    @Index(name = "IDX_ORGANIZATION_NAME")
    @Column(nullable = false)
    private String name;

    @Column(length = 1024)
    private String notes;

    private int maxUsers;

    @Index(name = "IDX_ORGANIZATION_LDAPDN")
    @Column(length = 512)
    private String ldapDN;

    @Embedded
    @Fetch(FetchMode.JOIN)
    private OnlineStorageSubscription osSubscription;

    /**
     * PFS-1411
     */
    private String skin;

    public Organization() {
        // Generate unique id
        this(IdGenerator.makeId());
    }

    public Organization(String oid) {
        Reject.ifBlank(oid, "OID");
        this.oid = oid;
        this.osSubscription = new OnlineStorageSubscription();
    }

    public String getOID() {
        return oid;
    }

    public String getName() {
        return name;
    }

    public void setName(String name) {
        this.name = name;
    }

    public String getNotes() {
        return notes;
    }

    public void setNotes(String notes) {
        this.notes = notes;
    }

    public int getMaxUsers() {
        return maxUsers;
    }

    public void setMaxUsers(int maxUsers) {
        this.maxUsers = maxUsers;
    }

    public void setUnlimitedUsers() {
        this.maxUsers = UNLIMITED_USERS;
    }

    public boolean hasMaxUsers() {
        return this.maxUsers > 0 && this.maxUsers != UNLIMITED_USERS;
    }

    public void setLdapDN(String ldapDN) {
        this.ldapDN = ldapDN;
    }

    public String getLdapDN() {
        return ldapDN;
    }

    public OnlineStorageSubscription getOSSubscription() {
        return osSubscription;
    }

<<<<<<< HEAD
=======
    public String getSkin() {
        return skin;
    }

    public void setSkin(String skin) {
        this.skin = skin;
    }

>>>>>>> d649e933
    /**
     * Adds a line of info with the current date to the notes of that account.
     *
     * @param infoText
     */
    public void addNotesWithDate(String infoText) {
        if (StringUtils.isBlank(infoText)) {
            return;
        }
        String infoLine = Format.formatDateCanonical(new Date());
        infoLine += ": ";
        infoLine += infoText;
        if (StringUtils.isBlank(notes)) {
            setNotes(infoLine);
        } else {
            setNotes(notes + "\n" + infoLine);
        }
    }

    @Override
    public String toString() {
        return "Organization [oid=" + oid + ", name=" + name + ", maxUsers="
            + maxUsers + ", osSubscription=" + osSubscription + ", notes="
            + notes + "]";
    }

}
<|MERGE_RESOLUTION|>--- conflicted
+++ resolved
@@ -42,13 +42,8 @@
  * PFS-779: Domain object for PFS-779: Organization wide admin role to manage
  * user accounts per "admin domain"/Organization - Multitenancy -
  * Mandantenfähigkeit
-<<<<<<< HEAD
- *
- * @author <a href="mailto:sprajc@powerfolder.com">Christian Sprajc</a>
-=======
  * 
  * @author Christian Sprajc
->>>>>>> d649e933
  * @version $Revision: 1.5 $
  */
 @Entity
@@ -148,8 +143,6 @@
         return osSubscription;
     }
 
-<<<<<<< HEAD
-=======
     public String getSkin() {
         return skin;
     }
@@ -158,7 +151,6 @@
         this.skin = skin;
     }
 
->>>>>>> d649e933
     /**
      * Adds a line of info with the current date to the notes of that account.
      *
@@ -185,4 +177,4 @@
             + notes + "]";
     }
 
-}
+}