--- conflicted
+++ resolved
@@ -1360,12 +1360,8 @@
         // last login date
         if (account.lastLoginDate != null) {
             if (this.lastLoginDate == null ||
-<<<<<<< HEAD
                 this.lastLoginDate.before(account.lastLoginDate))
             {
-=======
-                    this.lastLoginDate.before(account.lastLoginDate)) {
->>>>>>> 21a63509
                 this.lastLoginDate = account.lastLoginDate;
             }
         }
@@ -1692,10 +1688,6 @@
                         break;
                 }
             }
-<<<<<<< HEAD
-=======
-            this.osSubscription = new OnlineStorageSubscription(proto.getOsSubscription());
->>>>>>> 21a63509
         }
     }
 
@@ -1733,11 +1725,6 @@
                 builder.addPermissionInfos((PermissionInfoProto.PermissionInfo) ((SingletonPermission) permission).toD2D());
             }
         }
-<<<<<<< HEAD
-=======
-        if (this.osSubscription != null)
-            builder.setOsSubscription((OnlineStorageSubscriptionProto.OnlineStorageSubscription) this.osSubscription.toD2D());
->>>>>>> 21a63509
         return builder.build();
     }
 }