<<<<<<< HEAD
/*
 * Copyright 2004 - 2008 Christian Sprajc. All rights reserved.
 *
 * This file is part of PowerFolder.
 *
 * PowerFolder is free software: you can redistribute it and/or modify
 * it under the terms of the GNU General Public License as published by
 * the Free Software Foundation.
 *
 * PowerFolder is distributed in the hope that it will be useful,
 * but WITHOUT ANY WARRANTY; without even the implied warranty of
 * MERCHANTABILITY or FITNESS FOR A PARTICULAR PURPOSE.  See the
 * GNU General Public License for more details.
 *
 * You should have received a copy of the GNU General Public License
 * along with PowerFolder. If not, see <http://www.gnu.org/licenses/>.
 *
 * $Id: TransferManager.java 21079 2013-03-15 02:10:37Z sprajc $
 */
package de.dal33t.powerfolder.transfer;

import java.io.BufferedReader;
import java.io.FileInputStream;
import java.io.IOException;
import java.io.InputStreamReader;
import java.io.ObjectInputStream;
import java.io.ObjectOutputStream;
import java.io.OutputStreamWriter;
import java.io.PrintWriter;
import java.net.HttpURLConnection;
import java.net.URL;
import java.net.URLConnection;
import java.nio.file.Files;
import java.nio.file.Path;
import java.text.DecimalFormat;
import java.util.ArrayList;
import java.util.Calendar;
import java.util.Collection;
import java.util.Collections;
import java.util.Date;
import java.util.HashMap;
import java.util.LinkedList;
import java.util.List;
import java.util.Map;
import java.util.Set;
import java.util.TimerTask;
import java.util.concurrent.Callable;
import java.util.concurrent.ConcurrentMap;
import java.util.concurrent.CopyOnWriteArrayList;
import java.util.concurrent.ExecutorService;
import java.util.concurrent.Executors;
import java.util.concurrent.FutureTask;
import java.util.concurrent.atomic.AtomicBoolean;
import java.util.concurrent.locks.Lock;
import java.util.concurrent.locks.ReentrantLock;

import de.dal33t.powerfolder.ConfigurationEntry;
import de.dal33t.powerfolder.Constants;
import de.dal33t.powerfolder.Controller;
import de.dal33t.powerfolder.Member;
import de.dal33t.powerfolder.PFComponent;
import de.dal33t.powerfolder.disk.Folder;
import de.dal33t.powerfolder.disk.FolderRepository;
import de.dal33t.powerfolder.event.ListenerSupportFactory;
import de.dal33t.powerfolder.event.TransferManagerEvent;
import de.dal33t.powerfolder.event.TransferManagerListener;
import de.dal33t.powerfolder.light.FileInfo;
import de.dal33t.powerfolder.light.FileInfoKey;
import de.dal33t.powerfolder.light.FileInfoKey.Type;
import de.dal33t.powerfolder.light.FolderInfo;
import de.dal33t.powerfolder.message.AbortUpload;
import de.dal33t.powerfolder.message.DownloadQueued;
import de.dal33t.powerfolder.message.FileChunk;
import de.dal33t.powerfolder.message.RequestDownload;
import de.dal33t.powerfolder.message.TransferStatus;
import de.dal33t.powerfolder.net.ConnectionHandler;
import de.dal33t.powerfolder.transfer.swarm.FileRecordProvider;
import de.dal33t.powerfolder.transfer.swarm.VolatileFileRecordProvider;
import de.dal33t.powerfolder.util.Filter;
import de.dal33t.powerfolder.util.Format;
import de.dal33t.powerfolder.util.NamedThreadFactory;
import de.dal33t.powerfolder.util.Reject;
import de.dal33t.powerfolder.util.StreamUtils;
import de.dal33t.powerfolder.util.StringUtils;
import de.dal33t.powerfolder.util.TransferCounter;
import de.dal33t.powerfolder.util.Util;
import de.dal33t.powerfolder.util.Validate;
import de.dal33t.powerfolder.util.Visitor;
import de.dal33t.powerfolder.util.WrapperExecutorService;
import de.dal33t.powerfolder.util.compare.MemberComparator;
import de.dal33t.powerfolder.util.compare.ReverseComparator;
import de.dal33t.powerfolder.util.delta.FilePartsRecord;

/**
 * Transfer manager for downloading/uploading files
 * 
 * @author <a href="mailto:totmacher@powerfolder.com">Christian Sprajc </a>
 * @version $Revision: 1.92 $
 */
public class TransferManager extends PFComponent {

    /**
     * The maximum size of a chunk transferred at once of older, prev 3.1.7/4.0
     * versions.
     */
    public static final int OLD_MAX_CHUNK_SIZE = 32 * 1024;
    public static final int OLD_MAX_REQUESTS_QUEUED = 20;
    public static final long PARTIAL_TRANSFER_DELAY = 5000; // Five seconds
    public static final long ONE_DAY = 24L * 3600 * 1000; // One day in ms
    public static final long SIX_HOURS = 6L * 3600 * 1000; // 6 hours

    private static final DecimalFormat CPS_FORMAT = new DecimalFormat(
        "#,###,###,###.##");

    private volatile boolean started;

    private Thread myThread;
    /** Uploads that are waiting to start */
    private final List<Upload> queuedUploads;
    /** currently uploading */
    private final List<Upload> activeUploads;
    /** The list of completed download */
    private final List<Upload> completedUploads;
    /** currenly downloading */
    private final ConcurrentMap<FileInfo, DownloadManager> dlManagers;
    /**
     * The # of active and queued downloads of this node. Cached value. Only
     * used for performance optimization
     */
    private final ConcurrentMap<Member, Integer> downloadsCount;
    /** A set of pending files, which should be downloaded */
    private final List<Download> pendingDownloads;
    /** The list of completed download */
    private final ConcurrentMap<FileInfoKey, DownloadManager> completedDownloads;

    /** The trigger, where transfermanager waits on */
    private final Object waitTrigger = new Object();
    private boolean transferCheckTriggered;
    /**
     * To lock the transfer checker. Lock this to make sure no transfer checks
     * are executed untill the lock is released.
     */
    // private ReentrantLock downloadsLock = new ReentrantLock();
    /**
     * To lock the transfer checker. Lock this to make sure no transfer checks
     * are executed untill the lock is released.
     */
    private final Lock uploadsLock = new ReentrantLock();
    private final Object downloadRequestLock = new Object();

    private FileRecordProvider fileRecordProvider;

    /** Threadpool for Upload Threads */
    private ExecutorService threadPool;

    /** the counter for uploads (effecitve) */
    private final TransferCounter uploadCounter;
    /** the counter for downloads (effecitve) */
    private final TransferCounter downloadCounter;

    /** the counter for up traffic (real) */
    private final TransferCounter totalUploadTrafficCounter;
    /** the counter for download traffic (real) */
    private final TransferCounter totalDownloadTrafficCounter;

    /** Provides bandwidth for the transfers */
    private final BandwidthProvider bandwidthProvider;

    /** Input limiter, currently shared between all LAN connections */
    private final BandwidthLimiter sharedLANInputHandler;
    /** Input limiter, currently shared between all WAN connections */
    private final BandwidthLimiter sharedWANInputHandler;
    /** Output limiter, currently shared between all LAN connections */
    private final BandwidthLimiter sharedLANOutputHandler;
    /** Output limiter, currently shared between all WAN connections */
    private final BandwidthLimiter sharedWANOutputHandler;

    private final TransferManagerListener listenerSupport;

    private DownloadManagerFactory downloadManagerFactory = MultiSourceDownloadManager.factory;

    private BandwidthStatsRecorder statsRecorder;

    private final AtomicBoolean recalculatingAutomaticRates = new AtomicBoolean();

    public TransferManager(Controller controller) {
        super(controller);
        started = false;
        queuedUploads = new CopyOnWriteArrayList<Upload>();
        activeUploads = new CopyOnWriteArrayList<Upload>();
        completedUploads = new CopyOnWriteArrayList<Upload>();
        dlManagers = Util.createConcurrentHashMap();
        pendingDownloads = new CopyOnWriteArrayList<Download>();
        completedDownloads = Util.createConcurrentHashMap();
        downloadsCount = Util.createConcurrentHashMap();
        uploadCounter = new TransferCounter();
        downloadCounter = new TransferCounter();
        totalUploadTrafficCounter = new TransferCounter();
        totalDownloadTrafficCounter = new TransferCounter();

        // Create listener support
        listenerSupport = ListenerSupportFactory
            .createListenerSupport(TransferManagerListener.class);

        bandwidthProvider = new BandwidthProvider();

        statsRecorder = new BandwidthStatsRecorder(getController());
        bandwidthProvider.addBandwidthStatListener(statsRecorder);

        sharedWANOutputHandler = BandwidthLimiter.WAN_OUTPUT_BANDWIDTH_LIMITER;
        sharedWANInputHandler = BandwidthLimiter.WAN_INPUT_BANDWIDTH_LIMITER;
        sharedLANOutputHandler = BandwidthLimiter.LAN_OUTPUT_BANDWIDTH_LIMITER;
        sharedLANInputHandler = BandwidthLimiter.LAN_INPUT_BANDWIDTH_LIMITER;

        checkConfigCPS(ConfigurationEntry.UPLOAD_LIMIT_WAN, 0);
        checkConfigCPS(ConfigurationEntry.DOWNLOAD_LIMIT_WAN, 0);
        checkConfigCPS(ConfigurationEntry.UPLOAD_LIMIT_LAN, 0);
        checkConfigCPS(ConfigurationEntry.DOWNLOAD_LIMIT_LAN, 0);

        setUploadCPSForWAN(getConfigCPS(ConfigurationEntry.UPLOAD_LIMIT_WAN));
        setDownloadCPSForWAN(getConfigCPS(ConfigurationEntry.DOWNLOAD_LIMIT_WAN));
        setUploadCPSForLAN(getConfigCPS(ConfigurationEntry.UPLOAD_LIMIT_LAN));
        setDownloadCPSForLAN(getConfigCPS(ConfigurationEntry.DOWNLOAD_LIMIT_LAN));

        if (getMaxFileChunkSize() > OLD_MAX_CHUNK_SIZE) {
            logWarning("Max filechunk size set to "
                + Format.formatBytes(getMaxFileChunkSize())
                + ". Can only communicate with clients"
                + " running version 3.1.7 or higher.");
        }
        if (getMaxRequestsQueued() > OLD_MAX_REQUESTS_QUEUED) {
            logWarning("Max request queue size set to "
                + getMaxRequestsQueued()
                + ". Can only communicate with clients"
                + " running version 3.1.7 or higher.");
        }
    }

    /**
     * Checks if the configration entry exists, and if not sets it to a given
     * value.
     * 
     * @param entry
     * @param cpsArg
     */
    private void checkConfigCPS(ConfigurationEntry entry, long cpsArg) {
        String cps = entry.getValue(getController());
        if (cps == null) {
            entry.setValue(getController(), Long.toString(cpsArg / 1024));
        }
    }

    private long getConfigCPS(ConfigurationEntry entry) {
        String cps = entry.getValue(getController());
        long maxCps = 0;
        if (cps != null) {
            try {
                maxCps = (long) Double.parseDouble(cps) * 1024;
                if (maxCps < 0) {
                    throw new NumberFormatException();
                }
            } catch (NumberFormatException e) {
                logWarning("Illegal value for KByte." + entry + " '" + cps
                    + '\'');
            }
        }
        return maxCps;
    }

    // General ****************************************************************

    public void printStats() {
        long total = totalDownloadTrafficCounter.getBytesTransferred()
            + totalUploadTrafficCounter.getBytesTransferred();
        long payload = downloadCounter.getBytesTransferred()
            + uploadCounter.getBytesTransferred();
        long overhead = total - payload;
        logInfo("Total: " + Format.formatBytes(total) + ", Payload: "
            + Format.formatBytes(payload) + ". Overhead: " + overhead * 100
            / payload + '%');
    }

    /**
     * Starts the transfermanager thread
     */
    public void start() {
        if (!ConfigurationEntry.TRANSFER_MANAGER_ENABLED
            .getValueBoolean(getController()))
        {
            logWarning("Not starting TransferManager. disabled by config");
            return;
        }
        fileRecordProvider = new VolatileFileRecordProvider(getController());

        bandwidthProvider.start();

        threadPool = new WrapperExecutorService(
            Executors.newCachedThreadPool(new NamedThreadFactory("TMThread-")));

        myThread = new Thread(new TransferChecker(), "Transfer manager");
        myThread.start();

        // Load all pending downloads
        loadDownloads();

        // Do an initial clean.
        cleanupOldTransfers();

        getController().scheduleAndRepeat(new PartialTransferStatsUpdater(),
            PARTIAL_TRANSFER_DELAY, PARTIAL_TRANSFER_DELAY);

        getController().scheduleAndRepeat(new TransferCleaner(), SIX_HOURS,
            SIX_HOURS);

        started = true;
        logFine("Started");
    }

    /**
     * This method cleans up old uploads and downloads. Only cleans up if the
     * UPLOADS_AUTO_CLEANUP / DOWNLOAD_AUTO_CLEANUP is true and the transfer is
     * older than AUTO_CLEANUP_FREQUENCY in days.
     */
    private void cleanupOldTransfers() {
        int rawUploadCleanupFrequency = ConfigurationEntry.UPLOAD_AUTO_CLEANUP_FREQUENCY
            .getValueInt(getController());
        int trueUploadCleanupFrequency;
        if (rawUploadCleanupFrequency <= 4) {
            trueUploadCleanupFrequency = Constants.CLEANUP_VALUES[rawUploadCleanupFrequency];
        } else {
            trueUploadCleanupFrequency = Integer.MAX_VALUE;

        }
        for (Upload completedUpload : completedUploads) {
            long numberOfDays = calcDays(completedUpload.getCompletedDate());
            if (numberOfDays >= trueUploadCleanupFrequency) {
                logInfo("Auto-cleaning up upload '"
                    + completedUpload.getFile().getRelativeName() + "' (days="
                    + numberOfDays + ')');
                clearCompletedUpload(completedUpload);
            }
        }

        int rawDownloadCleanupFrequency = ConfigurationEntry.DOWNLOAD_AUTO_CLEANUP_FREQUENCY
            .getValueInt(getController());
        int trueDownloadCleanupFrequency;
        if (rawDownloadCleanupFrequency <= 4) {
            trueDownloadCleanupFrequency = Constants.CLEANUP_VALUES[rawDownloadCleanupFrequency];
        } else {
            trueDownloadCleanupFrequency = Integer.MAX_VALUE;

        }
        int n = 0;
        for (DownloadManager completedDownload : completedDownloads.values()) {
            long numberOfDays = calcDays(completedDownload.getCompletedDate());
            if (completedDownload.getCompletedDate() == null && isSevere()) {
                logFine("Completed download misses completed date: "
                    + completedDownload.getCompletedDate());
            }
            if (numberOfDays >= trueDownloadCleanupFrequency) {
                if (isFiner()) {
                    logFiner("Auto-cleaning up download '"
                        + completedDownload.getFileInfo().getRelativeName()
                        + "' (days=" + numberOfDays + ')');
                }
                clearCompletedDownload(completedDownload);
                n++;
            }
        }
        if (n > 0) {
            logFine("Cleaned up " + n + " completed downloads");
        }
    }

    /**
     * Returns the number of days between two dates.
     * 
     * @param completedDate
     * @return
     */
    private static long calcDays(Date completedDate) {
        if (completedDate == null) {
            return -1;
        }
        Date now = new Date();
        long diff = now.getTime() - completedDate.getTime();
        return diff / ONE_DAY;
    }

    /**
     * Shuts down the transfer manager
     */
    public void shutdown() {
        // Remove listners, not bothering them by boring shutdown events
        // ListenerSupportFactory.removeAllListeners(listenerSupport);

        // shutdown on thread
        if (myThread != null) {
            myThread.interrupt();
        }

        if (threadPool != null) {
            threadPool.shutdownNow();
        }

        // shutdown active uploads
        for (Upload upload : activeUploads) {
            upload.abort();
            upload.shutdown();
        }

        bandwidthProvider.shutdown();

        if (started) {
            storeDownloads();
        }

        // abort / shutdown active downloads
        // done after storeDownloads(), so they are restored!
        for (DownloadManager man : dlManagers.values()) {
            synchronized (man) {
                man.setBroken(TransferProblem.BROKEN_DOWNLOAD, "shutdown");
            }
        }

        if (fileRecordProvider != null) {
            fileRecordProvider.shutdown();
            fileRecordProvider = null;
        }

        statsRecorder.persistStats();

        started = false;
        logFine("Stopped");
    }

    /**
     * Prune stats older than a month.
     */
    public void pruneStats() {
        Calendar cal = Calendar.getInstance();
        cal.add(Calendar.MONTH, -1);
        Date date = cal.getTime();
        statsRecorder.pruneStats(date);
    }

    /**
     * for debug
     * 
     * @param suspended
     */
    public void setSuspendFireEvents(boolean suspended) {
        ListenerSupportFactory.setSuspended(listenerSupport, suspended);
        logFine("setSuspendFireEvents: " + suspended);
    }

    /**
     * Triggers the workingn checker thread.
     */
    public void triggerTransfersCheck() {
        synchronized (waitTrigger) {
            transferCheckTriggered = true;
            waitTrigger.notifyAll();
        }
    }

    public BandwidthProvider getBandwidthProvider() {
        return bandwidthProvider;
    }

    public BandwidthLimiter getOutputLimiter(ConnectionHandler handler) {
        if (handler.isOnLAN()) {
            return sharedLANOutputHandler;
        }
        return sharedWANOutputHandler;
    }

    public BandwidthLimiter getInputLimiter(ConnectionHandler handler) {
        if (handler.isOnLAN()) {
            return sharedLANInputHandler;
        }
        return sharedWANInputHandler;
    }

    /**
     * Returns the transfer status by calculating it new
     * 
     * @return the current status
     */
    public TransferStatus getStatus() {
        TransferStatus transferStatus = new TransferStatus();

        // Upload status
        transferStatus.activeUploads = activeUploads.size();
        transferStatus.queuedUploads = queuedUploads.size();
        transferStatus.maxUploadCPS = getUploadCPSForWAN();
        transferStatus.currentUploadCPS = (long) uploadCounter
            .calculateCurrentCPS();
        transferStatus.uploadedBytesTotal = uploadCounter.getBytesTransferred();

        // Download status
        for (DownloadManager man : dlManagers.values()) {
            for (Download download : man.getSources()) {
                if (download.isStarted()) {
                    transferStatus.activeDownloads++;
                } else {
                    transferStatus.queuedDownloads++;
                }
            }
        }

        transferStatus.maxDownloads = Integer.MAX_VALUE;
        transferStatus.maxDownloadCPS = Double.MAX_VALUE;
        transferStatus.currentDownloadCPS = (long) downloadCounter
            .calculateCurrentCPS();
        transferStatus.downloadedBytesTotal = downloadCounter
            .getBytesTransferred();

        return transferStatus;
    }

    // General Transfer callback methods **************************************

    /**
     * Returns the MultiSourceDownload, that's managing the given info.
     * 
     * @param info
     * @return
     */
    private DownloadManager getDownloadManagerFor(FileInfo info) {
        Validate.notNull(info);
        DownloadManager man = dlManagers.get(info);
        if (man != null
            && man.getFileInfo().isVersionDateAndSizeIdentical(info))
        {
            return man;
        }
        return null;
    }

    /**
     * Sets an transfer as started
     * 
     * @param transfer
     *            the transfer
     */
    void setStarted(Transfer transfer) {
        if (transfer instanceof Upload) {
            uploadsLock.lock();
            try {
                queuedUploads.remove(transfer);
                activeUploads.add((Upload) transfer);
            } finally {
                uploadsLock.unlock();
            }

            // Fire event
            fireUploadStarted(new TransferManagerEvent(this, (Upload) transfer));
        } else if (transfer instanceof Download) {
            // Fire event
            fireDownloadStarted(new TransferManagerEvent(this,
                (Download) transfer));
        }

        if (isFine()) {
            logFine("Started: " + transfer);
        }
    }

    /**
     * Callback to inform, that a download has been enqued at the remote ide
     * 
     * @param download
     *            the download request
     * @param member
     */
    public void downloadQueued(Download download, Member member) {
        Reject.noNullElements(download, member);
        fireDownloadQueued(new TransferManagerEvent(this, download));
    }

    /**
     * Sets a transfer as broken, removes from queues
     * 
     * @param upload
     *            the upload
     * @param transferProblem
     *            the problem that broke the transfer
     */
    void uploadBroken(Upload upload, TransferProblem transferProblem) {
        uploadBroken(upload, transferProblem, null);
    }

    void downloadBroken(Download download, TransferProblem problem,
        String problemInfo)
    {
        logWarning("Download broken: " + download + ' '
            + (problem == null ? "" : problem) + ": " + problemInfo);

        download.setTransferProblem(problem);
        download.setProblemInformation(problemInfo);

        removeDownload(download);

        // Fire event
        fireDownloadBroken(new TransferManagerEvent(this, download, problem,
            problemInfo));
    }

    /**
     * Sets a transfer as broken, removes from queues
     * 
     * @param upload
     *            the upload
     * @param transferProblem
     *            the problem that broke the transfer
     * @param problemInformation
     *            specific information about the problem
     */
    void uploadBroken(Upload upload, TransferProblem transferProblem,
        String problemInformation)
    {
        // Ensure shutdown
        upload.shutdown();
        logWarning("Upload broken: " + upload + ' '
            + (transferProblem == null ? "" : transferProblem) + ": "
            + problemInformation);
        uploadsLock.lock();
        boolean transferFound = false;
        try {
            transferFound = queuedUploads.remove(upload);
            transferFound = transferFound || activeUploads.remove(upload);
        } finally {
            uploadsLock.unlock();
        }

        // Tell remote peer if possible
        if (upload.getPartner().isCompletelyConnected()) {
            if (isFine()) {
                logFine("Sending abort upload of " + upload);
            }
            upload.getPartner().sendMessagesAsynchron(
                new AbortUpload(upload.getFile()));
        }

        // Fire event
        if (transferFound) {
            fireUploadBroken(new TransferManagerEvent(this, upload));
        }

        // Now trigger, to check uploads/downloads to start
        triggerTransfersCheck();
    }

    /**
     * Breaks all transfers on that folder, usually on folder remove
     * 
     * @param foInfo
     */
    public void breakTransfers(FolderInfo foInfo) {
        Reject.ifNull(foInfo, "Folderinfo is null");
        // Search for uls to break
        if (!queuedUploads.isEmpty()) {
            for (Upload upload : queuedUploads) {
                if (foInfo.equals(upload.getFile().getFolderInfo())) {
                    uploadBroken(upload, TransferProblem.FOLDER_REMOVED,
                        foInfo.name);
                }
            }
        }

        if (!activeUploads.isEmpty()) {
            for (Upload upload : activeUploads) {
                if (foInfo.equals(upload.getFile().getFolderInfo())) {
                    uploadBroken(upload, TransferProblem.FOLDER_REMOVED,
                        foInfo.name);
                }
            }
        }

        for (DownloadManager man : dlManagers.values()) {
            if (foInfo.equals(man.getFileInfo().getFolderInfo())) {
                man.setBroken(TransferProblem.FOLDER_REMOVED, foInfo.name);
            }
        }
    }

    /**
     * Breaks all transfers from and to that node. Usually done on disconnect
     * 
     * @param node
     */
    public void breakTransfers(Member node) {
        // Search for uls to break
        if (!queuedUploads.isEmpty()) {
            for (Upload upload : queuedUploads) {
                if (node.equals(upload.getPartner())) {
                    uploadBroken(upload, TransferProblem.NODE_DISCONNECTED,
                        node.getNick());
                }
            }
        }

        if (!activeUploads.isEmpty()) {
            for (Upload upload : activeUploads) {
                if (node.equals(upload.getPartner())) {
                    uploadBroken(upload, TransferProblem.NODE_DISCONNECTED,
                        node.getNick());
                }
            }
        }

        for (DownloadManager man : dlManagers.values()) {
            for (Download download : man.getSources()) {
                if (node.equals(download.getPartner())) {
                    download.setBroken(TransferProblem.NODE_DISCONNECTED,
                        node.getNick());
                }
            }
        }
    }

    /**
     * Breaks all transfers on the file. Usually when the file is going to be
     * changed. TODO: Transfers have been ABORTED instead of BROKEN before.
     * 
     * @param fInfo
     */
    public void breakTransfers(FileInfo fInfo) {
        Reject.ifNull(fInfo, "FileInfo is null");
        // Search for uls to break
        if (!queuedUploads.isEmpty()) {
            for (Upload upload : queuedUploads) {
                if (fInfo.equals(upload.getFile())) {
                    uploadBroken(upload, TransferProblem.FILE_CHANGED,
                        fInfo.getRelativeName());
                }
            }
        }

        if (!activeUploads.isEmpty()) {
            for (Upload upload : activeUploads) {
                if (fInfo.equals(upload.getFile())) {
                    upload.abort();
                    uploadBroken(upload, TransferProblem.FILE_CHANGED,
                        fInfo.getRelativeName());
                }
            }
        }

        for (DownloadManager man : dlManagers.values()) {
            if (fInfo.equals(man.getFileInfo())) {
                man.setBroken(TransferProblem.FILE_CHANGED,
                    fInfo.getRelativeName());
            }
        }
    }

    void setCompleted(final DownloadManager dlManager) {
        assert dlManager.isDone();

        final FileInfo fInfo = dlManager.getFileInfo();
        // Inform other folder member of added file
        final Folder folder = fInfo.getFolder(getController()
            .getFolderRepository());
        if (folder != null) {
            // scan in new downloaded file
            // TODO React on failed scan?
            // TODO PREVENT further uploads of this file unless it's "there"
            // Search for active uploads of the file and break them
            boolean abortedUL;
            int tries = 0;
            do {
                abortedUL = abortUploadsOf(fInfo);
                tries++;
                if (abortedUL) {
                    try {
                        Thread.sleep(50);
                    } catch (InterruptedException e) {
                    }
                }
            } while (abortedUL);

            assert getActiveUploads(fInfo).isEmpty();

            if (folder.scanDownloadFile(fInfo, dlManager.getTempFile())) {
                if (StringUtils.isNotBlank(folder.getDownloadScript())) {
                    Runnable scriptRunner = new Runnable() {
                        public void run() {
                            executeDownloadScript(fInfo, folder, dlManager);
                        }
                    };
                    doWork(scriptRunner);
                }
            } else {
                logWarning("Scanning of completed file failed: "
                    + fInfo.toDetailString() + " at " + dlManager.getTempFile());
                dlManager.setBroken(
                    TransferProblem.FILE_CHANGED,
                    "Scanning of completed file failed: "
                        + fInfo.toDetailString());
                return;
            }
        }
        completedDownloads.put(new FileInfoKey(fInfo, Type.VERSION_DATE_SIZE),
            dlManager);
        for (Download d : dlManager.getSources()) {
            d.setCompleted();
        }
        removeDownloadManager(dlManager);

        // Auto cleanup of Downloads
        boolean autoClean = dlManager.getFileInfo().getFolderInfo()
            .isMetaFolder();
        autoClean = autoClean
            || ConfigurationEntry.DOWNLOAD_AUTO_CLEANUP_FREQUENCY
                .getValueInt(getController()) == 0;
        if (autoClean) {
            if (isFiner()) {
                logFiner("Auto-cleaned " + dlManager.getSources());
            }
            clearCompletedDownload(dlManager);
        }

        if (fInfo.getFolderInfo().isMetaFolder()) {
            MetaFolderDataHandler mfdh = new MetaFolderDataHandler(
                getController());
            mfdh.handleMetaFolderFileInfo(fInfo);
        }
    }

    private ReentrantLock scriptLock = new ReentrantLock();

    /**
     * #1538
     * <p>
     * http://www.powerfolder.com/wiki/Script_execution
     * 
     * @param fInfo
     * @param folder
     */
    private void executeDownloadScript(FileInfo fInfo, Folder folder,
        DownloadManager dlManager)
    {
        Reject
            .ifBlank(folder.getDownloadScript(), "Download script is not set");
        Path dlFile = fInfo.getDiskFile(getController().getFolderRepository());
        String command = folder.getDownloadScript();
        command = command.replace("$file", dlFile.toAbsolutePath().toString());
        command = command.replace("$path", dlFile.getParent().toString());
        command = command.replace("$folderpath", folder.getLocalBase()
            .toAbsolutePath().toString());

        StringBuilder sourcesStr = new StringBuilder();
        for (Download source : dlManager.getSources()) {
            Member p = source.getPartner();
            if (p != null) {
                sourcesStr.append(p.getNick());
            }
            sourcesStr.append(',');
        }
        if (sourcesStr.length() > 0) {
            // Cut last ,
            sourcesStr.setLength(sourcesStr.length() - 1);
        }
        command = command.replace("$sources", sourcesStr);

        try {
            scriptLock.lock();
            logInfo("Begin executing command: " + command);
            final Process p = Runtime.getRuntime().exec(command);
            // Auto-kill after 20 seconds
            getController().schedule(new Runnable() {
                public void run() {
                    p.destroy();
                }
            }, 20000L);
            byte[] out = StreamUtils.readIntoByteArray(p.getInputStream());
            String output = new String(out);
            byte[] err = StreamUtils.readIntoByteArray(p.getErrorStream());
            String error = new String(err);
            int res = p.waitFor();
            logInfo("Executed command finished (exit value: " + res + "): "
                + command + " | stdout: " + output + ", stderr: " + error);
        } catch (IOException e) {
            logSevere(
                "Unable to execute script after download. '"
                    + folder.getDownloadScript() + "' file: " + dlFile
                    + ", command: " + command + ". " + e, e);
        } catch (InterruptedException e) {
            logSevere("Abnormal termination of script after download. '"
                + folder.getDownloadScript() + "' file: " + dlFile
                + ", command: " + command + ". " + e, e);
        } finally {
            scriptLock.unlock();
        }
    }

    private boolean abortUploadsOf(FileInfo fInfo) {
        uploadsLock.lock();
        boolean abortedUL = false;
        try {
            for (Upload u : activeUploads) {
                if (u.getFile().equals(fInfo)) {
                    abortedUL = abortUpload(fInfo, u.getPartner()) || abortedUL;
                }
            }
            List<Upload> remove = new LinkedList<Upload>();
            for (Upload u : queuedUploads) {
                if (u.getFile().equals(fInfo)) {
                    abortedUL = true;
                    remove.add(u);
                }
            }
            queuedUploads.removeAll(remove);
        } finally {
            uploadsLock.unlock();
        }
        return abortedUL;
    }

    /**
     * Returns all uploads of the given file.
     * 
     * @param info
     * @return
     */
    private List<Upload> getActiveUploads(FileInfo info) {
        List<Upload> ups = new ArrayList<Upload>();
        for (Upload u : activeUploads) {
            if (u.getFile().equals(info)) {
                ups.add(u);
            }
        }
        return ups;
    }

    /**
     * Coounts the number of active uploads for a folder.
     * 
     * @param folder
     * @return the # of activate uploads
     */
    public int countActiveUploads(Folder folder) {
        int count = 0;
        for (Upload activeUpload : activeUploads) {
            if (activeUpload.getFile().getFolderInfo().equals(folder.getInfo()))
            {
                count++;
            }
        }
        return count;
    }

    /**
     * Callback method to indicate that a transfer is completed
     * 
     * @param transfer
     */
    void setCompleted(Transfer transfer) {

        FileInfo fileInfo = transfer.getFile();
        if (transfer instanceof Download) {
            // Fire event
            fireDownloadCompleted(new TransferManagerEvent(this,
                (Download) transfer));

            downloadsCount.remove(transfer.getPartner());
            int nDlFromNode = countActiveAndQueuedDownloads(transfer
                .getPartner());
            boolean requestMoreFiles = nDlFromNode == 0;
            if (!requestMoreFiles) {
                // Hmm maybe end of transfer queue is near (25% or less filled),
                // request if yes!
                if (transfer.getPartner().isOnLAN()) {
                    requestMoreFiles = nDlFromNode <= Constants.MAX_DLS_FROM_LAN_MEMBER / 4;
                } else {
                    requestMoreFiles = nDlFromNode <= Constants.MAX_DLS_FROM_INET_MEMBER / 4;
                }
            }

            if (requestMoreFiles) {
                // Trigger filerequestor
                getController().getFolderRepository().getFileRequestor()
                    .triggerFileRequesting(fileInfo.getFolderInfo());
            } else {
                if (isFiner()) {
                    logFiner("Not triggering file requestor. " + nDlFromNode
                        + " more dls from " + transfer.getPartner());
                }
            }

        } else if (transfer instanceof Upload) {
            transfer.setCompleted();

            uploadsLock.lock();
            boolean transferFound = false;
            try {
                transferFound = queuedUploads.remove(transfer);
                transferFound = activeUploads.remove(transfer) || transferFound;
                completedUploads.add((Upload) transfer);
            } finally {
                uploadsLock.unlock();
            }

            if (transferFound) {
                // Fire event
                fireUploadCompleted(new TransferManagerEvent(this,
                    (Upload) transfer));
            }

            // Auto cleanup of uploads
            boolean autoClean = transfer.getFile().getFolderInfo()
                .isMetaFolder();
            autoClean = autoClean
                || ConfigurationEntry.UPLOAD_AUTO_CLEANUP_FREQUENCY
                    .getValueInt(getController()) == 0;
            if (autoClean) {
                if (isFiner()) {
                    logFiner("Auto-cleaned " + transfer);
                }
                clearCompletedUpload((Upload) transfer);
            }
        }

        // Now trigger, to start next transfer
        triggerTransfersCheck();

        if (isFiner()) {
            logFiner("Completed: " + transfer);
        }
    }

    // Upload management ******************************************************

    /**
     * This method is called after any change associated with bandwidth. I.e.:
     * upload limits, paused mode
     */
    public void updateSpeedLimits() {
        // Any setting that is "unlimited" will stay unlimited!
        bandwidthProvider.setLimitBPS(sharedLANOutputHandler,
            getUploadCPSForLAN());
        bandwidthProvider.setLimitBPS(sharedWANOutputHandler,
            getUploadCPSForWAN());
        bandwidthProvider.setLimitBPS(sharedLANInputHandler,
            getDownloadCPSForLAN());
        bandwidthProvider.setLimitBPS(sharedWANInputHandler,
            getDownloadCPSForWAN());
    }

    /**
     * Sets the selected upload bandwidth usage in CPS
     * 
     * @param allowedCPS
     */
    public void setUploadCPSForWAN(long allowedCPS) {

        ConfigurationEntry.UPLOAD_LIMIT_WAN.setValue(getController(),
            String.valueOf(allowedCPS / 1024));

        updateSpeedLimits();

        logInfo("Upload limit: "
            + Format.formatBytesShort(getUploadCPSForWAN()) + "/s");
    }

    /**
     * Returns the upload WAN rate.
     * 
     * @return the selected upload rate (internet) in CPS
     */
    public long getUploadCPSForWAN() {
        return Integer.parseInt(ConfigurationEntry.UPLOAD_LIMIT_WAN
            .getValue(getController())) * 1024;
    }

    /**
     * Sets the selected download bandwidth usage in CPS
     * 
     * @param allowedCPS
     */
    public void setDownloadCPSForWAN(long allowedCPS) {

        ConfigurationEntry.DOWNLOAD_LIMIT_WAN.setValue(getController(),
            String.valueOf(allowedCPS / 1024));

        updateSpeedLimits();

        logInfo("Download limit: "
            + Format.formatBytesShort(getDownloadCPSForWAN()) + "/s");
    }

    /**
     * Returns the download WAN rate.
     * 
     * @return the selected upload rate (internet) in CPS
     */
    public long getDownloadCPSForWAN() {
        return ConfigurationEntry.DOWNLOAD_LIMIT_WAN
            .getValueInt(getController()) * 1024;
    }

    /**
     * Sets the maximum upload bandwidth usage in CPS for LAN
     * 
     * @param allowedCPS
     */
    public void setUploadCPSForLAN(long allowedCPS) {

        ConfigurationEntry.UPLOAD_LIMIT_LAN.setValue(getController(),
            String.valueOf(allowedCPS / 1024));

        updateSpeedLimits();

        logInfo("LAN Upload limit: "
            + Format.formatBytesShort(getUploadCPSForLAN()) + "/s");
    }

    /**
     * @return the upload rate (LAN) in CPS
     */
    public long getUploadCPSForLAN() {
        return ConfigurationEntry.UPLOAD_LIMIT_LAN.getValueInt(getController()) * 1024;
    }

    /**
     * Sets the maximum upload bandwidth usage in CPS for LAN
     * 
     * @param allowedCPS
     */
    public void setDownloadCPSForLAN(long allowedCPS) {

        ConfigurationEntry.DOWNLOAD_LIMIT_LAN.setValue(getController(),
            String.valueOf(allowedCPS / 1024));

        updateSpeedLimits();

        logInfo("LAN Download limit: "
            + Format.formatBytesShort(getDownloadCPSForLAN()) + "/s");
    }

    /**
     * @return the download rate (LAN) in CPS
     */
    public long getDownloadCPSForLAN() {
        return Integer.parseInt(ConfigurationEntry.DOWNLOAD_LIMIT_LAN
            .getValue(getController())) * 1024;
    }

    /**
     * @see ConfigurationEntry#TRANSFERS_MAX_FILE_CHUNK_SIZE
     * @return the maximum size of a {@link FileChunk}
     */
    int getMaxFileChunkSize() {
        return ConfigurationEntry.TRANSFERS_MAX_FILE_CHUNK_SIZE
            .getValueInt(getController());
    }

    /**
     * @see ConfigurationEntry#TRANSFERS_MAX_REQUESTS_QUEUED
     * @return
     */
    int getMaxRequestsQueued() {
        return ConfigurationEntry.TRANSFERS_MAX_REQUESTS_QUEUED
            .getValueInt(getController());
    }

    /**
     * @return the counter for upload speed
     */
    public TransferCounter getUploadCounter() {
        return uploadCounter;
    }

    /**
     * @return the counter for total upload traffic (real)
     */
    public TransferCounter getTotalUploadTrafficCounter() {
        return totalUploadTrafficCounter;
    }

    /**
     * Queues a upload into the upload queue. Breaks all former upload requests
     * for the file from that member. Will not be queued if file not exists or
     * is deleted in the meantime or if the connection with the requestor is
     * lost.
     * 
     * @param from
     * @param dl
     * @return the enqued upload, or null if not queued.
     */
    public Upload queueUpload(final Member from, RequestDownload dl) {
        if (isFine()) {
            logFine("Received download request from " + from + ": " + dl);
        }
        if (dl == null || dl.file == null) {
            throw new NullPointerException("Downloadrequest/File is null");
        }
        // Never upload db files !!
        if (Constants.DB_FILENAME.equalsIgnoreCase(dl.file.getRelativeName())
            || Constants.DB_BACKUP_FILENAME.equalsIgnoreCase(dl.file
                .getRelativeName()))
        {
            logSevere(from.getNick()
                + " has illegally requested to download a folder database file");
            return null;
        }
        Folder folder = dl.file
            .getFolder(getController().getFolderRepository());
        if (folder == null) {
            logWarning("Received illegal download request from "
                + from.getNick() + ". Not longer on folder "
                + dl.file.getFolderInfo());
            return null;
        }
        if (!folder.hasReadPermission(from)) {
            logWarning("No Read permission: " + from + " on " + folder);
            return null;
        }

        if (dlManagers.containsKey(dl.file)) {
            logWarning("Not queuing upload, active download of the file is in progress.");
            return null;
        }

        FolderRepository repo = getController().getFolderRepository();
        Path diskFile = dl.file.getDiskFile(repo);
        boolean fileInSyncWithDisk = diskFile != null
            && dl.file.inSyncWithDisk(diskFile);
        if (!fileInSyncWithDisk) {
            if (diskFile == null) {
                return null;
            }
            if (isWarning()) {
                try {
                    logWarning("File not in sync with disk: '"
                        + dl.file.toDetailString() + "', disk file at "
                        + Files.getLastModifiedTime(diskFile).toMillis());
                } catch (IOException ioe) {
                    logSevere("Could not access modification time of file "
                        + diskFile.toAbsolutePath().toString());
                }
            }

            // This should free up an otherwise waiting for download partner
            if (folder.scanAllowedNow()) {
                folder.scanChangedFile(dl.file);
            }
            // folder.recommendScanOnNextMaintenance();
            return null;
        }

        FileInfo localFile = dl.file.getLocalFileInfo(repo);
        boolean fileInSyncWithDb = localFile != null
            && localFile.isVersionDateAndSizeIdentical(dl.file);
        if (!fileInSyncWithDb) {
            logWarning("File not in sync with db: '" + dl.file.toDetailString()
                + "', but I have "
                + (localFile != null ? localFile.toDetailString() : ""));
            return null;
        }

        final Upload upload = new Upload(this, from, dl);
        if (upload.isBroken()) { // connection lost
            // Check if this download is broken
            return null;
        }

        // Check if we have a old upload to break
        uploadsLock.lock();
        Upload oldUpload = null;
        try {
            int oldUploadIndex = activeUploads.indexOf(upload);
            if (oldUploadIndex >= 0) {
                oldUpload = activeUploads.get(oldUploadIndex);
                activeUploads.remove(oldUploadIndex);
            }
            oldUploadIndex = queuedUploads.indexOf(upload);
            if (oldUploadIndex >= 0) {
                if (oldUpload != null) {
                    // Should never happen
                    throw new IllegalStateException(
                        "Found illegal upload. is in list of queued AND active uploads: "
                            + oldUpload);
                }
                oldUpload = queuedUploads.get(oldUploadIndex);
                queuedUploads.remove(oldUploadIndex);
            }

            logFine("Queued: " + upload + ", startOffset: " + dl.startOffset
                + ", to: " + from);
            queuedUploads.add(upload);
        } finally {
            uploadsLock.unlock();
        }

        // Fire as requested
        fireUploadRequested(new TransferManagerEvent(this, upload));

        if (oldUpload != null) {
            logWarning("Received already known download request for " + dl.file
                + " from " + from.getNick() + ", overwriting old request");
            // Stop former upload request
            oldUpload.abort();
            oldUpload.shutdown();
            uploadBroken(oldUpload, TransferProblem.OLD_UPLOAD, from.getNick());
        }

        // Trigger working thread on upload enqueued
        triggerTransfersCheck();

        // Wait 500ms to let the transfers check grab the new download
        getController().schedule(new Runnable() {
            public void run() {
                // If upload is queued.
                if (!upload.isStarted() && !upload.isCompleted()
                    && !upload.isBroken() && !upload.isAborted())
                {
                    from.sendMessageAsynchron(new DownloadQueued(upload
                        .getFile()));
                } else if (isFiner()) {
                    logFiner("Optimization. Did not send DownloadQueued message for "
                        + upload.getFile() + " to " + upload.getPartner());
                }
            }
        }, 500L);

        return upload;
    }

    /**
     * Aborts a upload
     * 
     * @param fInfo
     *            the file to upload
     * @param to
     *            the member where is file is going to
     * @return true if the upload was actually aborted.
     */
    public boolean abortUpload(FileInfo fInfo, Member to) {
        if (fInfo == null) {
            throw new NullPointerException(
                "Unable to abort upload, file is null");
        }
        if (to == null) {
            throw new NullPointerException(
                "Unable to abort upload, to-member is null");
        }

        Upload abortedUpload = null;
        for (Upload upload : queuedUploads) {
            if (upload.getFile().isVersionDateAndSizeIdentical(fInfo)
                && to.equals(upload.getPartner()))
            {
                // Remove upload from queue
                uploadsLock.lock();
                try {
                    queuedUploads.remove(upload);
                } finally {
                    uploadsLock.unlock();
                }
                upload.abort();
                abortedUpload = upload;
            }
        }

        for (Upload upload : activeUploads) {
            if (upload.getFile().isVersionDateAndSizeIdentical(fInfo)
                && to.equals(upload.getPartner()))
            {
                // Remove upload from queue
                uploadsLock.lock();
                try {
                    activeUploads.remove(upload);
                } finally {
                    uploadsLock.unlock();
                }
                upload.abort();
                abortedUpload = upload;
            }
        }

        if (abortedUpload != null) {
            fireUploadAborted(new TransferManagerEvent(this, abortedUpload));
            // Trigger check
            triggerTransfersCheck();
            return true;
        } else {
            if (isFine()) {
                logFine("Upload to abort not found: " + fInfo + " to " + to);
            }
            return false;
        }
    }

    /**
     * Returns the {@link FileRecordProvider} managing the
     * {@link FilePartsRecord}s for the various uploads/downloads.
     * 
     * @return
     */
    public FileRecordProvider getFileRecordManager() {
        return fileRecordProvider;
    }

    /**
     * Perfoms a upload in the tranfsermanagers threadpool.
     * 
     * @param uploadPerformer
     */
    void perfomUpload(Runnable uploadPerformer) {
        threadPool.submit(uploadPerformer);
    }

    /**
     * Generic stuff to do
     * 
     * @param worker
     */
    void doWork(Runnable worker) {
        threadPool.submit(worker);
    }

    /**
     * @return the number of currently actively transferring uploads.
     */
    public int countActiveUploads() {
        return activeUploads.size();
    }

    /**
     * @return the currently active uploads
     */
    public Collection<Upload> getActiveUploads() {
        return Collections.unmodifiableCollection(activeUploads);
    }

    /**
     * @return an unmodifiable collection reffering to the internal completed
     *         upload list. May change after returned.
     */
    public List<Upload> getCompletedUploadsCollection() {
        return Collections.unmodifiableList(completedUploads);
    }

    /**
     * @return the number of queued uploads.
     */
    public int countQueuedUploads() {
        return queuedUploads.size();
    }

    /**
     * @return the total number of queued / active uploads
     */
    public int countLiveUploads() {
        return activeUploads.size() + queuedUploads.size();
    }

    /**
     * @return the total number of uploads
     */
    public int countAllUploads() {
        return activeUploads.size() + queuedUploads.size()
            + completedUploads.size();
    }

    /**
     * @param folder
     *            the folder.
     * @return the number of uploads on the folder
     */
    public int countUploadsOn(Folder folder) {
        int nUploads = 0;
        for (Upload upload : activeUploads) {
            if (upload.getFile().getFolderInfo().equals(folder.getInfo())) {
                nUploads++;
            }
        }
        for (Upload upload : queuedUploads) {
            if (upload.getFile().getFolderInfo().equals(folder.getInfo())) {
                nUploads++;
            }
        }
        return nUploads;
    }

    /**
     * Answers all queued uploads
     * 
     * @return Array of all queued upload
     */
    public Collection<Upload> getQueuedUploads() {
        return Collections.unmodifiableCollection(queuedUploads);

    }

    /**
     * Answers, if we are uploading to this member
     * 
     * @param member
     *            the receiver
     * @return true if we are uploading to that member
     */
    public boolean uploadingTo(Member member) {
        return uploadingToSize(member) >= 0;
    }

    /**
     * @param member
     *            the receiver
     * @return the total size of bytes of the files currently upload to that
     *         member. Or -1 if not uploading to that member.
     */
    public long uploadingToSize(Member member) {
        long size = 0;
        boolean uploading = false;
        for (Upload upload : activeUploads) {
            if (member.equals(upload.getPartner())) {
                size += upload.getFile().getSize();
                uploading = true;
            }
        }
        if (!uploading) {
            return -1;
        }
        return size;
    }

    // Download management ***************************************************

    /**
     * Be sure to hold downloadsLock when calling this method!
     */
    private void removeDownload(Download download) {
        DownloadManager man = download.getDownloadManager();
        if (man == null) {
            return;
        }
        synchronized (man) {
            downloadsCount.remove(download.getPartner());
            if (man.hasSource(download)) {
                try {
                    man.removeSource(download);
                } catch (Exception e) {
                    logSevere("Unable to remove download: " + download, e);
                }
                if (!man.hasSources()) {
                    if (man.isDone()) {
                        logFine("No further sources in that manager, Not removing it because it's already done");
                    } else {
                        logFine("No further sources, removing " + man);
                        man.setBroken(TransferProblem.BROKEN_DOWNLOAD,
                            "Out of sources for download");
                    }
                }
            }
        }
    }

    /**
     * @return the download counter
     */
    public TransferCounter getDownloadCounter() {
        return downloadCounter;
    }

    /**
     * @return the download traffic counter (real)
     */
    public TransferCounter getTotalDownloadTrafficCounter() {
        return totalDownloadTrafficCounter;
    }

    /**
     * Addds a file for download if source is not known. Download will be
     * started when a source is found.
     * 
     * @param download
     * @return true if succeeded
     */
    public boolean enquePendingDownload(Download download) {
        Validate.notNull(download);

        FileInfo fInfo = download.getFile();
        if (download.isRequestedAutomatic()) {
            logFiner("Not adding pending download, is a auto-dl: " + fInfo);
            return false;
        }

        if (!getController().getFolderRepository().hasJoinedFolder(
            fInfo.getFolderInfo()))
        {
            logWarning("Not adding pending download, not on folder: " + fInfo);
            return false;
        }

        Folder folder = fInfo.getFolder(getController().getFolderRepository());
        FileInfo localFile = folder != null ? folder.getFile(fInfo) : null;
        if (localFile != null && fInfo.isVersionDateAndSizeIdentical(localFile))
        {
            logWarning("Not adding pending download, already have: " + fInfo);
            return false;
        }

        boolean contained = true;

        synchronized (pendingDownloads) {
            if (!pendingDownloads.contains(download)
                && !dlManagers.containsKey(download.getFile()))
            {
                contained = false;
                pendingDownloads.add(0, download);
            }
        }

        if (!contained) {
            logFine("Pending download added for: " + fInfo);
            firePendingDownloadEnqueud(new TransferManagerEvent(this, download));
        }
        return true;
    }

    public DownloadManagerFactory getDownloadManagerFactory() {
        return downloadManagerFactory;
    }

    public void setDownloadManagerFactory(
        DownloadManagerFactory downloadManagerFactory)
    {
        this.downloadManagerFactory = downloadManagerFactory;
    }

    /**
     * Requests to download the newest version of the file. Returns null if
     * download wasn't enqued at a node. Download is then pending
     * 
     * @param fInfo
     * @return the member where the dl was requested at, or null if no source
     *         available (DL was NOT started)
     */
    public DownloadManager downloadNewestVersion(FileInfo fInfo) {
        return downloadNewestVersion(fInfo, false);
    }

    /**
     * Requests to download the newest version of the file. Returns null if
     * download wasn't enqued at a node. Download is then pending or blacklisted
     * (for autodownload)
     * 
     * @param fInfo
     * @param automatic
     *            if this download was requested automatically
     * @return the member where the dl was requested at, or null if no source
     *         available (DL was NOT started) and null if blacklisted
     */
    public DownloadManager downloadNewestVersion(FileInfo fInfo,
        boolean automatic)
    {
        synchronized (downloadRequestLock) {
            Folder folder = fInfo.getFolder(getController()
                .getFolderRepository());
            if (folder == null) {
                // on shutdown folder maybe null here
                return null;
            }
            if (!started) {
                return null;
            }
            // FIXME Does not actually CHECK the base dir, but takes result of
            // last
            // scan. Possible problem on Mac/Linux: Unmounted path might exist.
            if (folder.isDeviceDisconnected()) {
                return null;
            }

            // return null if in blacklist on automatic download
            if (folder.getDiskItemFilter().isExcluded(fInfo)) {
                return null;
            }

            if (!fInfo.isValid()) {
                return null;
            }

            // Now walk through all sources and get the best one
            // Member bestSource = null;
            FileInfo newestVersionFile = fInfo.getNewestVersion(getController()
                .getFolderRepository());
            FileInfo localFile = folder.getFile(fInfo);
            FileInfo fileToDl = newestVersionFile != null
                ? newestVersionFile
                : fInfo;

            // Check if we have the file already downloaded in the meantime.
            // Or we have this file actual on disk but not in own db yet.
            if (localFile != null && !fileToDl.isNewerThan(localFile)) {
                if (isFiner()) {
                    logFiner("NOT requesting download, already has latest file in own db: "
                        + fInfo.toDetailString());
                }
                return null;
            } else if (fileToDl.inSyncWithDisk(fInfo
                .getDiskFile(getController().getFolderRepository())))
            {
                if (isFiner()) {
                    logFiner("NOT requesting download, file seems already to exists on disk: "
                        + fInfo.toDetailString());
                }
                // Disabled: Causes bottleneck on many transfers
                // DB seems to be out of sync. Recommend scan
                // Folder f = fInfo.getFolder(getController()
                // .getFolderRepository());
                // if (f != null) {
                // f.recommendScanOnNextMaintenance();
                // }
                return null;
            }

            List<Member> sources = getSourcesWithFreeUploadCapacity(fInfo);

            Collection<Member> bestSources = null;
            for (Member source : sources) {
                FileInfo remoteFile = source.getFile(fInfo);
                if (remoteFile == null) {
                    continue;
                }
                // Skip "wrong" sources
                if (!fileToDl.isVersionDateAndSizeIdentical(remoteFile)) {
                    continue;
                }
                if (bestSources == null) {
                    bestSources = new LinkedList<Member>();
                }
                bestSources.add(source);
            }

            if (bestSources != null) {
                for (Member bestSource : bestSources) {
                    Download download = new Download(this, fileToDl, automatic);
                    if (isFiner()) {
                        logFiner("Best source for " + fInfo + " is "
                            + bestSource);
                    }
                    if (localFile != null
                        && localFile.getModifiedDate().after(
                            fileToDl.getModifiedDate())
                        && !localFile.isDeleted())
                    {
                        if (isFine()) {
                            logFine("Requesting older file: "
                                + fileToDl.toDetailString() + ", local: "
                                + localFile.toDetailString()
                                + ", localIsNewer: "
                                + localFile.isNewerThan(fileToDl));
                        }
                    }
                    if (fileToDl.isNewerAvailable(getController()
                        .getFolderRepository()))
                    {
                        logFine("Downloading old version while newer is available: "
                            + localFile);
                    }
                    requestDownload(download, bestSource);
                }
            }

            if (bestSources == null && !automatic) {
                // Okay enque as pending download if was manually requested
                enquePendingDownload(new Download(this, fileToDl, automatic));
                return null;
            }
            return getActiveDownload(fInfo);
        }
    }

    /**
     * Requests the download from that member
     * 
     * @param download
     * @param from
     */
    private void requestDownload(Download download, Member from) {
        FileInfo fInfo = download.getFile();
        // Lock/Disable transfer checker
        DownloadManager man;
        synchronized (dlManagers) {
            Download dl = getActiveDownload(from, fInfo);
            if (dl != null) {
                if (isFiner()) {
                    logFiner("Already downloading " + fInfo.toDetailString()
                        + " from " + from);
                }
                return;
            }
            if (fInfo.isVersionDateAndSizeIdentical(fInfo.getFolder(
                getController().getFolderRepository()).getFile(fInfo)))
            {
                // Skip exact same version etc.
                if (isFiner()) {
                    logFiner("Not requesting download, already have latest file version: "
                        + fInfo.toDetailString());
                }
                return;
            }

            man = dlManagers.get(fInfo);

            if (man == null
                || !fInfo.isVersionDateAndSizeIdentical(man.getFileInfo()))
            {
                if (man != null) {
                    if (!man.isDone()) {
                        logWarning("Aborting download. Got active download of different file version: "
                            + man);
                        man.abortAndCleanup();
                    }
                    return;
                }

                try {
                    man = downloadManagerFactory
                        .createDownloadManager(getController(), fInfo,
                            download.isRequestedAutomatic());
                    man.init(false);
                } catch (IOException e) {
                    // Something gone badly wrong
                    logSevere("IOException", e);
                    return;
                }
                if (dlManagers.put(fInfo, man) != null) {
                    throw new AssertionError("Found old manager!");
                }
            }
        }

        if (abortUploadsOf(fInfo)) {
            logFine("Aborted uploads of file to be downloaded: "
                + fInfo.toDetailString());
        }

        boolean dlWasRequested = false;
        synchronized (man) {
            if (fInfo.isVersionDateAndSizeIdentical(fInfo.getFolder(
                getController().getFolderRepository()).getFile(fInfo)))
            {
                // Skip exact same version etc.
                logInfo("Aborting download, already have latest file version: "
                    + fInfo.toDetailString());
                man.abort();
                return;
            }
            if (man.getSourceFor(from) == null && !man.isDone()
                && man.canAddSource(from))
            {
                if (isFine()) {
                    logFine("Requesting " + fInfo.toDetailString() + " from "
                        + from);
                }

                if (fInfo.isNewerThan(man.getFileInfo())) {
                    logSevere("Requested newer download: " + download
                        + " than " + man);
                }
                pendingDownloads.remove(download);
                downloadsCount.remove(from);
                download.setPartner(from);
                download.setDownloadManager(man);
                dlWasRequested = man.addSource(download);
            }
        }

        if (dlWasRequested) {
            if (isFiner()) {
                logFiner("File really was requested!"
                    + download.getFile().toDetailString());
            }
            // Fire event
            fireDownloadRequested(new TransferManagerEvent(this, download));
        }
    }

    /**
     * Returns only sources which are connected and have "exactly" the given
     * FileInfo version.
     * 
     * @param fInfo
     * @return
     */
    public Collection<Member> getSourcesForVersion(FileInfo fInfo) {
        Reject.notNull(fInfo, "fInfo");

        Folder folder = fInfo.getFolder(getController().getFolderRepository());
        if (folder == null) {
            throw new NullPointerException("Folder not joined of file: "
                + fInfo);
        }
        List<Member> sources = null;
        for (Member node : folder.getMembersAsCollection()) {
            FileInfo rInfo = node.getFile(fInfo);
            if (node.isCompletelyConnected() && !node.isMySelf()
                && fInfo.isVersionDateAndSizeIdentical(rInfo))
            {
                // node is connected and has file
                if (sources == null) {
                    sources = new ArrayList<Member>();
                }
                sources.add(node);
            }
        }
        if (sources == null) {
            sources = Collections.emptyList();
        }
        return sources;
    }

    // TODO Does all this "sources" management really belong to the
    // TransferManager?

    /**
     * Finds the sources for the file. Returns only sources which are connected
     * The members are sorted in order of best source.
     * <p>
     * WARNING: The result contains only sources having the same file versions.
     * 
     * @param fInfo
     * @return the list of members, where the file is available
     */
    public List<Member> getSourcesFor(FileInfo fInfo) {
        return getSourcesFor0(fInfo, false, true);
    }

    /**
     * Finds the sources for the file. Returns only sources which are connected
     * The members are sorted in order of best source.
     * <p>
     * WARNING: Result contains sources with any file versions.
     * 
     * @param fInfo
     * @return the list of members, where the file is available
     */
    public List<Member> getSourcesForAnyVersion(FileInfo fInfo) {
        return getSourcesFor0(fInfo, false, false);
    }

    private List<Member> getSourcesWithFreeUploadCapacity(FileInfo fInfo) {
        return getSourcesFor0(fInfo, true, true);
    }

    /**
     * Finds the sources for the file. Returns only sources which are connected
     * The members are sorted in order of best source.
     * <p>
     * WARNING: Versions of files are ignored
     * 
     * @param fInfo
     * @param withUploadCapacityOnly
     *            if only those sources should be considered, that have free
     *            upload capacity.
     * @param onlyIdenticalVersion
     *            return sources that have identical file versions.
     * @return the list of members, where the file is available
     */
    private List<Member> getSourcesFor0(FileInfo fInfo,
        boolean withUploadCapacityOnly, boolean onlyIdenticalVersion)
    {
        Reject.ifNull(fInfo, "File is null");
        Folder folder = fInfo.getFolder(getController().getFolderRepository());
        if (folder == null) {
            throw new NullPointerException("Folder not joined of file: "
                + fInfo);
        }

        // List<Member> nodes = getController().getNodeManager()
        // .getNodeWithFileListFrom(fInfo.getFolderInfo());
        List<Member> sources = null;
        // List<Member> sources = new ArrayList<Member>(nodes.size());
        for (Member node : folder.getMembersAsCollection()) {
            FileInfo fRemoteInfo = node.getFile(fInfo);
            if (node.isCompletelyConnected() && !node.isMySelf()
                && fRemoteInfo != null)
            {
                if (withUploadCapacityOnly && !hasUploadCapacity(node)) {
                    continue;
                }
                if (onlyIdenticalVersion
                    && fInfo.getVersion() != fRemoteInfo.getVersion())
                {
                    continue;
                }

                // node is connected and has file
                if (sources == null) {
                    sources = new ArrayList<Member>();
                }
                sources.add(node);
            }
        }
        if (sources == null) {
            return Collections.emptyList();
        }
        // Sort by the best upload availibility
        Collections.shuffle(sources);
        Collections.sort(sources, new ReverseComparator<Member>(
            MemberComparator.BY_UPLOAD_AVAILIBILITY));

        return sources;
    }

    /**
     * Aborts all automatically enqueued download of a folder.
     * 
     * @param folder
     *            the folder to break downloads on
     */
    public void abortAllAutodownloads(Folder folder) {
        int aborted = 0;
        for (DownloadManager dl : getActiveDownloads()) {
            boolean fromFolder = folder.getInfo().equals(
                dl.getFileInfo().getFolderInfo());
            if (fromFolder && dl.isRequestedAutomatic()) {
                // Abort
                dl.abort();
                aborted++;
            }
        }
        logFine("Aborted " + aborted + " downloads on " + folder);
    }

    /**
     * Aborts all automatically enqueued download of a folder.
     * 
     * @param folder
     *            the folder to break downloads on
     */
    public void abortDownloads(Visitor<DownloadManager> vistor) {
        int aborted = 0;
        for (DownloadManager dl : getActiveDownloads()) {
            if (vistor.visit(dl)) {
                dl.abortAndCleanup();
                aborted++;
            }
        }
        if (aborted > 0 && isFine()) {
            logFine("Aborted " + aborted + " downloads");
        }
    }

    void downloadManagerAborted(DownloadManager manager) {
        logWarning("Aborted download: " + manager);
        removeDownloadManager(manager);
    }

    void downloadManagerBroken(DownloadManager manager,
        TransferProblem problem, String message)
    {
        removeDownloadManager(manager);
        if (!manager.isRequestedAutomatic()) {
            enquePendingDownload(new Download(this, manager.getFileInfo(),
                manager.isRequestedAutomatic()));
        }
    }

    /**
     * @param manager
     */
    private void removeDownloadManager(DownloadManager manager) {
        assert manager.isDone() : "Manager to remove is NOT done!";
        dlManagers.remove(manager.getFileInfo(), manager);
    }

    /**
     * Aborts an download. Gets removed compeletly.
     */
    void downloadAborted(Download download) {
        pendingDownloads.remove(download);
        removeDownload(download);
        // Fire event
        fireDownloadAborted(new TransferManagerEvent(this, download));
    }

    /**
     * abort a download, only if the downloading partner is the same
     * 
     * @param fileInfo
     * @param from
     */
    public void abortDownload(FileInfo fileInfo, Member from) {
        Reject.ifNull(fileInfo, "FileInfo is null");
        Reject.ifNull(from, "From is null");
        Download download = getActiveDownload(from, fileInfo);
        if (download != null) {
            assert download.getPartner().equals(from);
            if (isFiner()) {
                logFiner("downloading changed file, aborting it! "
                    + fileInfo.toDetailString() + ' ' + from);
            }
            download.abort(false);
        } else {
            for (Download pendingDL : pendingDownloads) {
                if (pendingDL.getFile().equals(fileInfo)
                    && pendingDL.getPartner() != null
                    && pendingDL.getPartner().equals(from))
                {
                    if (isFiner()) {
                        logFiner("Aborting pending download! "
                            + fileInfo.toDetailString() + ' ' + from);
                    }
                    pendingDL.abort(false);
                }
            }
        }
    }

    /**
     * Clears a completed downloads
     */
    public void clearCompletedDownload(DownloadManager dlMan) {
        if (completedDownloads.remove(new FileInfoKey(dlMan.getFileInfo(),
            Type.VERSION_DATE_SIZE)) == null)
        {
            logSevere("Completed download manager not found: " + dlMan);
        }
        for (Download download : dlMan.getSources()) {
            fireCompletedDownloadRemoved(new TransferManagerEvent(this,
                download));
        }
    }

    /**
     * Clears a completed uploads
     */
    public void clearCompletedUpload(Upload upload) {
        if (completedUploads.remove(upload)) {
            fireCompletedUploadRemoved(new TransferManagerEvent(this, upload));
        }
    }

    /**
     * Invoked by Download, if a new chunk was received
     * 
     * @param d
     * @param chunk
     */
    public void chunkAdded(Download d, FileChunk chunk) {
        Reject.noNullElements(d, chunk);
        downloadCounter.chunkTransferred(chunk);
    }

    /**
     * @param fInfo
     * @return true if that file gets downloaded
     */
    public boolean isDownloadingActive(FileInfo fInfo) {
        return dlManagers.containsKey(fInfo);
    }

    /**
     * @param fInfo
     * @return true if the file is enqued as pending download
     */
    public boolean isDownloadingPending(FileInfo fInfo) {
        Reject.ifNull(fInfo, "File is null");
        for (Download d : pendingDownloads) {
            if (d.getFile().equals(fInfo)) {
                return true;
            }
        }
        return false;
    }

    /**
     * @param fInfo
     * @return true if that file is uploading, or queued
     */
    public boolean isUploading(FileInfo fInfo) {
        for (Upload upload : activeUploads) {
            if (upload.getFile() == fInfo) {
                return true;
            }
        }
        for (Upload upload : queuedUploads) {
            if (upload.getFile() == fInfo) {
                return true;
            }
        }
        return false;
    }

    /**
     * Returns the upload for the given file to the given member
     * 
     * @param to
     *            the member which the upload transfers to
     * @param fInfo
     *            the file which is transfered
     * @return the Upload or null if there is none
     */
    public Upload getUpload(Member to, FileInfo fInfo) {
        for (Upload u : activeUploads) {
            if (u.getFile().isVersionDateAndSizeIdentical(fInfo)
                && u.getPartner().equals(to))
            {
                return u;
            }
        }
        for (Upload u : queuedUploads) {
            if (u.getFile().isVersionDateAndSizeIdentical(fInfo)
                && u.getPartner().equals(to))
            {
                return u;
            }
        }
        return null;
    }

    /**
     * @param from
     * @param fInfo
     * @return The download of the file that has been completed from this
     *         member.
     */
    public Download getCompletedDownload(Member from, FileInfo fInfo) {
        DownloadManager man = getCompletedDownload(fInfo);
        if (man == null) {
            return null;
        }
        Download d = man.getSourceFor(from);
        if (d == null) {
            return null;
        }
        assert d.getPartner().equals(from);
        return d;
    }

    /**
     * @param fInfo
     * @return the download manager containing the completed file, otherwise
     *         null
     */
    public DownloadManager getCompletedDownload(FileInfo fInfo) {
        return completedDownloads.get(new FileInfoKey(fInfo,
            Type.VERSION_DATE_SIZE));
    }

    public Download getActiveDownload(Member from, FileInfo fInfo) {
        DownloadManager man = getDownloadManagerFor(fInfo);
        if (man == null) {
            return null;
        }
        Download d = man.getSourceFor(from);
        if (d == null) {
            return null;
        }
        assert d.getPartner().equals(from);
        return d;
    }

    /**
     * @param fInfo
     * @return the active download for a file
     */
    public DownloadManager getActiveDownload(FileInfo fInfo) {
        return getDownloadManagerFor(fInfo);
    }

    /**
     * @param fileInfo
     * @return the pending download for the file
     */
    public Download getPendingDownload(FileInfo fileInfo) {
        for (Download pendingDl : pendingDownloads) {
            if (fileInfo.equals(pendingDl.getFile())) {
                return pendingDl;
            }
        }
        return null;
    }

    /**
     * @param folder
     *            the folder
     * @return the number of downloads (active & queued) from on a folder.
     */
    public int countNumberOfDownloads(Folder folder) {
        Reject.ifNull(folder, "Folder is null");
        int n = 0;

        for (DownloadManager man : dlManagers.values()) {
            for (Download download : man.getSources()) {
                if (download.getFile().getFolderInfo().equals(folder.getInfo()))
                {
                    n++;
                }
            }
        }
        return n;
    }

    /**
     * @param from
     * @return the number of downloads (active & queued) from a member
     */
    public int getNumberOfDownloadsFrom(Member from) {
        if (from == null) {
            throw new NullPointerException("From is null");
        }
        int n = 0;
        for (DownloadManager man : dlManagers.values()) {
            if (man.getSourceFor(from) != null) {
                n++;
            }
        }
        return n;
    }

    /**
     * @return the internal unodifiable collection of pending downloads.
     */
    public Collection<Download> getPendingDownloads() {
        return Collections.unmodifiableCollection(pendingDownloads);
    }

    /**
     * @return unodifiable instance to the internal active downloads collection.
     */
    public Collection<DownloadManager> getActiveDownloads() {
        return Collections.unmodifiableCollection(dlManagers.values());
    }

    /**
     * @return the number of completed downloads
     */
    public int countCompletedDownloads() {
        return completedDownloads.size();
    }

    public int countCompletedDownloads(Folder folder) {
        int count = 0;
        for (DownloadManager completedDownload : completedDownloads.values()) {
            Folder f = completedDownload.getFileInfo().getFolder(
                getController().getFolderRepository());
            if (f != null && f.getInfo().equals(folder.getInfo())) {
                count++;
            }
        }
        return count;
    }

    /**
     * Counts the number of active downloads for a folder.
     * 
     * @param folder
     * @return
     */
    public int countActiveDownloads(Folder folder) {
        int count = 0;
        for (DownloadManager activeDownload : dlManagers.values()) {
            Folder f = activeDownload.getFileInfo().getFolder(
                getController().getFolderRepository());
            if (f != null && f.getInfo().equals(folder.getInfo())) {
                count++;
            }
        }
        return count;
    }

    /**
     * @return an unmodifiable collection reffering to the internal completed
     *         downloads list. May change after returned.
     */
    public Collection<DownloadManager> getCompletedDownloadsCollection() {
        return Collections.unmodifiableCollection(completedDownloads.values());
    }

    /**
     * @param filter
     * @return modifiable, filtered list of completed downloads (not sorted)
     */
    public List<DownloadManager> getCompletedDownloadsCollection(
        Filter<DownloadManager> filter)
    {
        Reject.ifNull(filter, "Filter");
        if (completedDownloads.isEmpty()) {
            return Collections.emptyList();
        }
        List<DownloadManager> dms = new ArrayList<DownloadManager>();
        for (DownloadManager dm : completedDownloads.values()) {
            if (filter.accept(dm)) {
                dms.add(dm);
            }
        }
        return dms;
    }

    /**
     * @param fInfo
     * @return true if the file was recently downloaded (in the list of
     *         completed downloads);
     */
    public boolean isCompletedDownload(FileInfo fInfo) {
        return completedDownloads.get(new FileInfoKey(fInfo,
            Type.VERSION_DATE_SIZE)) != null;
    }

    /**
     * @return the number of all downloads
     */
    public int countActiveDownloads() {
        return dlManagers.size();
    }

    /**
     * @return the number of total downloads (queued, active, pending and
     *         completed)
     */
    public int countTotalDownloads() {
        return countActiveDownloads() + pendingDownloads.size()
            + completedDownloads.size();
    }

    /**
     * @param node
     * @return true if the remote node has free upload capacity.
     */
    public boolean hasUploadCapacity(Member node) {
        int nDownloadFrom = countActiveAndQueuedDownloads(node);
        int maxAllowedDls = node.isOnLAN()
            ? Constants.MAX_DLS_FROM_LAN_MEMBER
            : Constants.MAX_DLS_FROM_INET_MEMBER;
        return nDownloadFrom < maxAllowedDls;
    }

    /**
     * Counts the number of downloads from this node.
     * 
     * @param node
     *            the node to check
     * @return Number of active or enqued downloads to that node
     */
    private int countActiveAndQueuedDownloads(Member node) {
        Integer cached = downloadsCount.get(node);
        if (cached != null) {
            // cacheHit++;
            // if (cacheHit % 1000 == 0) {
            // logWarning(
            // "countActiveAndQueuedDownloads cache hit count: "
            // + cacheHit);
            // }
            return cached;
        }
        int nDownloadsFrom = 0;
        for (DownloadManager man : dlManagers.values()) {
            for (Download download : man.getSources()) {
                if (download.getPartner().equals(node)
                    && !download.isCompleted() && !download.isBroken())
                {
                    nDownloadsFrom++;
                }
            }
        }
        downloadsCount.put(node, nDownloadsFrom);
        return nDownloadsFrom;
    }

    /**
     * Answers if we have active downloads from that member (not used)
     * 
     * @param from
     * @return
     */
    /*
     * private boolean hasActiveDownloadsFrom(Member from) { synchronized
     * (downloads) { for (Iterator it = downloads.values().iterator();
     * it.hasNext();) { Download download = (Download) it.next(); if
     * (download.isStarted() && download.getFrom().equals(from)) { return true;
     * } } } return false; }
     */

    /**
     * Loads all pending downloads and enqueus them for re-download
     */
    private void loadDownloads() {
        Path transferFile = Controller.getMiscFilesLocation().resolve(
            getController().getConfigName() + ".transfers");
        if (Files.notExists(transferFile)) {
            logFine("No downloads to restore, "
                + transferFile.toAbsolutePath() + " does not exists");
            return;
        }
        try {
            FileInputStream fIn = new FileInputStream(transferFile
                .toAbsolutePath().toString());
            ObjectInputStream oIn = new ObjectInputStream(fIn);
            List<?> storedDownloads = (List<?>) oIn.readObject();
            oIn.close();
            // Reverse to restore in right order
            Collections.reverse(storedDownloads);

            if (storedDownloads.size() > 10000) {
                logWarning("Got many completed downloads ("
                    + storedDownloads.size() + "). Cleanup is recommended");
            }
            // #1705: Speed up of start
            Map<FileInfo, List<DownloadManager>> tempMap = new HashMap<FileInfo, List<DownloadManager>>();
            for (Object storedDownload : storedDownloads) {
                Download download = (Download) storedDownload;

                // Initalize after deserialisation
                download.init(this);
                if (download.isCompleted()) {
                    List<DownloadManager> dlms = tempMap
                        .get(download.getFile());
                    if (dlms == null) {
                        dlms = new ArrayList<DownloadManager>(1);
                        tempMap.put(download.getFile(), dlms);
                    }

                    DownloadManager man = null;
                    for (DownloadManager dlm : dlms) {
                        if (dlm.getFileInfo().isVersionDateAndSizeIdentical(
                            download.getFile()))
                        {
                            man = dlm;
                            break;
                        }
                    }

                    if (man == null) {
                        man = downloadManagerFactory.createDownloadManager(
                            getController(), download.getFile(),
                            download.isRequestedAutomatic());
                        man.init(true);
                        completedDownloads.put(
                            new FileInfoKey(man.getFileInfo(),
                                Type.VERSION_DATE_SIZE), man);
                        // For faster loading
                        dlms.add(man);
                    }
                    // FIXME The UI shouldn't access Downloads directly anyway,
                    // there should be a representation suitable for that.
                    if (download.getPartner() != null) {
                        download.setDownloadManager(man);
                        if (man.canAddSource(download.getPartner())) {
                            man.addSource(download);
                        }
                    }
                } else if (download.isPending()) {
                    enquePendingDownload(download);
                }
            }

            logFine("Loaded " + storedDownloads.size() + " downloads");
        } catch (IOException e) {
            logSevere("Unable to load pending downloads", e);
            try {
                Files.delete(transferFile);
            } catch (IOException ioe) {
                logSevere("Unable to delete transfer file!");
            }
        } catch (ClassNotFoundException e) {
            logSevere("Unable to load pending downloads", e);
            try {
                Files.delete(transferFile);
            } catch (IOException ioe) {
                logSevere("Unable to delete pending downloads file!");
            }
        } catch (ClassCastException e) {
            logSevere("Unable to load pending downloads", e);
            try {
                Files.delete(transferFile);
            } catch (IOException ioe) {
                logSevere("Unable to delete pending downloads file!");
            }
        }
    }

    /**
     * Stores all downloads to disk
     */
    public void storeDownloads() {
        // Store pending downloads
        try {
            // Collect all download infos
            List<Download> storedDownloads = new LinkedList<Download>(
                pendingDownloads);
            int nPending = countActiveDownloads();
            int nCompleted = completedDownloads.size();
            for (DownloadManager man : dlManagers.values()) {
                storedDownloads.add(new Download(this, man.getFileInfo(), man
                    .isRequestedAutomatic()));
            }

            for (DownloadManager man : completedDownloads.values()) {
                storedDownloads.addAll(man.getSources());
            }

            logFiner("Storing " + storedDownloads.size() + " downloads ("
                + nPending + " pending, " + nCompleted + " completed)");
            Path transferFile = Controller.getMiscFilesLocation().resolve(
                getController().getConfigName() + ".transfers");
            // for testing we should support getConfigName() with subdirs
            if (Files.notExists(transferFile.getParent())) {
                try {
                    Files.createDirectories(transferFile.getParent());
                } catch (IOException ioe) {
                    logSevere("Failed to mkdir misc directory!");
                }
            }
            ObjectOutputStream oOut = new ObjectOutputStream(
                Files.newOutputStream(transferFile));
            oOut.writeObject(storedDownloads);
            oOut.close();
        } catch (IOException e) {
            logSevere("Unable to store pending downloads", e);
        }
    }

    /**
     * Removes completed download for a fileInfo.
     * 
     * @param fileInfo
     */
    public void clearCompletedDownload(FileInfo fileInfo) {
        FileInfoKey key = new FileInfoKey(fileInfo, Type.VERSION_DATE_SIZE);
        DownloadManager dlManager = completedDownloads.remove(key);
        if (dlManager == null) {
            return;
        }
        for (Download download : dlManager.getSources()) {
            fireCompletedDownloadRemoved(new TransferManagerEvent(this,
                download));
        }
    }

    public Set<CoalescedBandwidthStat> getBandwidthStats() {
        return statsRecorder.getBandwidthStats();
    }

    // Worker code ************************************************************

    /**
     * The core maintenance thread of transfermanager.
     */
    private class TransferChecker implements Runnable {
        public void run() {
            long waitTime = Controller.getWaitTime() * 2;
            int count = 0;

            while (!Thread.currentThread().isInterrupted()) {
                // Check uploads/downloads every 10 seconds
                if (isFiner()) {
                    logFiner("Checking uploads/downloads");
                }

                if (getController().isPaused()) {
                    logFine("Paused.");
                } else {

                    // Check queued uploads
                    checkQueuedUploads();

                    // Check pending downloads
                    checkPendingDownloads();

                    // Checking downloads
                    checkDownloads();

                    // log upload / donwloads
                    if (count % 2 == 0) { // @todo huh? why % 2 ?
                        if (isFine()) {
                            logFine("Transfers: "
                                + countActiveDownloads()
                                + " download(s), "
                                + Format.formatDecimal(getDownloadCounter()
                                    .calculateCurrentKBS())
                                + " KByte/s, "
                                + activeUploads.size()
                                + " active upload(s), "
                                + queuedUploads.size()
                                + " in queue, "
                                + Format.formatDecimal(getUploadCounter()
                                    .calculateCurrentKBS()) + " KByte/s");
                        }
                    }

                    count++;

                }

                // wait a bit to next work
                try {
                    // Wait another 10ms to avoid spamming via trigger
                    Thread.sleep(10);

                    synchronized (waitTrigger) {
                        if (!transferCheckTriggered) {
                            waitTrigger.wait(waitTime);
                        }
                        transferCheckTriggered = false;
                    }

                } catch (InterruptedException e) {
                    // Break
                    break;
                }
            }
        }
    }

    public void abortAllDownloads() {
        for (DownloadManager downloadManager : dlManagers.values()) {
            downloadManager.abort();
        }
    }

    public void abortAllUploads() {
        for (Upload upload : activeUploads) {
            uploadBroken(upload, TransferProblem.PAUSED);
        }
        for (Upload upload : queuedUploads) {
            uploadBroken(upload, TransferProblem.PAUSED);
        }
    }

    public void checkActiveTranfersForExcludes() {
        for (DownloadManager dlManager : dlManagers.values()) {
            FileInfo fInfo = dlManager.getFileInfo();
            Folder folder = fInfo.getFolder(getController()
                .getFolderRepository());
            if (folder != null) {
                if (folder.getDiskItemFilter().isExcluded(fInfo)) {
                    logInfo("Aborting download, file is now excluded from sync: "
                        + fInfo);
                    breakTransfers(fInfo);
                }
            }
        }
        for (Upload upload : queuedUploads) {
            FileInfo fInfo = upload.getFile();
            Folder folder = fInfo.getFolder(getController()
                .getFolderRepository());
            if (folder != null) {
                if (folder.getDiskItemFilter().isExcluded(fInfo)) {
                    logInfo("Aborting upload, file is now excluded from sync: "
                        + fInfo);
                    breakTransfers(fInfo);
                }
            }
        }
        for (Upload upload : activeUploads) {
            FileInfo fInfo = upload.getFile();
            Folder folder = fInfo.getFolder(getController()
                .getFolderRepository());
            if (folder != null) {
                if (folder.getDiskItemFilter().isExcluded(fInfo)) {
                    logInfo("Aborting upload, file is now excluded from sync: "
                        + fInfo);
                    breakTransfers(fInfo);
                }
            }
        }
    }

    /**
     * Checks the queued or active downloads and breaks them if nesseary. Also
     * searches for additional sources of download.
     */
    private void checkDownloads() {
        if (isFiner()) {
            logFiner("Checking " + countActiveDownloads() + " download(s)");
        }

        for (DownloadManager man : dlManagers.values()) {
            try {
                downloadNewestVersion(man.getFileInfo(),
                    man.isRequestedAutomatic());
                for (Download download : man.getSources()) {
                    if (!download.isCompleted() && download.isBroken()) {
                        download.setBroken(TransferProblem.BROKEN_DOWNLOAD,
                            "isBroken()");
                    }
                }
            } catch (Exception e) {
                logSevere("Exception while cheking downloads. " + e, e);
            }
        }
    }

    /**
     * Checks the queued uploads and start / breaks them if nessesary.
     */
    private void checkQueuedUploads() {

        if (isFiner()) {
            logFiner("Checking " + queuedUploads.size() + " queued uploads");
        }

        int uploadsBroken = 0;
        int uploadsStarted = 0;
        for (Upload upload : queuedUploads) {
            try {
                if (upload.isBroken()) {
                    // Broken
                    uploadBroken(upload, TransferProblem.BROKEN_UPLOAD);
                    uploadsBroken++;
                } else {
                    boolean alreadyUploadingTo;
                    // The total size planned+current uploading to that node.
                    long totalPlannedSizeUploadingTo = uploadingToSize(upload
                        .getPartner());
                    if (totalPlannedSizeUploadingTo == -1) {
                        alreadyUploadingTo = false;
                        totalPlannedSizeUploadingTo = 0;
                    } else {
                        alreadyUploadingTo = true;
                    }
                    totalPlannedSizeUploadingTo += upload.getFile().getSize();
                    long maxSizeUpload = upload.getPartner().isOnLAN()
                        ? Constants.START_UPLOADS_TILL_PLANNED_SIZE_LAN
                        : Constants.START_UPLOADS_TILL_PLANNED_SIZE_INET;
                    if (!alreadyUploadingTo
                        || totalPlannedSizeUploadingTo <= maxSizeUpload)
                    {
                        // if (!alreadyUploadingTo) {
                        if (alreadyUploadingTo && isFiner()) {
                            logFiner("Starting another upload to "
                                + upload.getPartner().getNick()
                                + ". Total size to upload to: "
                                + Format
                                    .formatBytesShort(totalPlannedSizeUploadingTo));

                        }
                        // start the upload if we have free slots
                        // and not uploading to member currently
                        // or user is on local network

                        // TODO should check if this file is not sended (or is
                        // being send) to other user in the last minute or so to
                        // allow for disitributtion of that file by user that
                        // just received that file from us

                        // Enqueue upload to friends and lan members first

                        if (upload.isAborted()) {
                            logWarning("Not starting aborted: " + upload);
                        } else {
                            logFiner("Starting upload: " + upload);
                            upload.start();
                            uploadsStarted++;
                        }
                    }
                }
            } catch (Exception e) {
                logSevere("Exception while cheking queued uploads. " + e, e);
            }
        }

        if (isFiner()) {
            logFiner("Started " + uploadsStarted + " upload(s), "
                + uploadsBroken + " broken upload(s)");
        }
    }

    /**
     * Checks the pendings download. Restores them if a source is found
     */
    private void checkPendingDownloads() {
        if (isFiner()) {
            logFiner("Checking " + pendingDownloads.size()
                + " pending downloads");
        }

        // Checking pending downloads
        for (Download dl : pendingDownloads) {
            try {
                FileInfo fInfo = dl.getFile();
                boolean notDownloading = getDownloadManagerFor(fInfo) == null;
                if (notDownloading
                    && getController().getFolderRepository().hasJoinedFolder(
                        fInfo.getFolderInfo()))
                {
                    // MultiSourceDownload source = downloadNewestVersion(fInfo,
                    // download
                    // .isRequestedAutomatic());
                    DownloadManager source = downloadNewestVersion(fInfo,
                        dl.isRequestedAutomatic());
                    if (source != null) {
                        logFine("Pending download restored: " + fInfo
                            + " from " + source);
                        synchronized (pendingDownloads) {
                            pendingDownloads.remove(dl);
                        }
                    }
                } else if (dl.getDownloadManager() != null
                    && !dl.getDownloadManager().isDone())
                {
                    // Not joined folder, break pending dl
                    logWarning("Pending download removed: " + fInfo);
                    synchronized (pendingDownloads) {
                        pendingDownloads.remove(dl);
                    }
                }
            } catch (Exception e) {
                logSevere("Exception while cheking pending downloads. " + e, e);
            }
        }
    }

    /**
     * Recalculate the up/download bandwidth auto limit. Do this by testing
     * upload and download of 100KiB to the server.
     */
    public FutureTask<Object> getRecalculateAutomaticRate() {

        return new FutureTask<Object>(new Callable<Object>() {
            public Object call() throws Exception {
                if (recalculatingAutomaticRates.getAndSet(true)) {
                    // Only one at a time.
                    return null;
                }
                // Get times.
                Date startDate = new Date();
                long downloadRate = 0;
                long downloadSize = 1047552; // @todo, why 1023 * 1024 bytes?
                boolean downloadOk = false;

                // downloadOk = countActiveDownloads() == 0
                // && testAvailabilityDownload(downloadSize);

                Date afterDownload = new Date();
                // @todo please explain why / 4 ?
                long uploadSize = 1047552 / 4;
                boolean uploadOk = countActiveUploads() == 0
                    && testAvailabilityUpload(uploadSize);
                Date afterUpload = new Date();

                // Calculate time differences.
                long downloadTime = afterDownload.getTime()
                    - startDate.getTime();
                long uploadTime = afterUpload.getTime()
                    - afterDownload.getTime();
                // logWarning("Test availability download time " +
                // downloadTime);
                // logWarning("Test availability upload time " + uploadTime);
                // Calculate rates in KiB/s.#
                if (downloadOk) {
                    downloadRate = downloadTime > 0 ? downloadSize * 1000
                        / downloadTime : 0;
                }
                long uploadRate = uploadTime > 0 ? uploadSize * 1000
                    / uploadTime : 0;
                if (downloadOk) {
                    logFine("Test availability download rate "
                        + Format.formatBytesShort(downloadRate) + "/s");
                }
                if (uploadOk) {
                    logFine("Test availability upload rate "
                        + Format.formatBytesShort(uploadRate) + "/s");
                }
                // Update bandwidth provider with 90% of new rates.
                // By experience: Measured rates usually lower than actual
                // speed.
                long modifiedDownloadRate = 90 * downloadRate / 100;
                long modifiedUploadRate = 90 * uploadRate / 100;

                logInfo("Speed test finished: Download "
                    + Format.formatBytesShort(downloadRate) + "/s, Upload "
                    + Format.formatBytesShort(uploadRate) + "/s");

                // If the detected rate is too low the connection is possibly
                // exhausted. Unlimt transfers? or keep the current rate
                // unchanged?
                if (uploadRate < 10240) {
                    uploadRate = 0;
                }
                if (downloadRate < 102400 || downloadRate < uploadRate) {
                    downloadRate = 0;
                }

                if (downloadOk) {
                    setDownloadCPSForWAN(modifiedDownloadRate);
                } else {
                    // Set unlimited
                    setDownloadCPSForWAN(0);
                }
                if (uploadOk) {
                    setUploadCPSForWAN(modifiedUploadRate);
                }
                recalculatingAutomaticRates.set(false);
                return null;
            }
        });
    }

    /**
     * Test upload rate by uploading 100 KiB to the server.
     * 
     * @return true if it succeeded.
     */
    private boolean testAvailabilityUpload(long size) {
        try {
            String path = getController().getOSClient().getWebURL()
                + "/testavailability?action=upload";
            URL url = new URL(path);

            URLConnection connection = url.openConnection();
            connection.setDoOutput(true); // This sets request method to POST.
            String boundary = "---------------------------313223033317673";
            connection.setRequestProperty("Content-Type",
                "multipart/form-data; boundary=" + boundary);
            PrintWriter writer = null;
            try {
                writer = new PrintWriter(new OutputStreamWriter(
                    connection.getOutputStream(), "UTF-8"));

                writer.println("--" + boundary);
                writer
                    .println("Content-Disposition: form-data; name=\"upload\"");
                writer.println("Content-Type: text/plain; charset=UTF-8");
                writer.println();
                String paramToSend = "action";
                writer.println(paramToSend);

                writer.println("--" + boundary);
                writer
                    .println("Content-Disposition: form-data; name=\"fileToUpload\"; filename=\"file.txt\"");
                writer.println("Content-Type: text/plain; charset=UTF-8");
                writer.println();

                for (int i = 0; i < size; i++) {
                    writer.write('X');
                }

                writer.println();
                writer.println("--" + boundary + "--");
                writer.println();
            } finally {
                if (writer != null) {
                    writer.close();
                }
            }

            // Connection is lazily executed whenever you request any status.
            int responseCode = ((HttpURLConnection) connection)
                .getResponseCode();
            return responseCode == 200;
        } catch (Exception e) {
            logWarning("Test availability upload failed: " + e);
        }
        return false;
    }

    /**
     * Test download rate by downloading 100 KiB from the server.
     * 
     * @return true if it succeeded.
     */
    private boolean testAvailabilityDownload(long size) {
        BufferedReader reader = null;
        try {
            String path = getController().getOSClient().getWebURL()
                + "/testavailability?action=download&size=" + size;
            URL url = new URL(path);
            URLConnection connection = url.openConnection();
            reader = new BufferedReader(new InputStreamReader(
                connection.getInputStream()));
            while (reader.readLine() != null) {
            }
            return true;
        } catch (Exception e) {
            logWarning("Test availability download failed: " + e);
        } finally {
            if (reader != null) {
                try {
                    reader.close();
                } catch (IOException e) {
                    // Dont care.
                }
            }
        }
        return false;
    }

    // Helper code ************************************************************

    /**
     * logs a up- or download with speed and time
     * 
     * @param download
     * @param took
     * @param fInfo
     * @param member
     */
    public void logTransfer(boolean download, long took, FileInfo fInfo,
        Member member)
    {

        String memberInfo = "";
        if (member != null) {
            memberInfo = (download ? " from " : " to ") + '\''
                + member.getNick() + '\'';
        }

        String cpsStr = "-";

        // printout rate only if dl last longer than 0,5 s
        if (took > 1000) {
            double cps = fInfo.getSize();
            cps /= 1024;
            cps /= took;
            cps *= 1000;
            synchronized (CPS_FORMAT) {
                cpsStr = CPS_FORMAT.format(cps);
            }
        }

        if (isInfo()) {
            String msg = (download ? "Download" : "Upload") + " completed: "
                + Format.formatDecimal(fInfo.getSize()) + " bytes in " + took
                / 1000 + "s (" + cpsStr + " KByte/s): " + fInfo + memberInfo;
            if (fInfo.getFolderInfo().isMetaFolder()) {
                logFine(msg);
            } else {
                logInfo(msg);
            }
        }
    }

    // Event/Listening code ***************************************************

    public void addListener(TransferManagerListener listener) {
        ListenerSupportFactory.addListener(listenerSupport, listener);
    }

    public void removeListener(TransferManagerListener listener) {
        ListenerSupportFactory.removeListener(listenerSupport, listener);
    }

    private void fireUploadStarted(TransferManagerEvent event) {
        listenerSupport.uploadStarted(event);
    }

    private void fireUploadAborted(TransferManagerEvent event) {
        listenerSupport.uploadAborted(event);
    }

    private void fireUploadBroken(TransferManagerEvent event) {
        listenerSupport.uploadBroken(event);
    }

    private void fireUploadCompleted(TransferManagerEvent event) {
        listenerSupport.uploadCompleted(event);
    }

    private void fireUploadRequested(TransferManagerEvent event) {
        listenerSupport.uploadRequested(event);
    }

    private void fireDownloadAborted(TransferManagerEvent event) {
        listenerSupport.downloadAborted(event);
    }

    private void fireDownloadBroken(TransferManagerEvent event) {
        listenerSupport.downloadBroken(event);
    }

    private void fireDownloadCompleted(TransferManagerEvent event) {
        listenerSupport.downloadCompleted(event);
    }

    private void fireDownloadQueued(TransferManagerEvent event) {
        listenerSupport.downloadQueued(event);
    }

    private void fireDownloadRequested(TransferManagerEvent event) {
        listenerSupport.downloadRequested(event);
    }

    private void fireDownloadStarted(TransferManagerEvent event) {
        listenerSupport.downloadStarted(event);
    }

    private void fireCompletedDownloadRemoved(TransferManagerEvent event) {
        listenerSupport.completedDownloadRemoved(event);
    }

    private void fireCompletedUploadRemoved(TransferManagerEvent event) {
        listenerSupport.completedUploadRemoved(event);
    }

    private void firePendingDownloadEnqueud(TransferManagerEvent event) {
        listenerSupport.pendingDownloadEnqueued(event);
    }

    /**
     * This class regularly checks to see if any downloads or uploads are
     * active, and updates folder statistics with partial down/upload byte
     * count.
     */
    private class PartialTransferStatsUpdater extends TimerTask {
        @Override
        public void run() {
            FolderRepository folderRepository = getController()
                .getFolderRepository();
            for (FileInfo fileInfo : dlManagers.keySet()) {
                DownloadManager downloadManager = dlManagers.get(fileInfo);
                if (downloadManager != null) {
                    Folder folder = folderRepository.getFolder(fileInfo
                        .getFolderInfo());
                    if (folder == null) {
                        continue;
                    }
                    folder.getStatistic().putPartialSyncStat(fileInfo,
                        getController().getMySelf(),
                        downloadManager.getCounter().getBytesTransferred());
                }
            }
            for (Upload upload : activeUploads) {
                Folder folder = upload.getFile().getFolder(folderRepository);
                if (folder == null) {
                    continue;
                }
                folder.getStatistic().putPartialSyncStat(upload.getFile(),
                    upload.getPartner(),
                    upload.getCounter().getBytesTransferred());
            }
        }
    }

    private class TransferCleaner extends TimerTask {
        @Override
        public void run() {
            cleanupOldTransfers();
        }
    }
}
=======
/*
 * Copyright 2004 - 2008 Christian Sprajc. All rights reserved.
 *
 * This file is part of PowerFolder.
 *
 * PowerFolder is free software: you can redistribute it and/or modify
 * it under the terms of the GNU General Public License as published by
 * the Free Software Foundation.
 *
 * PowerFolder is distributed in the hope that it will be useful,
 * but WITHOUT ANY WARRANTY; without even the implied warranty of
 * MERCHANTABILITY or FITNESS FOR A PARTICULAR PURPOSE.  See the
 * GNU General Public License for more details.
 *
 * You should have received a copy of the GNU General Public License
 * along with PowerFolder. If not, see <http://www.gnu.org/licenses/>.
 *
 * $Id$
 */
package de.dal33t.powerfolder.transfer;

import java.io.BufferedOutputStream;
import java.io.BufferedReader;
import java.io.File;
import java.io.FileInputStream;
import java.io.FileOutputStream;
import java.io.IOException;
import java.io.InputStreamReader;
import java.io.ObjectInputStream;
import java.io.ObjectOutputStream;
import java.io.OutputStream;
import java.io.OutputStreamWriter;
import java.io.PrintWriter;
import java.net.HttpURLConnection;
import java.net.URL;
import java.net.URLConnection;
import java.text.DecimalFormat;
import java.util.ArrayList;
import java.util.Calendar;
import java.util.Collection;
import java.util.Collections;
import java.util.Date;
import java.util.HashMap;
import java.util.LinkedList;
import java.util.List;
import java.util.Map;
import java.util.Set;
import java.util.TimerTask;
import java.util.concurrent.Callable;
import java.util.concurrent.ConcurrentMap;
import java.util.concurrent.CopyOnWriteArrayList;
import java.util.concurrent.ExecutorService;
import java.util.concurrent.Executors;
import java.util.concurrent.FutureTask;
import java.util.concurrent.atomic.AtomicBoolean;
import java.util.concurrent.locks.Lock;
import java.util.concurrent.locks.ReentrantLock;

import de.dal33t.powerfolder.ConfigurationEntry;
import de.dal33t.powerfolder.Constants;
import de.dal33t.powerfolder.Controller;
import de.dal33t.powerfolder.Member;
import de.dal33t.powerfolder.PFComponent;
import de.dal33t.powerfolder.PreferencesEntry;
import de.dal33t.powerfolder.disk.Folder;
import de.dal33t.powerfolder.disk.FolderRepository;
import de.dal33t.powerfolder.event.ListenerSupportFactory;
import de.dal33t.powerfolder.event.TransferManagerEvent;
import de.dal33t.powerfolder.event.TransferManagerListener;
import de.dal33t.powerfolder.light.FileInfo;
import de.dal33t.powerfolder.light.FileInfoKey;
import de.dal33t.powerfolder.light.FileInfoKey.Type;
import de.dal33t.powerfolder.light.FolderInfo;
import de.dal33t.powerfolder.message.AbortUpload;
import de.dal33t.powerfolder.message.DownloadQueued;
import de.dal33t.powerfolder.message.FileChunk;
import de.dal33t.powerfolder.message.RequestDownload;
import de.dal33t.powerfolder.message.TransferStatus;
import de.dal33t.powerfolder.net.ConnectionHandler;
import de.dal33t.powerfolder.transfer.swarm.FileRecordProvider;
import de.dal33t.powerfolder.transfer.swarm.VolatileFileRecordProvider;
import de.dal33t.powerfolder.util.Filter;
import de.dal33t.powerfolder.util.Format;
import de.dal33t.powerfolder.util.NamedThreadFactory;
import de.dal33t.powerfolder.util.Reject;
import de.dal33t.powerfolder.util.StreamUtils;
import de.dal33t.powerfolder.util.StringUtils;
import de.dal33t.powerfolder.util.TransferCounter;
import de.dal33t.powerfolder.util.Util;
import de.dal33t.powerfolder.util.Validate;
import de.dal33t.powerfolder.util.Visitor;
import de.dal33t.powerfolder.util.WrapperExecutorService;
import de.dal33t.powerfolder.util.compare.MemberComparator;
import de.dal33t.powerfolder.util.compare.ReverseComparator;
import de.dal33t.powerfolder.util.delta.FilePartsRecord;

/**
 * Transfer manager for downloading/uploading files
 * 
 * @author <a href="mailto:totmacher@powerfolder.com">Christian Sprajc </a>
 * @version $Revision: 1.92 $
 */
public class TransferManager extends PFComponent {

    /**
     * The maximum size of a chunk transferred at once of older, prev 3.1.7/4.0
     * versions.
     */
    public static final int OLD_MAX_CHUNK_SIZE = 32 * 1024;
    public static final int OLD_MAX_REQUESTS_QUEUED = 20;
    public static final long PARTIAL_TRANSFER_DELAY = 5000; // Five seconds
    public static final long ONE_DAY = 24L * 3600 * 1000; // One day in ms
    public static final long SIX_HOURS = 6L * 3600 * 1000; // 6 hours

    private static final DecimalFormat CPS_FORMAT = new DecimalFormat(
        "#,###,###,###.##");

    private volatile boolean started;

    private Thread myThread;
    /** Uploads that are waiting to start */
    private final List<Upload> queuedUploads;
    /** currently uploading */
    private final List<Upload> activeUploads;
    /** The list of completed download */
    private final List<Upload> completedUploads;
    /** currenly downloading */
    private final ConcurrentMap<FileInfo, DownloadManager> dlManagers;
    /**
     * The # of active and queued downloads of this node. Cached value. Only
     * used for performance optimization
     */
    private final ConcurrentMap<Member, Integer> downloadsCount;
    /** A set of pending files, which should be downloaded */
    private final List<Download> pendingDownloads;
    /** The list of completed download */
    private final ConcurrentMap<FileInfoKey, DownloadManager> completedDownloads;

    /** The trigger, where transfermanager waits on */
    private final Object waitTrigger = new Object();
    private boolean transferCheckTriggered;
    /**
     * To lock the transfer checker. Lock this to make sure no transfer checks
     * are executed untill the lock is released.
     */
    // private ReentrantLock downloadsLock = new ReentrantLock();
    /**
     * To lock the transfer checker. Lock this to make sure no transfer checks
     * are executed untill the lock is released.
     */
    private final Lock uploadsLock = new ReentrantLock();
    private final Object downloadRequestLock = new Object();

    private FileRecordProvider fileRecordProvider;

    /** Threadpool for Upload Threads */
    private ExecutorService threadPool;

    /** the counter for uploads (effecitve) */
    private final TransferCounter uploadCounter;
    /** the counter for downloads (effecitve) */
    private final TransferCounter downloadCounter;

    /** the counter for up traffic (real) */
    private final TransferCounter totalUploadTrafficCounter;
    /** the counter for download traffic (real) */
    private final TransferCounter totalDownloadTrafficCounter;

    /** Provides bandwidth for the transfers */
    private final BandwidthProvider bandwidthProvider;

    /** Input limiter, currently shared between all LAN connections */
    private final BandwidthLimiter sharedLANInputHandler;
    /** Input limiter, currently shared between all WAN connections */
    private final BandwidthLimiter sharedWANInputHandler;
    /** Output limiter, currently shared between all LAN connections */
    private final BandwidthLimiter sharedLANOutputHandler;
    /** Output limiter, currently shared between all WAN connections */
    private final BandwidthLimiter sharedWANOutputHandler;

    private final TransferManagerListener listenerSupport;

    private DownloadManagerFactory downloadManagerFactory = MultiSourceDownloadManager.factory;

    private BandwidthStatsRecorder statsRecorder;

    private final AtomicBoolean recalculatingAutomaticRates = new AtomicBoolean();

    public TransferManager(Controller controller) {
        super(controller);
        started = false;
        queuedUploads = new CopyOnWriteArrayList<Upload>();
        activeUploads = new CopyOnWriteArrayList<Upload>();
        completedUploads = new CopyOnWriteArrayList<Upload>();
        dlManagers = Util.createConcurrentHashMap();
        pendingDownloads = new CopyOnWriteArrayList<Download>();
        completedDownloads = Util.createConcurrentHashMap();
        downloadsCount = Util.createConcurrentHashMap();
        uploadCounter = new TransferCounter();
        downloadCounter = new TransferCounter();
        totalUploadTrafficCounter = new TransferCounter();
        totalDownloadTrafficCounter = new TransferCounter();

        // Create listener support
        listenerSupport = ListenerSupportFactory
            .createListenerSupport(TransferManagerListener.class);

        bandwidthProvider = new BandwidthProvider();

        statsRecorder = new BandwidthStatsRecorder(getController());
        bandwidthProvider.addBandwidthStatListener(statsRecorder);

        sharedWANOutputHandler = BandwidthLimiter.WAN_OUTPUT_BANDWIDTH_LIMITER;
        sharedWANInputHandler = BandwidthLimiter.WAN_INPUT_BANDWIDTH_LIMITER;
        sharedLANOutputHandler = BandwidthLimiter.LAN_OUTPUT_BANDWIDTH_LIMITER;
        sharedLANInputHandler = BandwidthLimiter.LAN_INPUT_BANDWIDTH_LIMITER;

        checkConfigCPS(ConfigurationEntry.UPLOAD_LIMIT_WAN, 0);
        checkConfigCPS(ConfigurationEntry.DOWNLOAD_LIMIT_WAN, 0);
        checkConfigCPS(ConfigurationEntry.UPLOAD_LIMIT_LAN, 0);
        checkConfigCPS(ConfigurationEntry.DOWNLOAD_LIMIT_LAN, 0);

        setUploadCPSForWAN(getConfigCPS(ConfigurationEntry.UPLOAD_LIMIT_WAN));
        setDownloadCPSForWAN(getConfigCPS(ConfigurationEntry.DOWNLOAD_LIMIT_WAN));
        setUploadCPSForLAN(getConfigCPS(ConfigurationEntry.UPLOAD_LIMIT_LAN));
        setDownloadCPSForLAN(getConfigCPS(ConfigurationEntry.DOWNLOAD_LIMIT_LAN));

        if (getMaxFileChunkSize() > OLD_MAX_CHUNK_SIZE) {
            logWarning("Max filechunk size set to "
                + Format.formatBytes(getMaxFileChunkSize())
                + ". Can only communicate with clients"
                + " running version 3.1.7 or higher.");
        }
        if (getMaxRequestsQueued() > OLD_MAX_REQUESTS_QUEUED) {
            logWarning("Max request queue size set to "
                + getMaxRequestsQueued()
                + ". Can only communicate with clients"
                + " running version 3.1.7 or higher.");
        }
    }

    /**
     * Checks if the configration entry exists, and if not sets it to a given
     * value.
     * 
     * @param entry
     * @param cpsArg
     */
    private void checkConfigCPS(ConfigurationEntry entry, long cpsArg) {
        String cps = entry.getValue(getController());
        if (cps == null) {
            entry.setValue(getController(), Long.toString(cpsArg / 1024));
        }
    }

    private long getConfigCPS(ConfigurationEntry entry) {
        String cps = entry.getValue(getController());
        long maxCps = 0;
        if (cps != null) {
            try {
                maxCps = (long) Double.parseDouble(cps) * 1024;
                if (maxCps < 0) {
                    throw new NumberFormatException();
                }
            } catch (NumberFormatException e) {
                logWarning("Illegal value for KByte." + entry + " '" + cps
                    + '\'');
            }
        }
        return maxCps;
    }

    // General ****************************************************************

    public void printStats() {
        long total = totalDownloadTrafficCounter.getBytesTransferred()
            + totalUploadTrafficCounter.getBytesTransferred();
        long payload = downloadCounter.getBytesTransferred()
            + uploadCounter.getBytesTransferred();
        long overhead = total - payload;
        logInfo("Total: " + Format.formatBytes(total) + ", Payload: "
            + Format.formatBytes(payload) + ". Overhead: " + overhead * 100
            / payload + '%');
    }

    /**
     * Starts the transfermanager thread
     */
    public void start() {
        if (!ConfigurationEntry.TRANSFER_MANAGER_ENABLED
            .getValueBoolean(getController()))
        {
            logWarning("Not starting TransferManager. disabled by config");
            return;
        }
        fileRecordProvider = new VolatileFileRecordProvider(getController());

        bandwidthProvider.start();

        threadPool = new WrapperExecutorService(
            Executors.newCachedThreadPool(new NamedThreadFactory("TMThread-")));

        myThread = new Thread(new TransferChecker(), "Transfer manager");
        myThread.start();

        // Load all pending downloads
        loadDownloads();

        // Do an initial clean.
        cleanupOldTransfers();

        getController().scheduleAndRepeat(new PartialTransferStatsUpdater(),
            PARTIAL_TRANSFER_DELAY, PARTIAL_TRANSFER_DELAY);

        getController().scheduleAndRepeat(new TransferCleaner(), SIX_HOURS,
            SIX_HOURS);

        started = true;
        logFine("Started");
    }

    /**
     * This method cleans up old uploads and downloads. Only cleans up if the
     * UPLOADS_AUTO_CLEANUP / DOWNLOAD_AUTO_CLEANUP is true and the transfer is
     * older than AUTO_CLEANUP_FREQUENCY in days.
     */
    private void cleanupOldTransfers() {
        int rawUploadCleanupFrequency = ConfigurationEntry.UPLOAD_AUTO_CLEANUP_FREQUENCY
            .getValueInt(getController());
        int trueUploadCleanupFrequency;
        if (rawUploadCleanupFrequency <= 4) {
            trueUploadCleanupFrequency = Constants.CLEANUP_VALUES[rawUploadCleanupFrequency];
        } else {
            trueUploadCleanupFrequency = Integer.MAX_VALUE;

        }
        for (Upload completedUpload : completedUploads) {
            long numberOfDays = calcDays(completedUpload.getCompletedDate());
            if (numberOfDays >= trueUploadCleanupFrequency) {
                logInfo("Auto-cleaning up upload '"
                    + completedUpload.getFile().getRelativeName() + "' (days="
                    + numberOfDays + ')');
                clearCompletedUpload(completedUpload);
            }
        }

        int rawDownloadCleanupFrequency = ConfigurationEntry.DOWNLOAD_AUTO_CLEANUP_FREQUENCY
            .getValueInt(getController());
        int trueDownloadCleanupFrequency;
        if (rawDownloadCleanupFrequency <= 4) {
            trueDownloadCleanupFrequency = Constants.CLEANUP_VALUES[rawDownloadCleanupFrequency];
        } else {
            trueDownloadCleanupFrequency = Integer.MAX_VALUE;

        }
        int n = 0;
        for (DownloadManager completedDownload : completedDownloads.values()) {
            long numberOfDays = calcDays(completedDownload.getCompletedDate());
            if (completedDownload.getCompletedDate() == null && isSevere()) {
                logFine("Completed download misses completed date: "
                    + completedDownload.getCompletedDate());
            }
            if (numberOfDays >= trueDownloadCleanupFrequency) {
                if (isFiner()) {
                    logFiner("Auto-cleaning up download '"
                        + completedDownload.getFileInfo().getRelativeName()
                        + "' (days=" + numberOfDays + ')');
                }
                clearCompletedDownload(completedDownload);
                n++;
            }
        }
        if (n > 0) {
            logFine("Cleaned up " + n + " completed downloads");
        }
    }

    /**
     * Returns the number of days between two dates.
     * 
     * @param completedDate
     * @return
     */
    private static long calcDays(Date completedDate) {
        if (completedDate == null) {
            return -1;
        }
        Date now = new Date();
        long diff = now.getTime() - completedDate.getTime();
        return diff / ONE_DAY;
    }

    /**
     * Shuts down the transfer manager
     */
    public void shutdown() {
        // Remove listners, not bothering them by boring shutdown events
        // ListenerSupportFactory.removeAllListeners(listenerSupport);

        // shutdown on thread
        if (myThread != null) {
            myThread.interrupt();
        }

        if (threadPool != null) {
            threadPool.shutdownNow();
        }

        // shutdown active uploads
        for (Upload upload : activeUploads) {
            upload.abort();
            upload.shutdown();
        }

        bandwidthProvider.shutdown();

        if (started) {
            storeDownloads();
        }

        // abort / shutdown active downloads
        // done after storeDownloads(), so they are restored!
        for (DownloadManager man : dlManagers.values()) {
            synchronized (man) {
                man.setBroken(TransferProblem.BROKEN_DOWNLOAD, "shutdown");
            }
        }

        if (fileRecordProvider != null) {
            fileRecordProvider.shutdown();
            fileRecordProvider = null;
        }

        statsRecorder.persistStats();

        started = false;
        logFine("Stopped");
    }

    /**
     * Prune stats older than a month.
     */
    public void pruneStats() {
        Calendar cal = Calendar.getInstance();
        cal.add(Calendar.MONTH, -1);
        Date date = cal.getTime();
        statsRecorder.pruneStats(date);
    }

    /**
     * for debug
     * 
     * @param suspended
     */
    public void setSuspendFireEvents(boolean suspended) {
        ListenerSupportFactory.setSuspended(listenerSupport, suspended);
        logFine("setSuspendFireEvents: " + suspended);
    }

    /**
     * Triggers the workingn checker thread.
     */
    public void triggerTransfersCheck() {
        synchronized (waitTrigger) {
            transferCheckTriggered = true;
            waitTrigger.notifyAll();
        }
    }

    public BandwidthProvider getBandwidthProvider() {
        return bandwidthProvider;
    }

    public BandwidthLimiter getOutputLimiter(ConnectionHandler handler) {
        if (handler.isOnLAN()) {
            return sharedLANOutputHandler;
        }
        return sharedWANOutputHandler;
    }

    public BandwidthLimiter getInputLimiter(ConnectionHandler handler) {
        if (handler.isOnLAN()) {
            return sharedLANInputHandler;
        }
        return sharedWANInputHandler;
    }

    /**
     * Returns the transfer status by calculating it new
     * 
     * @return the current status
     */
    public TransferStatus getStatus() {
        TransferStatus transferStatus = new TransferStatus();

        // Upload status
        transferStatus.activeUploads = activeUploads.size();
        transferStatus.queuedUploads = queuedUploads.size();
        transferStatus.maxUploadCPS = getUploadCPSForWAN();
        transferStatus.currentUploadCPS = (long) uploadCounter
            .calculateCurrentCPS();
        transferStatus.uploadedBytesTotal = uploadCounter.getBytesTransferred();

        // Download status
        for (DownloadManager man : dlManagers.values()) {
            for (Download download : man.getSources()) {
                if (download.isStarted()) {
                    transferStatus.activeDownloads++;
                } else {
                    transferStatus.queuedDownloads++;
                }
            }
        }

        transferStatus.maxDownloads = Integer.MAX_VALUE;
        transferStatus.maxDownloadCPS = Double.MAX_VALUE;
        transferStatus.currentDownloadCPS = (long) downloadCounter
            .calculateCurrentCPS();
        transferStatus.downloadedBytesTotal = downloadCounter
            .getBytesTransferred();

        return transferStatus;
    }

    // General Transfer callback methods **************************************

    /**
     * Returns the MultiSourceDownload, that's managing the given info.
     * 
     * @param info
     * @return
     */
    private DownloadManager getDownloadManagerFor(FileInfo info) {
        Validate.notNull(info);
        DownloadManager man = dlManagers.get(info);
        if (man != null
            && man.getFileInfo().isVersionDateAndSizeIdentical(info))
        {
            return man;
        }
        return null;
    }

    /**
     * Sets an transfer as started
     * 
     * @param transfer
     *            the transfer
     */
    void setStarted(Transfer transfer) {
        if (transfer instanceof Upload) {
            uploadsLock.lock();
            try {
                queuedUploads.remove(transfer);
                activeUploads.add((Upload) transfer);
            } finally {
                uploadsLock.unlock();
            }

            // Fire event
            fireUploadStarted(new TransferManagerEvent(this, (Upload) transfer));
        } else if (transfer instanceof Download) {
            // Fire event
            fireDownloadStarted(new TransferManagerEvent(this,
                (Download) transfer));
        }

        if (isFine()) {
            logFine("Started: " + transfer);
        }
    }

    /**
     * Callback to inform, that a download has been enqued at the remote ide
     * 
     * @param download
     *            the download request
     * @param member
     */
    public void downloadQueued(Download download, Member member) {
        Reject.noNullElements(download, member);
        fireDownloadQueued(new TransferManagerEvent(this, download));
    }

    /**
     * Sets a transfer as broken, removes from queues
     * 
     * @param upload
     *            the upload
     * @param transferProblem
     *            the problem that broke the transfer
     */
    void uploadBroken(Upload upload, TransferProblem transferProblem) {
        uploadBroken(upload, transferProblem, null);
    }

    void downloadBroken(Download download, TransferProblem problem,
        String problemInfo)
    {
        logWarning("Download broken: " + download + ' '
            + (problem == null ? "" : problem) + ": " + problemInfo);

        download.setTransferProblem(problem);
        download.setProblemInformation(problemInfo);

        removeDownload(download);

        // Fire event
        fireDownloadBroken(new TransferManagerEvent(this, download, problem,
            problemInfo));
    }

    /**
     * Sets a transfer as broken, removes from queues
     * 
     * @param upload
     *            the upload
     * @param transferProblem
     *            the problem that broke the transfer
     * @param problemInformation
     *            specific information about the problem
     */
    void uploadBroken(Upload upload, TransferProblem transferProblem,
        String problemInformation)
    {
        // Ensure shutdown
        upload.shutdown();
        logWarning("Upload broken: " + upload + ' '
            + (transferProblem == null ? "" : transferProblem) + ": "
            + problemInformation);
        uploadsLock.lock();
        boolean transferFound = false;
        try {
            transferFound = queuedUploads.remove(upload);
            transferFound = transferFound || activeUploads.remove(upload);
        } finally {
            uploadsLock.unlock();
        }

        // Tell remote peer if possible
        if (upload.getPartner().isCompletelyConnected()) {
            if (isFine()) {
                logFine("Sending abort upload of " + upload);
            }
            upload.getPartner().sendMessagesAsynchron(
                new AbortUpload(upload.getFile()));
        }

        // Fire event
        if (transferFound) {
            fireUploadBroken(new TransferManagerEvent(this, upload));
        }

        // Now trigger, to check uploads/downloads to start
        triggerTransfersCheck();
    }

    /**
     * Breaks all transfers on that folder, usually on folder remove
     * 
     * @param foInfo
     */
    public void breakTransfers(FolderInfo foInfo) {
        Reject.ifNull(foInfo, "Folderinfo is null");
        // Search for uls to break
        if (!queuedUploads.isEmpty()) {
            for (Upload upload : queuedUploads) {
                if (foInfo.equals(upload.getFile().getFolderInfo())) {
                    uploadBroken(upload, TransferProblem.FOLDER_REMOVED,
                        foInfo.name);
                }
            }
        }

        if (!activeUploads.isEmpty()) {
            for (Upload upload : activeUploads) {
                if (foInfo.equals(upload.getFile().getFolderInfo())) {
                    uploadBroken(upload, TransferProblem.FOLDER_REMOVED,
                        foInfo.name);
                }
            }
        }

        for (DownloadManager man : dlManagers.values()) {
            if (foInfo.equals(man.getFileInfo().getFolderInfo())) {
                man.setBroken(TransferProblem.FOLDER_REMOVED, foInfo.name);
            }
        }
    }

    /**
     * Breaks all transfers from and to that node. Usually done on disconnect
     * 
     * @param node
     */
    public void breakTransfers(Member node) {
        // Search for uls to break
        if (!queuedUploads.isEmpty()) {
            for (Upload upload : queuedUploads) {
                if (node.equals(upload.getPartner())) {
                    uploadBroken(upload, TransferProblem.NODE_DISCONNECTED,
                        node.getNick());
                }
            }
        }

        if (!activeUploads.isEmpty()) {
            for (Upload upload : activeUploads) {
                if (node.equals(upload.getPartner())) {
                    uploadBroken(upload, TransferProblem.NODE_DISCONNECTED,
                        node.getNick());
                }
            }
        }

        for (DownloadManager man : dlManagers.values()) {
            for (Download download : man.getSources()) {
                if (node.equals(download.getPartner())) {
                    download.setBroken(TransferProblem.NODE_DISCONNECTED,
                        node.getNick());
                }
            }
        }
    }

    /**
     * Breaks all transfers on the file. Usually when the file is going to be
     * changed. TODO: Transfers have been ABORTED instead of BROKEN before.
     * 
     * @param fInfo
     */
    public void breakTransfers(FileInfo fInfo) {
        Reject.ifNull(fInfo, "FileInfo is null");
        // Search for uls to break
        if (!queuedUploads.isEmpty()) {
            for (Upload upload : queuedUploads) {
                if (fInfo.equals(upload.getFile())) {
                    uploadBroken(upload, TransferProblem.FILE_CHANGED,
                        fInfo.getRelativeName());
                }
            }
        }

        if (!activeUploads.isEmpty()) {
            for (Upload upload : activeUploads) {
                if (fInfo.equals(upload.getFile())) {
                    upload.abort();
                    uploadBroken(upload, TransferProblem.FILE_CHANGED,
                        fInfo.getRelativeName());
                }
            }
        }

        for (DownloadManager man : dlManagers.values()) {
            if (fInfo.equals(man.getFileInfo())) {
                man.setBroken(TransferProblem.FILE_CHANGED,
                    fInfo.getRelativeName());
            }
        }
    }

    void setCompleted(final DownloadManager dlManager) {
        assert dlManager.isDone();

        final FileInfo fInfo = dlManager.getFileInfo();
        // Inform other folder member of added file
        final Folder folder = fInfo.getFolder(getController()
            .getFolderRepository());
        if (folder != null) {
            // scan in new downloaded file
            // TODO React on failed scan?
            // TODO PREVENT further uploads of this file unless it's "there"
            // Search for active uploads of the file and break them
            boolean abortedUL;
            int tries = 0;
            do {
                abortedUL = abortUploadsOf(fInfo);
                tries++;
                if (abortedUL) {
                    try {
                        Thread.sleep(50);
                    } catch (InterruptedException e) {
                    }
                }
            } while (abortedUL);

            assert getActiveUploads(fInfo).isEmpty();

            if (folder.scanDownloadFile(fInfo, dlManager.getTempFile())) {
                if (StringUtils.isNotBlank(folder.getDownloadScript())) {
                    Runnable scriptRunner = new Runnable() {
                        public void run() {
                            executeDownloadScript(fInfo, folder, dlManager);
                        }
                    };
                    doWork(scriptRunner);
                }
            } else {
                logWarning("Scanning of completed file failed: "
                    + fInfo.toDetailString() + " at " + dlManager.getTempFile());
                dlManager.setBroken(
                    TransferProblem.FILE_CHANGED,
                    "Scanning of completed file failed: "
                        + fInfo.toDetailString());
                return;
            }
        }
        completedDownloads.put(new FileInfoKey(fInfo, Type.VERSION_DATE_SIZE),
            dlManager);
        for (Download d : dlManager.getSources()) {
            d.setCompleted();
        }
        removeDownloadManager(dlManager);

        // Auto cleanup of Downloads for meta folders, immediate clean up or non-experts.
        boolean autoClean = dlManager.getFileInfo().getFolderInfo().isMetaFolder() ||
            ConfigurationEntry.DOWNLOAD_AUTO_CLEANUP_FREQUENCY.getValueInt(getController()) == 0 ||
            !PreferencesEntry.EXPERT_MODE.getValueBoolean(getController());
        if (autoClean) {
            if (isFiner()) {
                logFiner("Auto-cleaned " + dlManager.getSources());
            }
            clearCompletedDownload(dlManager);
        }

        if (fInfo.getFolderInfo().isMetaFolder()) {
            MetaFolderDataHandler mfdh = new MetaFolderDataHandler(
                getController());
            mfdh.handleMetaFolderFileInfo(fInfo);
        }
    }

    private ReentrantLock scriptLock = new ReentrantLock();

    /**
     * #1538
     * <p>
     * http://www.powerfolder.com/wiki/Script_execution
     * 
     * @param fInfo
     * @param folder
     */
    private void executeDownloadScript(FileInfo fInfo, Folder folder,
        DownloadManager dlManager)
    {
        Reject
            .ifBlank(folder.getDownloadScript(), "Download script is not set");
        File dlFile = fInfo.getDiskFile(getController().getFolderRepository());
        String command = folder.getDownloadScript();
        command = command.replace("$file", dlFile.getAbsolutePath());
        command = command.replace("$path", dlFile.getParent());
        command = command.replace("$folderpath", folder.getLocalBase()
            .getAbsolutePath());

        StringBuilder sourcesStr = new StringBuilder();
        for (Download source : dlManager.getSources()) {
            Member p = source.getPartner();
            if (p != null) {
                sourcesStr.append(p.getNick());
            }
            sourcesStr.append(',');
        }
        if (sourcesStr.length() > 0) {
            // Cut last ,
            sourcesStr.setLength(sourcesStr.length() - 1);
        }
        command = command.replace("$sources", sourcesStr);

        try {
            scriptLock.lock();
            logInfo("Begin executing command: " + command);
            final Process p = Runtime.getRuntime().exec(command);
            // Auto-kill after 20 seconds
            getController().schedule(new Runnable() {
                public void run() {
                    p.destroy();
                }
            }, 20000L);
            byte[] out = StreamUtils.readIntoByteArray(p.getInputStream());
            String output = new String(out);
            byte[] err = StreamUtils.readIntoByteArray(p.getErrorStream());
            String error = new String(err);
            int res = p.waitFor();
            logInfo("Executed command finished (exit value: " + res + "): "
                + command + " | stdout: " + output + ", stderr: " + error);
        } catch (IOException e) {
            logSevere(
                "Unable to execute script after download. '"
                    + folder.getDownloadScript() + "' file: " + dlFile
                    + ", command: " + command + ". " + e, e);
        } catch (InterruptedException e) {
            logSevere("Abnormal termination of script after download. '"
                + folder.getDownloadScript() + "' file: " + dlFile
                + ", command: " + command + ". " + e, e);
        } finally {
            scriptLock.unlock();
        }
    }

    private boolean abortUploadsOf(FileInfo fInfo) {
        uploadsLock.lock();
        boolean abortedUL = false;
        try {
            for (Upload u : activeUploads) {
                if (u.getFile().equals(fInfo)) {
                    abortedUL = abortUpload(fInfo, u.getPartner()) || abortedUL;
                }
            }
            List<Upload> remove = new LinkedList<Upload>();
            for (Upload u : queuedUploads) {
                if (u.getFile().equals(fInfo)) {
                    abortedUL = true;
                    remove.add(u);
                }
            }
            queuedUploads.removeAll(remove);
        } finally {
            uploadsLock.unlock();
        }
        return abortedUL;
    }

    /**
     * Returns all uploads of the given file.
     * 
     * @param info
     * @return
     */
    private List<Upload> getActiveUploads(FileInfo info) {
        List<Upload> ups = new ArrayList<Upload>();
        for (Upload u : activeUploads) {
            if (u.getFile().equals(info)) {
                ups.add(u);
            }
        }
        return ups;
    }

    /**
     * Coounts the number of active uploads for a folder.
     * 
     * @param folder
     * @return the # of activate uploads
     */
    public int countActiveUploads(Folder folder) {
        int count = 0;
        for (Upload activeUpload : activeUploads) {
            if (activeUpload.getFile().getFolderInfo().equals(folder.getInfo()))
            {
                count++;
            }
        }
        return count;
    }

    /**
     * Callback method to indicate that a transfer is completed
     * 
     * @param transfer
     */
    void setCompleted(Transfer transfer) {

        FileInfo fileInfo = transfer.getFile();
        if (transfer instanceof Download) {
            // Fire event
            fireDownloadCompleted(new TransferManagerEvent(this,
                (Download) transfer));

            downloadsCount.remove(transfer.getPartner());
            int nDlFromNode = countActiveAndQueuedDownloads(transfer
                .getPartner());
            boolean requestMoreFiles = nDlFromNode == 0;
            if (!requestMoreFiles) {
                // Hmm maybe end of transfer queue is near (25% or less filled),
                // request if yes!
                if (transfer.getPartner().isOnLAN()) {
                    requestMoreFiles = nDlFromNode <= Constants.MAX_DLS_FROM_LAN_MEMBER / 4;
                } else {
                    requestMoreFiles = nDlFromNode <= Constants.MAX_DLS_FROM_INET_MEMBER / 4;
                }
            }

            if (requestMoreFiles) {
                // Trigger filerequestor
                getController().getFolderRepository().getFileRequestor()
                    .triggerFileRequesting(fileInfo.getFolderInfo());
            } else {
                if (isFiner()) {
                    logFiner("Not triggering file requestor. " + nDlFromNode
                        + " more dls from " + transfer.getPartner());
                }
            }

        } else if (transfer instanceof Upload) {
            transfer.setCompleted();

            uploadsLock.lock();
            boolean transferFound = false;
            try {
                transferFound = queuedUploads.remove(transfer);
                transferFound = activeUploads.remove(transfer) || transferFound;
                completedUploads.add((Upload) transfer);
            } finally {
                uploadsLock.unlock();
            }

            if (transferFound) {
                // Fire event
                fireUploadCompleted(new TransferManagerEvent(this,
                    (Upload) transfer));
            }

            // Auto cleanup of uploads
            boolean autoClean = transfer.getFile().getFolderInfo()
                .isMetaFolder();
            autoClean = autoClean
                || ConfigurationEntry.UPLOAD_AUTO_CLEANUP_FREQUENCY
                    .getValueInt(getController()) == 0;
            if (autoClean) {
                if (isFiner()) {
                    logFiner("Auto-cleaned " + transfer);
                }
                clearCompletedUpload((Upload) transfer);
            }
        }

        // Now trigger, to start next transfer
        triggerTransfersCheck();

        if (isFiner()) {
            logFiner("Completed: " + transfer);
        }
    }

    // Upload management ******************************************************

    /**
     * This method is called after any change associated with bandwidth. I.e.:
     * upload limits, paused mode
     */
    public void updateSpeedLimits() {
        // Any setting that is "unlimited" will stay unlimited!
        bandwidthProvider.setLimitBPS(sharedLANOutputHandler,
            getUploadCPSForLAN());
        bandwidthProvider.setLimitBPS(sharedWANOutputHandler,
            getUploadCPSForWAN());
        bandwidthProvider.setLimitBPS(sharedLANInputHandler,
            getDownloadCPSForLAN());
        bandwidthProvider.setLimitBPS(sharedWANInputHandler,
            getDownloadCPSForWAN());
    }

    /**
     * Sets the selected upload bandwidth usage in CPS
     * 
     * @param allowedCPS
     */
    public void setUploadCPSForWAN(long allowedCPS) {

        ConfigurationEntry.UPLOAD_LIMIT_WAN.setValue(getController(),
            String.valueOf(allowedCPS / 1024));

        updateSpeedLimits();

        logInfo("Upload limit: "
            + Format.formatBytesShort(getUploadCPSForWAN()) + "/s");
    }

    /**
     * Returns the upload WAN rate.
     * 
     * @return the selected upload rate (internet) in CPS
     */
    public long getUploadCPSForWAN() {
        return Integer.parseInt(ConfigurationEntry.UPLOAD_LIMIT_WAN
            .getValue(getController())) * 1024;
    }

    /**
     * Sets the selected download bandwidth usage in CPS
     * 
     * @param allowedCPS
     */
    public void setDownloadCPSForWAN(long allowedCPS) {

        ConfigurationEntry.DOWNLOAD_LIMIT_WAN.setValue(getController(),
            String.valueOf(allowedCPS / 1024));

        updateSpeedLimits();

        logInfo("Download limit: "
            + Format.formatBytesShort(getDownloadCPSForWAN()) + "/s");
    }

    /**
     * Returns the download WAN rate.
     * 
     * @return the selected upload rate (internet) in CPS
     */
    public long getDownloadCPSForWAN() {
        return ConfigurationEntry.DOWNLOAD_LIMIT_WAN
            .getValueInt(getController()) * 1024;
    }

    /**
     * Sets the maximum upload bandwidth usage in CPS for LAN
     * 
     * @param allowedCPS
     */
    public void setUploadCPSForLAN(long allowedCPS) {

        ConfigurationEntry.UPLOAD_LIMIT_LAN.setValue(getController(),
            String.valueOf(allowedCPS / 1024));

        updateSpeedLimits();

        logInfo("LAN Upload limit: "
            + Format.formatBytesShort(getUploadCPSForLAN()) + "/s");
    }

    /**
     * @return the upload rate (LAN) in CPS
     */
    public long getUploadCPSForLAN() {
        return ConfigurationEntry.UPLOAD_LIMIT_LAN.getValueInt(getController()) * 1024;
    }

    /**
     * Sets the maximum upload bandwidth usage in CPS for LAN
     * 
     * @param allowedCPS
     */
    public void setDownloadCPSForLAN(long allowedCPS) {

        ConfigurationEntry.DOWNLOAD_LIMIT_LAN.setValue(getController(),
            String.valueOf(allowedCPS / 1024));

        updateSpeedLimits();

        logInfo("LAN Download limit: "
            + Format.formatBytesShort(getDownloadCPSForLAN()) + "/s");
    }

    /**
     * @return the download rate (LAN) in CPS
     */
    public long getDownloadCPSForLAN() {
        return Integer.parseInt(ConfigurationEntry.DOWNLOAD_LIMIT_LAN
            .getValue(getController())) * 1024;
    }

    /**
     * @see ConfigurationEntry#TRANSFERS_MAX_FILE_CHUNK_SIZE
     * @return the maximum size of a {@link FileChunk}
     */
    int getMaxFileChunkSize() {
        return ConfigurationEntry.TRANSFERS_MAX_FILE_CHUNK_SIZE
            .getValueInt(getController());
    }

    /**
     * @see ConfigurationEntry#TRANSFERS_MAX_REQUESTS_QUEUED
     * @return
     */
    int getMaxRequestsQueued() {
        return ConfigurationEntry.TRANSFERS_MAX_REQUESTS_QUEUED
            .getValueInt(getController());
    }

    /**
     * @return the counter for upload speed
     */
    public TransferCounter getUploadCounter() {
        return uploadCounter;
    }

    /**
     * @return the counter for total upload traffic (real)
     */
    public TransferCounter getTotalUploadTrafficCounter() {
        return totalUploadTrafficCounter;
    }

    /**
     * Queues a upload into the upload queue. Breaks all former upload requests
     * for the file from that member. Will not be queued if file not exists or
     * is deleted in the meantime or if the connection with the requestor is
     * lost.
     * 
     * @param from
     * @param dl
     * @return the enqued upload, or null if not queued.
     */
    public Upload queueUpload(final Member from, RequestDownload dl) {
        if (isFine()) {
            logFine("Received download request from " + from + ": " + dl);
        }
        if (dl == null || dl.file == null) {
            throw new NullPointerException("Downloadrequest/File is null");
        }
        // Never upload db files !!
        if (Constants.DB_FILENAME.equalsIgnoreCase(dl.file.getRelativeName())
            || Constants.DB_BACKUP_FILENAME.equalsIgnoreCase(dl.file
                .getRelativeName()))
        {
            logSevere(from.getNick()
                + " has illegally requested to download a folder database file");
            return null;
        }
        Folder folder = dl.file
            .getFolder(getController().getFolderRepository());
        if (folder == null) {
            logWarning("Received illegal download request from "
                + from.getNick() + ". Not longer on folder "
                + dl.file.getFolderInfo());
            return null;
        }
        if (!folder.hasReadPermission(from)) {
            logWarning("No Read permission: " + from + " on " + folder);
            return null;
        }

        if (dlManagers.containsKey(dl.file)) {
            logWarning("Not queuing upload, active download of the file is in progress.");
            return null;
        }

        FolderRepository repo = getController().getFolderRepository();
        File diskFile = dl.file.getDiskFile(repo);
        boolean fileInSyncWithDisk = diskFile != null
            && dl.file.inSyncWithDisk(diskFile);
        if (!fileInSyncWithDisk) {
            if (diskFile == null) {
                return null;
            }
            if (isWarning()) {
                logWarning("File not in sync with disk: '"
                    + dl.file.toDetailString() + "', disk file at "
                    + diskFile.lastModified());
            }

            // This should free up an otherwise waiting for download partner
            if (folder.scanAllowedNow()) {
                folder.scanChangedFile(dl.file);
            }
            // folder.recommendScanOnNextMaintenance();
            return null;
        }

        FileInfo localFile = dl.file.getLocalFileInfo(repo);
        boolean fileInSyncWithDb = localFile != null
            && localFile.isVersionDateAndSizeIdentical(dl.file);
        if (!fileInSyncWithDb) {
            logWarning("File not in sync with db: '" + dl.file.toDetailString()
                + "', but I have "
                + (localFile != null ? localFile.toDetailString() : ""));
            return null;
        }

        final Upload upload = new Upload(this, from, dl);
        if (upload.isBroken()) { // connection lost
            // Check if this download is broken
            return null;
        }

        // Check if we have a old upload to break
        uploadsLock.lock();
        Upload oldUpload = null;
        try {
            int oldUploadIndex = activeUploads.indexOf(upload);
            if (oldUploadIndex >= 0) {
                oldUpload = activeUploads.get(oldUploadIndex);
                activeUploads.remove(oldUploadIndex);
            }
            oldUploadIndex = queuedUploads.indexOf(upload);
            if (oldUploadIndex >= 0) {
                if (oldUpload != null) {
                    // Should never happen
                    throw new IllegalStateException(
                        "Found illegal upload. is in list of queued AND active uploads: "
                            + oldUpload);
                }
                oldUpload = queuedUploads.get(oldUploadIndex);
                queuedUploads.remove(oldUploadIndex);
            }

            logFine("Queued: " + upload + ", startOffset: " + dl.startOffset
                + ", to: " + from);
            queuedUploads.add(upload);
        } finally {
            uploadsLock.unlock();
        }

        // Fire as requested
        fireUploadRequested(new TransferManagerEvent(this, upload));

        if (oldUpload != null) {
            logWarning("Received already known download request for " + dl.file
                + " from " + from.getNick() + ", overwriting old request");
            // Stop former upload request
            oldUpload.abort();
            oldUpload.shutdown();
            uploadBroken(oldUpload, TransferProblem.OLD_UPLOAD, from.getNick());
        }

        // Trigger working thread on upload enqueued
        triggerTransfersCheck();

        // Wait 500ms to let the transfers check grab the new download
        getController().schedule(new Runnable() {
            public void run() {
                // If upload is queued.
                if (!upload.isStarted() && !upload.isCompleted()
                    && !upload.isBroken() && !upload.isAborted())
                {
                    from.sendMessageAsynchron(new DownloadQueued(upload
                        .getFile()));
                } else if (isFiner()) {
                    logFiner("Optimization. Did not send DownloadQueued message for "
                        + upload.getFile() + " to " + upload.getPartner());
                }
            }
        }, 500L);

        return upload;
    }

    /**
     * Aborts a upload
     * 
     * @param fInfo
     *            the file to upload
     * @param to
     *            the member where is file is going to
     * @return true if the upload was actually aborted.
     */
    public boolean abortUpload(FileInfo fInfo, Member to) {
        if (fInfo == null) {
            throw new NullPointerException(
                "Unable to abort upload, file is null");
        }
        if (to == null) {
            throw new NullPointerException(
                "Unable to abort upload, to-member is null");
        }

        Upload abortedUpload = null;
        for (Upload upload : queuedUploads) {
            if (upload.getFile().isVersionDateAndSizeIdentical(fInfo)
                && to.equals(upload.getPartner()))
            {
                // Remove upload from queue
                uploadsLock.lock();
                try {
                    queuedUploads.remove(upload);
                } finally {
                    uploadsLock.unlock();
                }
                upload.abort();
                abortedUpload = upload;
            }
        }

        for (Upload upload : activeUploads) {
            if (upload.getFile().isVersionDateAndSizeIdentical(fInfo)
                && to.equals(upload.getPartner()))
            {
                // Remove upload from queue
                uploadsLock.lock();
                try {
                    activeUploads.remove(upload);
                } finally {
                    uploadsLock.unlock();
                }
                upload.abort();
                abortedUpload = upload;
            }
        }

        if (abortedUpload != null) {
            fireUploadAborted(new TransferManagerEvent(this, abortedUpload));
            // Trigger check
            triggerTransfersCheck();
            return true;
        } else {
            if (isFine()) {
                logFine("Upload to abort not found: " + fInfo + " to " + to);
            }
            return false;
        }
    }

    /**
     * Returns the {@link FileRecordProvider} managing the
     * {@link FilePartsRecord}s for the various uploads/downloads.
     * 
     * @return
     */
    public FileRecordProvider getFileRecordManager() {
        return fileRecordProvider;
    }

    /**
     * Perfoms a upload in the tranfsermanagers threadpool.
     * 
     * @param uploadPerformer
     */
    void perfomUpload(Runnable uploadPerformer) {
        threadPool.submit(uploadPerformer);
    }

    /**
     * Generic stuff to do
     * 
     * @param worker
     */
    void doWork(Runnable worker) {
        threadPool.submit(worker);
    }

    /**
     * @return the number of currently actively transferring uploads.
     */
    public int countActiveUploads() {
        return activeUploads.size();
    }

    /**
     * @return the currently active uploads
     */
    public Collection<Upload> getActiveUploads() {
        return Collections.unmodifiableCollection(activeUploads);
    }

    /**
     * @return an unmodifiable collection reffering to the internal completed
     *         upload list. May change after returned.
     */
    public List<Upload> getCompletedUploadsCollection() {
        return Collections.unmodifiableList(completedUploads);
    }

    /**
     * @return the number of queued uploads.
     */
    public int countQueuedUploads() {
        return queuedUploads.size();
    }

    /**
     * @return the total number of queued / active uploads
     */
    public int countLiveUploads() {
        return activeUploads.size() + queuedUploads.size();
    }

    /**
     * @return the total number of uploads
     */
    public int countAllUploads() {
        return activeUploads.size() + queuedUploads.size()
            + completedUploads.size();
    }

    /**
     * @param folder
     *            the folder.
     * @return the number of uploads on the folder
     */
    public int countUploadsOn(Folder folder) {
        int nUploads = 0;
        for (Upload upload : activeUploads) {
            if (upload.getFile().getFolderInfo().equals(folder.getInfo())) {
                nUploads++;
            }
        }
        for (Upload upload : queuedUploads) {
            if (upload.getFile().getFolderInfo().equals(folder.getInfo())) {
                nUploads++;
            }
        }
        return nUploads;
    }

    /**
     * Answers all queued uploads
     * 
     * @return Array of all queued upload
     */
    public Collection<Upload> getQueuedUploads() {
        return Collections.unmodifiableCollection(queuedUploads);

    }

    /**
     * Answers, if we are uploading to this member
     * 
     * @param member
     *            the receiver
     * @return true if we are uploading to that member
     */
    public boolean uploadingTo(Member member) {
        return uploadingToSize(member) >= 0;
    }

    /**
     * @param member
     *            the receiver
     * @return the total size of bytes of the files currently upload to that
     *         member. Or -1 if not uploading to that member.
     */
    public long uploadingToSize(Member member) {
        long size = 0;
        boolean uploading = false;
        for (Upload upload : activeUploads) {
            if (member.equals(upload.getPartner())) {
                size += upload.getFile().getSize();
                uploading = true;
            }
        }
        if (!uploading) {
            return -1;
        }
        return size;
    }

    // Download management ***************************************************

    /**
     * Be sure to hold downloadsLock when calling this method!
     */
    private void removeDownload(Download download) {
        DownloadManager man = download.getDownloadManager();
        if (man == null) {
            return;
        }
        synchronized (man) {
            downloadsCount.remove(download.getPartner());
            if (man.hasSource(download)) {
                try {
                    man.removeSource(download);
                } catch (Exception e) {
                    logSevere("Unable to remove download: " + download, e);
                }
                if (!man.hasSources()) {
                    if (man.isDone()) {
                        logFine("No further sources in that manager, Not removing it because it's already done");
                    } else {
                        logFine("No further sources, removing " + man);
                        man.setBroken(TransferProblem.BROKEN_DOWNLOAD,
                            "Out of sources for download");
                    }
                }
            }
        }
    }

    /**
     * @return the download counter
     */
    public TransferCounter getDownloadCounter() {
        return downloadCounter;
    }

    /**
     * @return the download traffic counter (real)
     */
    public TransferCounter getTotalDownloadTrafficCounter() {
        return totalDownloadTrafficCounter;
    }

    /**
     * Addds a file for download if source is not known. Download will be
     * started when a source is found.
     * 
     * @param download
     * @return true if succeeded
     */
    public boolean enquePendingDownload(Download download) {
        Validate.notNull(download);

        FileInfo fInfo = download.getFile();
        if (download.isRequestedAutomatic()) {
            logFiner("Not adding pending download, is a auto-dl: " + fInfo);
            return false;
        }

        if (!getController().getFolderRepository().hasJoinedFolder(
            fInfo.getFolderInfo()))
        {
            logWarning("Not adding pending download, not on folder: " + fInfo);
            return false;
        }

        Folder folder = fInfo.getFolder(getController().getFolderRepository());
        FileInfo localFile = folder != null ? folder.getFile(fInfo) : null;
        if (localFile != null && fInfo.isVersionDateAndSizeIdentical(localFile))
        {
            logWarning("Not adding pending download, already have: " + fInfo);
            return false;
        }

        boolean contained = true;

        synchronized (pendingDownloads) {
            if (!pendingDownloads.contains(download)
                && !dlManagers.containsKey(download.getFile()))
            {
                contained = false;
                pendingDownloads.add(0, download);
            }
        }

        if (!contained) {
            logFine("Pending download added for: " + fInfo);
            firePendingDownloadEnqueud(new TransferManagerEvent(this, download));
        }
        return true;
    }

    public DownloadManagerFactory getDownloadManagerFactory() {
        return downloadManagerFactory;
    }

    public void setDownloadManagerFactory(
        DownloadManagerFactory downloadManagerFactory)
    {
        this.downloadManagerFactory = downloadManagerFactory;
    }

    /**
     * Requests to download the newest version of the file. Returns null if
     * download wasn't enqued at a node. Download is then pending
     * 
     * @param fInfo
     * @return the member where the dl was requested at, or null if no source
     *         available (DL was NOT started)
     */
    public DownloadManager downloadNewestVersion(FileInfo fInfo) {
        return downloadNewestVersion(fInfo, false);
    }

    /**
     * Requests to download the newest version of the file. Returns null if
     * download wasn't enqued at a node. Download is then pending or blacklisted
     * (for autodownload)
     * 
     * @param fInfo
     * @param automatic
     *            if this download was requested automatically
     * @return the member where the dl was requested at, or null if no source
     *         available (DL was NOT started) and null if blacklisted
     */
    public DownloadManager downloadNewestVersion(FileInfo fInfo,
        boolean automatic)
    {
        synchronized (downloadRequestLock) {
            Folder folder = fInfo.getFolder(getController()
                .getFolderRepository());
            if (folder == null) {
                // on shutdown folder maybe null here
                return null;
            }
            if (!started) {
                return null;
            }
            // FIXME Does not actually CHECK the base dir, but takes result of
            // last
            // scan. Possible problem on Mac/Linux: Unmounted path might exist.
            if (folder.isDeviceDisconnected()) {
                return null;
            }

            // return null if in blacklist on automatic download
            if (folder.getDiskItemFilter().isExcluded(fInfo)) {
                return null;
            }

            if (!fInfo.isValid()) {
                return null;
            }

            // Now walk through all sources and get the best one
            // Member bestSource = null;
            FileInfo newestVersionFile = fInfo.getNewestVersion(getController()
                .getFolderRepository());
            FileInfo localFile = folder.getFile(fInfo);
            FileInfo fileToDl = newestVersionFile != null
                ? newestVersionFile
                : fInfo;

            // Check if we have the file already downloaded in the meantime.
            // Or we have this file actual on disk but not in own db yet.
            if (localFile != null && !fileToDl.isNewerThan(localFile)) {
                if (isFiner()) {
                    logFiner("NOT requesting download, already has latest file in own db: "
                        + fInfo.toDetailString());
                }
                return null;
            } else if (fileToDl.inSyncWithDisk(fInfo
                .getDiskFile(getController().getFolderRepository())))
            {
                if (isFiner()) {
                    logFiner("NOT requesting download, file seems already to exists on disk: "
                        + fInfo.toDetailString());
                }
                // Disabled: Causes bottleneck on many transfers
                // DB seems to be out of sync. Recommend scan
                // Folder f = fInfo.getFolder(getController()
                // .getFolderRepository());
                // if (f != null) {
                // f.recommendScanOnNextMaintenance();
                // }
                return null;
            }

            List<Member> sources = getSourcesWithFreeUploadCapacity(fInfo);

            Collection<Member> bestSources = null;
            for (Member source : sources) {
                FileInfo remoteFile = source.getFile(fInfo);
                if (remoteFile == null) {
                    continue;
                }
                // Skip "wrong" sources
                if (!fileToDl.isVersionDateAndSizeIdentical(remoteFile)) {
                    continue;
                }
                if (bestSources == null) {
                    bestSources = new LinkedList<Member>();
                }
                bestSources.add(source);
            }

            if (bestSources != null) {
                for (Member bestSource : bestSources) {
                    Download download = new Download(this, fileToDl, automatic);
                    if (isFiner()) {
                        logFiner("Best source for " + fInfo + " is "
                            + bestSource);
                    }
                    if (localFile != null
                        && localFile.getModifiedDate().after(
                            fileToDl.getModifiedDate())
                        && !localFile.isDeleted())
                    {
                        if (isFine()) {
                            logFine("Requesting older file: "
                                + fileToDl.toDetailString() + ", local: "
                                + localFile.toDetailString()
                                + ", localIsNewer: "
                                + localFile.isNewerThan(fileToDl));
                        }
                    }
                    if (fileToDl.isNewerAvailable(getController()
                        .getFolderRepository()))
                    {
                        logFine("Downloading old version while newer is available: "
                            + localFile);
                    }
                    requestDownload(download, bestSource);
                }
            }

            if (bestSources == null && !automatic) {
                // Okay enque as pending download if was manually requested
                enquePendingDownload(new Download(this, fileToDl, automatic));
                return null;
            }
            return getActiveDownload(fInfo);
        }
    }

    /**
     * Requests the download from that member
     * 
     * @param download
     * @param from
     */
    private void requestDownload(Download download, Member from) {
        FileInfo fInfo = download.getFile();
        // Lock/Disable transfer checker
        DownloadManager man;
        synchronized (dlManagers) {
            Download dl = getActiveDownload(from, fInfo);
            if (dl != null) {
                if (isFiner()) {
                    logFiner("Already downloading " + fInfo.toDetailString()
                        + " from " + from);
                }
                return;
            }
            if (fInfo.isVersionDateAndSizeIdentical(fInfo.getFolder(
                getController().getFolderRepository()).getFile(fInfo)))
            {
                // Skip exact same version etc.
                if (isFiner()) {
                    logFiner("Not requesting download, already have latest file version: "
                        + fInfo.toDetailString());
                }
                return;
            }

            man = dlManagers.get(fInfo);

            if (man == null
                || !fInfo.isVersionDateAndSizeIdentical(man.getFileInfo()))
            {
                if (man != null) {
                    if (!man.isDone()) {
                        logWarning("Aborting download. Got active download of different file version: "
                            + man);
                        man.abortAndCleanup();
                    }
                    return;
                }

                try {
                    man = downloadManagerFactory
                        .createDownloadManager(getController(), fInfo,
                            download.isRequestedAutomatic());
                    man.init(false);
                } catch (IOException e) {
                    // Something gone badly wrong
                    logSevere("IOException", e);
                    return;
                }
                if (dlManagers.put(fInfo, man) != null) {
                    throw new AssertionError("Found old manager!");
                }
            }
        }

        if (abortUploadsOf(fInfo)) {
            logFine("Aborted uploads of file to be downloaded: "
                + fInfo.toDetailString());
        }

        boolean dlWasRequested = false;
        synchronized (man) {
            if (fInfo.isVersionDateAndSizeIdentical(fInfo.getFolder(
                getController().getFolderRepository()).getFile(fInfo)))
            {
                // Skip exact same version etc.
                logInfo("Aborting download, already have latest file version: "
                    + fInfo.toDetailString());
                man.abort();
                return;
            }
            if (man.getSourceFor(from) == null && !man.isDone()
                && man.canAddSource(from))
            {
                if (isFine()) {
                    logFine("Requesting " + fInfo.toDetailString() + " from "
                        + from);
                }

                if (fInfo.isNewerThan(man.getFileInfo())) {
                    logSevere("Requested newer download: " + download
                        + " than " + man);
                }
                pendingDownloads.remove(download);
                downloadsCount.remove(from);
                download.setPartner(from);
                download.setDownloadManager(man);
                dlWasRequested = man.addSource(download);
            }
        }

        if (dlWasRequested) {
            if (isFiner()) {
                logFiner("File really was requested!"
                    + download.getFile().toDetailString());
            }
            // Fire event
            fireDownloadRequested(new TransferManagerEvent(this, download));
        }
    }

    /**
     * Returns only sources which are connected and have "exactly" the given
     * FileInfo version.
     * 
     * @param fInfo
     * @return
     */
    public Collection<Member> getSourcesForVersion(FileInfo fInfo) {
        Reject.notNull(fInfo, "fInfo");

        Folder folder = fInfo.getFolder(getController().getFolderRepository());
        if (folder == null) {
            throw new NullPointerException("Folder not joined of file: "
                + fInfo);
        }
        List<Member> sources = null;
        for (Member node : folder.getMembersAsCollection()) {
            FileInfo rInfo = node.getFile(fInfo);
            if (node.isCompletelyConnected() && !node.isMySelf()
                && fInfo.isVersionDateAndSizeIdentical(rInfo))
            {
                // node is connected and has file
                if (sources == null) {
                    sources = new ArrayList<Member>();
                }
                sources.add(node);
            }
        }
        if (sources == null) {
            sources = Collections.emptyList();
        }
        return sources;
    }

    // TODO Does all this "sources" management really belong to the
    // TransferManager?

    /**
     * Finds the sources for the file. Returns only sources which are connected
     * The members are sorted in order of best source.
     * <p>
     * WARNING: The result contains only sources having the same file versions.
     * 
     * @param fInfo
     * @return the list of members, where the file is available
     */
    public List<Member> getSourcesFor(FileInfo fInfo) {
        return getSourcesFor0(fInfo, false, true);
    }

    /**
     * Finds the sources for the file. Returns only sources which are connected
     * The members are sorted in order of best source.
     * <p>
     * WARNING: Result contains sources with any file versions.
     * 
     * @param fInfo
     * @return the list of members, where the file is available
     */
    public List<Member> getSourcesForAnyVersion(FileInfo fInfo) {
        return getSourcesFor0(fInfo, false, false);
    }

    private List<Member> getSourcesWithFreeUploadCapacity(FileInfo fInfo) {
        return getSourcesFor0(fInfo, true, true);
    }

    /**
     * Finds the sources for the file. Returns only sources which are connected
     * The members are sorted in order of best source.
     * <p>
     * WARNING: Versions of files are ignored
     * 
     * @param fInfo
     * @param withUploadCapacityOnly
     *            if only those sources should be considered, that have free
     *            upload capacity.
     * @param onlyIdenticalVersion
     *            return sources that have identical file versions.
     * @return the list of members, where the file is available
     */
    private List<Member> getSourcesFor0(FileInfo fInfo,
        boolean withUploadCapacityOnly, boolean onlyIdenticalVersion)
    {
        Reject.ifNull(fInfo, "File is null");
        Folder folder = fInfo.getFolder(getController().getFolderRepository());
        if (folder == null) {
            throw new NullPointerException("Folder not joined of file: "
                + fInfo);
        }

        // List<Member> nodes = getController().getNodeManager()
        // .getNodeWithFileListFrom(fInfo.getFolderInfo());
        List<Member> sources = null;
        // List<Member> sources = new ArrayList<Member>(nodes.size());
        for (Member node : folder.getMembersAsCollection()) {
            FileInfo fRemoteInfo = node.getFile(fInfo);
            if (node.isCompletelyConnected() && !node.isMySelf()
                && fRemoteInfo != null)
            {
                if (withUploadCapacityOnly && !hasUploadCapacity(node)) {
                    continue;
                }
                if (onlyIdenticalVersion
                    && fInfo.getVersion() != fRemoteInfo.getVersion())
                {
                    continue;
                }

                // node is connected and has file
                if (sources == null) {
                    sources = new ArrayList<Member>();
                }
                sources.add(node);
            }
        }
        if (sources == null) {
            return Collections.emptyList();
        }
        // Sort by the best upload availibility
        Collections.shuffle(sources);
        Collections.sort(sources, new ReverseComparator<Member>(
            MemberComparator.BY_UPLOAD_AVAILIBILITY));

        return sources;
    }

    /**
     * Aborts all automatically enqueued download of a folder.
     * 
     * @param folder
     *            the folder to break downloads on
     */
    public void abortAllAutodownloads(Folder folder) {
        int aborted = 0;
        for (DownloadManager dl : getActiveDownloads()) {
            boolean fromFolder = folder.getInfo().equals(
                dl.getFileInfo().getFolderInfo());
            if (fromFolder && dl.isRequestedAutomatic()) {
                // Abort
                dl.abort();
                aborted++;
            }
        }
        logFine("Aborted " + aborted + " downloads on " + folder);
    }

    /**
     * Aborts all automatically enqueued download of a folder.
     * 
     * @param folder
     *            the folder to break downloads on
     */
    public void abortDownloads(Visitor<DownloadManager> vistor) {
        int aborted = 0;
        for (DownloadManager dl : getActiveDownloads()) {
            if (vistor.visit(dl)) {
                dl.abortAndCleanup();
                aborted++;
            }
        }
        if (aborted > 0 && isFine()) {
            logFine("Aborted " + aborted + " downloads");
        }
    }

    void downloadManagerAborted(DownloadManager manager) {
        logWarning("Aborted download: " + manager);
        removeDownloadManager(manager);
    }

    void downloadManagerBroken(DownloadManager manager,
        TransferProblem problem, String message)
    {
        removeDownloadManager(manager);
        if (!manager.isRequestedAutomatic()) {
            enquePendingDownload(new Download(this, manager.getFileInfo(),
                manager.isRequestedAutomatic()));
        }
    }

    /**
     * @param manager
     */
    private void removeDownloadManager(DownloadManager manager) {
        assert manager.isDone() : "Manager to remove is NOT done!";
        dlManagers.remove(manager.getFileInfo(), manager);
    }

    /**
     * Aborts an download. Gets removed compeletly.
     */
    void downloadAborted(Download download) {
        pendingDownloads.remove(download);
        removeDownload(download);
        // Fire event
        fireDownloadAborted(new TransferManagerEvent(this, download));
    }

    /**
     * abort a download, only if the downloading partner is the same
     * 
     * @param fileInfo
     * @param from
     */
    public void abortDownload(FileInfo fileInfo, Member from) {
        Reject.ifNull(fileInfo, "FileInfo is null");
        Reject.ifNull(from, "From is null");
        Download download = getActiveDownload(from, fileInfo);
        if (download != null) {
            assert download.getPartner().equals(from);
            if (isFiner()) {
                logFiner("downloading changed file, aborting it! "
                    + fileInfo.toDetailString() + ' ' + from);
            }
            download.abort(false);
        } else {
            for (Download pendingDL : pendingDownloads) {
                if (pendingDL.getFile().equals(fileInfo)
                    && pendingDL.getPartner() != null
                    && pendingDL.getPartner().equals(from))
                {
                    if (isFiner()) {
                        logFiner("Aborting pending download! "
                            + fileInfo.toDetailString() + ' ' + from);
                    }
                    pendingDL.abort(false);
                }
            }
        }
    }

    /**
     * Clears a completed downloads
     */
    public void clearCompletedDownload(DownloadManager dlMan) {
        if (completedDownloads.remove(new FileInfoKey(dlMan.getFileInfo(),
            Type.VERSION_DATE_SIZE)) == null)
        {
            logSevere("Completed download manager not found: " + dlMan);
        }
        for (Download download : dlMan.getSources()) {
            fireCompletedDownloadRemoved(new TransferManagerEvent(this,
                download));
        }
    }

    /**
     * Clears a completed uploads
     */
    public void clearCompletedUpload(Upload upload) {
        if (completedUploads.remove(upload)) {
            fireCompletedUploadRemoved(new TransferManagerEvent(this, upload));
        }
    }

    /**
     * Invoked by Download, if a new chunk was received
     * 
     * @param d
     * @param chunk
     */
    public void chunkAdded(Download d, FileChunk chunk) {
        Reject.noNullElements(d, chunk);
        downloadCounter.chunkTransferred(chunk);
    }

    /**
     * @param fInfo
     * @return true if that file gets downloaded
     */
    public boolean isDownloadingActive(FileInfo fInfo) {
        return dlManagers.containsKey(fInfo);
    }

    /**
     * @param fInfo
     * @return true if the file is enqued as pending download
     */
    public boolean isDownloadingPending(FileInfo fInfo) {
        Reject.ifNull(fInfo, "File is null");
        for (Download d : pendingDownloads) {
            if (d.getFile().equals(fInfo)) {
                return true;
            }
        }
        return false;
    }

    /**
     * @param fInfo
     * @return true if that file is uploading, or queued
     */
    public boolean isUploading(FileInfo fInfo) {
        for (Upload upload : activeUploads) {
            if (upload.getFile() == fInfo) {
                return true;
            }
        }
        for (Upload upload : queuedUploads) {
            if (upload.getFile() == fInfo) {
                return true;
            }
        }
        return false;
    }

    /**
     * Returns the upload for the given file to the given member
     * 
     * @param to
     *            the member which the upload transfers to
     * @param fInfo
     *            the file which is transfered
     * @return the Upload or null if there is none
     */
    public Upload getUpload(Member to, FileInfo fInfo) {
        for (Upload u : activeUploads) {
            if (u.getFile().isVersionDateAndSizeIdentical(fInfo)
                && u.getPartner().equals(to))
            {
                return u;
            }
        }
        for (Upload u : queuedUploads) {
            if (u.getFile().isVersionDateAndSizeIdentical(fInfo)
                && u.getPartner().equals(to))
            {
                return u;
            }
        }
        return null;
    }

    /**
     * @param from
     * @param fInfo
     * @return The download of the file that has been completed from this
     *         member.
     */
    public Download getCompletedDownload(Member from, FileInfo fInfo) {
        DownloadManager man = getCompletedDownload(fInfo);
        if (man == null) {
            return null;
        }
        Download d = man.getSourceFor(from);
        if (d == null) {
            return null;
        }
        assert d.getPartner().equals(from);
        return d;
    }

    /**
     * @param fInfo
     * @return the download manager containing the completed file, otherwise
     *         null
     */
    public DownloadManager getCompletedDownload(FileInfo fInfo) {
        return completedDownloads.get(new FileInfoKey(fInfo,
            Type.VERSION_DATE_SIZE));
    }

    public Download getActiveDownload(Member from, FileInfo fInfo) {
        DownloadManager man = getDownloadManagerFor(fInfo);
        if (man == null) {
            return null;
        }
        Download d = man.getSourceFor(from);
        if (d == null) {
            return null;
        }
        assert d.getPartner().equals(from);
        return d;
    }

    /**
     * @param fInfo
     * @return the active download for a file
     */
    public DownloadManager getActiveDownload(FileInfo fInfo) {
        return getDownloadManagerFor(fInfo);
    }

    /**
     * @param fileInfo
     * @return the pending download for the file
     */
    public Download getPendingDownload(FileInfo fileInfo) {
        for (Download pendingDl : pendingDownloads) {
            if (fileInfo.equals(pendingDl.getFile())) {
                return pendingDl;
            }
        }
        return null;
    }

    /**
     * @param folder
     *            the folder
     * @return the number of downloads (active & queued) from on a folder.
     */
    public int countNumberOfDownloads(Folder folder) {
        Reject.ifNull(folder, "Folder is null");
        int n = 0;

        for (DownloadManager man : dlManagers.values()) {
            for (Download download : man.getSources()) {
                if (download.getFile().getFolderInfo().equals(folder.getInfo()))
                {
                    n++;
                }
            }
        }
        return n;
    }

    /**
     * @param from
     * @return the number of downloads (active & queued) from a member
     */
    public int getNumberOfDownloadsFrom(Member from) {
        if (from == null) {
            throw new NullPointerException("From is null");
        }
        int n = 0;
        for (DownloadManager man : dlManagers.values()) {
            if (man.getSourceFor(from) != null) {
                n++;
            }
        }
        return n;
    }

    /**
     * @return the internal unodifiable collection of pending downloads.
     */
    public Collection<Download> getPendingDownloads() {
        return Collections.unmodifiableCollection(pendingDownloads);
    }

    /**
     * @return unodifiable instance to the internal active downloads collection.
     */
    public Collection<DownloadManager> getActiveDownloads() {
        return Collections.unmodifiableCollection(dlManagers.values());
    }

    /**
     * @return the number of completed downloads
     */
    public int countCompletedDownloads() {
        return completedDownloads.size();
    }

    public int countCompletedDownloads(Folder folder) {
        int count = 0;
        for (DownloadManager completedDownload : completedDownloads.values()) {
            Folder f = completedDownload.getFileInfo().getFolder(
                getController().getFolderRepository());
            if (f != null && f.getInfo().equals(folder.getInfo())) {
                count++;
            }
        }
        return count;
    }

    /**
     * Counts the number of active downloads for a folder.
     * 
     * @param folder
     * @return
     */
    public int countActiveDownloads(Folder folder) {
        int count = 0;
        for (DownloadManager activeDownload : dlManagers.values()) {
            Folder f = activeDownload.getFileInfo().getFolder(
                getController().getFolderRepository());
            if (f != null && f.getInfo().equals(folder.getInfo())) {
                count++;
            }
        }
        return count;
    }

    /**
     * @return an unmodifiable collection reffering to the internal completed
     *         downloads list. May change after returned.
     */
    public Collection<DownloadManager> getCompletedDownloadsCollection() {
        return Collections.unmodifiableCollection(completedDownloads.values());
    }

    /**
     * @param filter
     * @return modifiable, filtered list of completed downloads (not sorted)
     */
    public List<DownloadManager> getCompletedDownloadsCollection(
        Filter<DownloadManager> filter)
    {
        Reject.ifNull(filter, "Filter");
        if (completedDownloads.isEmpty()) {
            return Collections.emptyList();
        }
        List<DownloadManager> dms = new ArrayList<DownloadManager>();
        for (DownloadManager dm : completedDownloads.values()) {
            if (filter.accept(dm)) {
                dms.add(dm);
            }
        }
        return dms;
    }

    /**
     * @param fInfo
     * @return true if the file was recently downloaded (in the list of
     *         completed downloads);
     */
    public boolean isCompletedDownload(FileInfo fInfo) {
        return completedDownloads.get(new FileInfoKey(fInfo,
            Type.VERSION_DATE_SIZE)) != null;
    }

    /**
     * @return the number of all downloads
     */
    public int countActiveDownloads() {
        return dlManagers.size();
    }

    /**
     * @return the number of total downloads (queued, active, pending and
     *         completed)
     */
    public int countTotalDownloads() {
        return countActiveDownloads() + pendingDownloads.size()
            + completedDownloads.size();
    }

    /**
     * @param node
     * @return true if the remote node has free upload capacity.
     */
    public boolean hasUploadCapacity(Member node) {
        int nDownloadFrom = countActiveAndQueuedDownloads(node);
        int maxAllowedDls = node.isOnLAN()
            ? Constants.MAX_DLS_FROM_LAN_MEMBER
            : Constants.MAX_DLS_FROM_INET_MEMBER;
        return nDownloadFrom < maxAllowedDls;
    }

    /**
     * Counts the number of downloads from this node.
     * 
     * @param node
     *            the node to check
     * @return Number of active or enqued downloads to that node
     */
    private int countActiveAndQueuedDownloads(Member node) {
        Integer cached = downloadsCount.get(node);
        if (cached != null) {
            // cacheHit++;
            // if (cacheHit % 1000 == 0) {
            // logWarning(
            // "countActiveAndQueuedDownloads cache hit count: "
            // + cacheHit);
            // }
            return cached;
        }
        int nDownloadsFrom = 0;
        for (DownloadManager man : dlManagers.values()) {
            for (Download download : man.getSources()) {
                if (download.getPartner().equals(node)
                    && !download.isCompleted() && !download.isBroken())
                {
                    nDownloadsFrom++;
                }
            }
        }
        downloadsCount.put(node, nDownloadsFrom);
        return nDownloadsFrom;
    }

    /**
     * Answers if we have active downloads from that member (not used)
     * 
     * @param from
     * @return
     */
    /*
     * private boolean hasActiveDownloadsFrom(Member from) { synchronized
     * (downloads) { for (Iterator it = downloads.values().iterator();
     * it.hasNext();) { Download download = (Download) it.next(); if
     * (download.isStarted() && download.getFrom().equals(from)) { return true;
     * } } } return false; }
     */

    /**
     * Loads all pending downloads and enqueus them for re-download
     */
    private void loadDownloads() {
        File transferFile = new File(Controller.getMiscFilesLocation(),
            getController().getConfigName() + ".transfers");
        if (!transferFile.exists()) {
            logFine("No downloads to restore, "
                + transferFile.getAbsolutePath() + " does not exists");
            return;
        }
        try {
            FileInputStream fIn = new FileInputStream(transferFile);
            ObjectInputStream oIn = new ObjectInputStream(fIn);
            List<?> storedDownloads = (List<?>) oIn.readObject();
            oIn.close();
            // Reverse to restore in right order
            Collections.reverse(storedDownloads);

            if (storedDownloads.size() > 10000) {
                logWarning("Got many completed downloads ("
                    + storedDownloads.size() + "). Cleanup is recommended");
            }
            // #1705: Speed up of start
            Map<FileInfo, List<DownloadManager>> tempMap = new HashMap<FileInfo, List<DownloadManager>>();
            for (Object storedDownload : storedDownloads) {
                Download download = (Download) storedDownload;

                // Initalize after deserialisation
                download.init(this);
                if (download.isCompleted()) {
                    List<DownloadManager> dlms = tempMap
                        .get(download.getFile());
                    if (dlms == null) {
                        dlms = new ArrayList<DownloadManager>(1);
                        tempMap.put(download.getFile(), dlms);
                    }

                    DownloadManager man = null;
                    for (DownloadManager dlm : dlms) {
                        if (dlm.getFileInfo().isVersionDateAndSizeIdentical(
                            download.getFile()))
                        {
                            man = dlm;
                            break;
                        }
                    }

                    if (man == null) {
                        man = downloadManagerFactory.createDownloadManager(
                            getController(), download.getFile(),
                            download.isRequestedAutomatic());
                        man.init(true);
                        completedDownloads.put(
                            new FileInfoKey(man.getFileInfo(),
                                Type.VERSION_DATE_SIZE), man);
                        // For faster loading
                        dlms.add(man);
                    }
                    // FIXME The UI shouldn't access Downloads directly anyway,
                    // there should be a representation suitable for that.
                    if (download.getPartner() != null) {
                        download.setDownloadManager(man);
                        if (man.canAddSource(download.getPartner())) {
                            man.addSource(download);
                        }
                    }
                } else if (download.isPending()) {
                    enquePendingDownload(download);
                }
            }

            logFine("Loaded " + storedDownloads.size() + " downloads");
        } catch (IOException e) {
            logSevere("Unable to load pending downloads", e);
            if (!transferFile.delete()) {
                logSevere("Unable to delete transfer file!");
            }
        } catch (ClassNotFoundException e) {
            logSevere("Unable to load pending downloads", e);
            if (!transferFile.delete()) {
                logSevere("Unable to delete pending downloads file!");
            }
        } catch (ClassCastException e) {
            logSevere("Unable to load pending downloads", e);
            if (!transferFile.delete()) {
                logSevere("Unable to delete pending downloads file!");
            }
        }
    }

    /**
     * Stores all downloads to disk
     */
    public void storeDownloads() {
        // Store pending downloads
        try {
            // Collect all download infos
            List<Download> storedDownloads = new LinkedList<Download>(
                pendingDownloads);
            int nPending = countActiveDownloads();
            int nCompleted = completedDownloads.size();
            for (DownloadManager man : dlManagers.values()) {
                storedDownloads.add(new Download(this, man.getFileInfo(), man
                    .isRequestedAutomatic()));
            }

            for (DownloadManager man : completedDownloads.values()) {
                storedDownloads.addAll(man.getSources());
            }

            logFiner("Storing " + storedDownloads.size() + " downloads ("
                + nPending + " pending, " + nCompleted + " completed)");
            File transferFile = new File(Controller.getMiscFilesLocation(),
                getController().getConfigName() + ".transfers");
            // for testing we should support getConfigName() with subdirs
            if (!transferFile.getParentFile().exists()
                && !new File(transferFile.getParent()).mkdirs())
            {
                logSevere("Failed to mkdir misc directory!");
            }
            OutputStream fOut = new BufferedOutputStream(new FileOutputStream(
                transferFile));
            ObjectOutputStream oOut = new ObjectOutputStream(fOut);
            oOut.writeObject(storedDownloads);
            oOut.close();
        } catch (IOException e) {
            logSevere("Unable to store pending downloads", e);
        }
    }

    /**
     * Removes completed download for a fileInfo.
     * 
     * @param fileInfo
     */
    public void clearCompletedDownload(FileInfo fileInfo) {
        FileInfoKey key = new FileInfoKey(fileInfo, Type.VERSION_DATE_SIZE);
        DownloadManager dlManager = completedDownloads.remove(key);
        if (dlManager == null) {
            return;
        }
        for (Download download : dlManager.getSources()) {
            fireCompletedDownloadRemoved(new TransferManagerEvent(this,
                download));
        }
    }

    public Set<CoalescedBandwidthStat> getBandwidthStats() {
        return statsRecorder.getBandwidthStats();
    }

    // Worker code ************************************************************

    /**
     * The core maintenance thread of transfermanager.
     */
    private class TransferChecker implements Runnable {
        public void run() {
            long waitTime = Controller.getWaitTime() * 2;
            int count = 0;

            while (!Thread.currentThread().isInterrupted()) {
                // Check uploads/downloads every 10 seconds
                if (isFiner()) {
                    logFiner("Checking uploads/downloads");
                }

                if (getController().isPaused()) {
                    logFine("Paused.");
                } else {

                    // Check queued uploads
                    checkQueuedUploads();

                    // Check pending downloads
                    checkPendingDownloads();

                    // Checking downloads
                    checkDownloads();

                    // log upload / donwloads
                    if (count % 2 == 0) { // @todo huh? why % 2 ?
                        if (isFine()) {
                            logFine("Transfers: "
                                + countActiveDownloads()
                                + " download(s), "
                                + Format.formatDecimal(getDownloadCounter()
                                    .calculateCurrentKBS())
                                + " KByte/s, "
                                + activeUploads.size()
                                + " active upload(s), "
                                + queuedUploads.size()
                                + " in queue, "
                                + Format.formatDecimal(getUploadCounter()
                                    .calculateCurrentKBS()) + " KByte/s");
                        }
                    }

                    count++;

                }

                // wait a bit to next work
                try {
                    // Wait another 10ms to avoid spamming via trigger
                    Thread.sleep(10);

                    synchronized (waitTrigger) {
                        if (!transferCheckTriggered) {
                            waitTrigger.wait(waitTime);
                        }
                        transferCheckTriggered = false;
                    }

                } catch (InterruptedException e) {
                    // Break
                    break;
                }
            }
        }
    }

    public void abortAllDownloads() {
        for (DownloadManager downloadManager : dlManagers.values()) {
            downloadManager.abort();
        }
    }

    public void abortAllUploads() {
        for (Upload upload : activeUploads) {
            uploadBroken(upload, TransferProblem.PAUSED);
        }
        for (Upload upload : queuedUploads) {
            uploadBroken(upload, TransferProblem.PAUSED);
        }
    }

    public void checkActiveTranfersForExcludes() {
        for (DownloadManager dlManager : dlManagers.values()) {
            FileInfo fInfo = dlManager.getFileInfo();
            Folder folder = fInfo.getFolder(getController()
                .getFolderRepository());
            if (folder != null) {
                if (folder.getDiskItemFilter().isExcluded(fInfo)) {
                    logInfo("Aborting download, file is now excluded from sync: "
                        + fInfo);
                    breakTransfers(fInfo);
                }
            }
        }
        for (Upload upload : queuedUploads) {
            FileInfo fInfo = upload.getFile();
            Folder folder = fInfo.getFolder(getController()
                .getFolderRepository());
            if (folder != null) {
                if (folder.getDiskItemFilter().isExcluded(fInfo)) {
                    logInfo("Aborting upload, file is now excluded from sync: "
                        + fInfo);
                    breakTransfers(fInfo);
                }
            }
        }
        for (Upload upload : activeUploads) {
            FileInfo fInfo = upload.getFile();
            Folder folder = fInfo.getFolder(getController()
                .getFolderRepository());
            if (folder != null) {
                if (folder.getDiskItemFilter().isExcluded(fInfo)) {
                    logInfo("Aborting upload, file is now excluded from sync: "
                        + fInfo);
                    breakTransfers(fInfo);
                }
            }
        }
    }

    /**
     * Checks the queued or active downloads and breaks them if nesseary. Also
     * searches for additional sources of download.
     */
    private void checkDownloads() {
        if (isFiner()) {
            logFiner("Checking " + countActiveDownloads() + " download(s)");
        }

        for (DownloadManager man : dlManagers.values()) {
            try {
                downloadNewestVersion(man.getFileInfo(),
                    man.isRequestedAutomatic());
                for (Download download : man.getSources()) {
                    if (!download.isCompleted() && download.isBroken()) {
                        download.setBroken(TransferProblem.BROKEN_DOWNLOAD,
                            "isBroken()");
                    }
                }
            } catch (Exception e) {
                logSevere("Exception while cheking downloads. " + e, e);
            }
        }
    }

    /**
     * Checks the queued uploads and start / breaks them if nessesary.
     */
    private void checkQueuedUploads() {

        if (isFiner()) {
            logFiner("Checking " + queuedUploads.size() + " queued uploads");
        }

        int uploadsBroken = 0;
        int uploadsStarted = 0;
        for (Upload upload : queuedUploads) {
            try {
                if (upload.isBroken()) {
                    // Broken
                    uploadBroken(upload, TransferProblem.BROKEN_UPLOAD);
                    uploadsBroken++;
                } else {
                    boolean alreadyUploadingTo;
                    // The total size planned+current uploading to that node.
                    long totalPlannedSizeUploadingTo = uploadingToSize(upload
                        .getPartner());
                    if (totalPlannedSizeUploadingTo == -1) {
                        alreadyUploadingTo = false;
                        totalPlannedSizeUploadingTo = 0;
                    } else {
                        alreadyUploadingTo = true;
                    }
                    totalPlannedSizeUploadingTo += upload.getFile().getSize();
                    long maxSizeUpload = upload.getPartner().isOnLAN()
                        ? Constants.START_UPLOADS_TILL_PLANNED_SIZE_LAN
                        : Constants.START_UPLOADS_TILL_PLANNED_SIZE_INET;
                    if (!alreadyUploadingTo
                        || totalPlannedSizeUploadingTo <= maxSizeUpload)
                    {
                        // if (!alreadyUploadingTo) {
                        if (alreadyUploadingTo && isFiner()) {
                            logFiner("Starting another upload to "
                                + upload.getPartner().getNick()
                                + ". Total size to upload to: "
                                + Format
                                    .formatBytesShort(totalPlannedSizeUploadingTo));

                        }
                        // start the upload if we have free slots
                        // and not uploading to member currently
                        // or user is on local network

                        // TODO should check if this file is not sended (or is
                        // being send) to other user in the last minute or so to
                        // allow for disitributtion of that file by user that
                        // just received that file from us

                        // Enqueue upload to friends and lan members first

                        if (upload.isAborted()) {
                            logWarning("Not starting aborted: " + upload);
                        } else {
                            logFiner("Starting upload: " + upload);
                            upload.start();
                            uploadsStarted++;
                        }
                    }
                }
            } catch (Exception e) {
                logSevere("Exception while cheking queued uploads. " + e, e);
            }
        }

        if (isFiner()) {
            logFiner("Started " + uploadsStarted + " upload(s), "
                + uploadsBroken + " broken upload(s)");
        }
    }

    /**
     * Checks the pendings download. Restores them if a source is found
     */
    private void checkPendingDownloads() {
        if (isFiner()) {
            logFiner("Checking " + pendingDownloads.size()
                + " pending downloads");
        }

        // Checking pending downloads
        for (Download dl : pendingDownloads) {
            try {
                FileInfo fInfo = dl.getFile();
                boolean notDownloading = getDownloadManagerFor(fInfo) == null;
                if (notDownloading
                    && getController().getFolderRepository().hasJoinedFolder(
                        fInfo.getFolderInfo()))
                {
                    // MultiSourceDownload source = downloadNewestVersion(fInfo,
                    // download
                    // .isRequestedAutomatic());
                    DownloadManager source = downloadNewestVersion(fInfo,
                        dl.isRequestedAutomatic());
                    if (source != null) {
                        logFine("Pending download restored: " + fInfo
                            + " from " + source);
                        synchronized (pendingDownloads) {
                            pendingDownloads.remove(dl);
                        }
                    }
                } else if (dl.getDownloadManager() != null
                    && !dl.getDownloadManager().isDone())
                {
                    // Not joined folder, break pending dl
                    logWarning("Pending download removed: " + fInfo);
                    synchronized (pendingDownloads) {
                        pendingDownloads.remove(dl);
                    }
                }
            } catch (Exception e) {
                logSevere("Exception while cheking pending downloads. " + e, e);
            }
        }
    }

    /**
     * Recalculate the up/download bandwidth auto limit. Do this by testing
     * upload and download of 100KiB to the server.
     */
    public FutureTask<Object> getRecalculateAutomaticRate() {

        return new FutureTask<Object>(new Callable<Object>() {
            public Object call() throws Exception {
                if (recalculatingAutomaticRates.getAndSet(true)) {
                    // Only one at a time.
                    return null;
                }
                // Get times.
                Date startDate = new Date();
                long downloadRate = 0;
                long downloadSize = 1047552; // @todo, why 1023 * 1024 bytes?
                boolean downloadOk = false;

                // downloadOk = countActiveDownloads() == 0
                // && testAvailabilityDownload(downloadSize);

                Date afterDownload = new Date();
                // @todo please explain why / 4 ?
                long uploadSize = 1047552 / 4;
                boolean uploadOk = countActiveUploads() == 0
                    && testAvailabilityUpload(uploadSize);
                Date afterUpload = new Date();

                // Calculate time differences.
                long downloadTime = afterDownload.getTime()
                    - startDate.getTime();
                long uploadTime = afterUpload.getTime()
                    - afterDownload.getTime();
                // logWarning("Test availability download time " +
                // downloadTime);
                // logWarning("Test availability upload time " + uploadTime);
                // Calculate rates in KiB/s.#
                if (downloadOk) {
                    downloadRate = downloadTime > 0 ? downloadSize * 1000
                        / downloadTime : 0;
                }
                long uploadRate = uploadTime > 0 ? uploadSize * 1000
                    / uploadTime : 0;
                if (downloadOk) {
                    logFine("Test availability download rate "
                        + Format.formatBytesShort(downloadRate) + "/s");
                }
                if (uploadOk) {
                    logFine("Test availability upload rate "
                        + Format.formatBytesShort(uploadRate) + "/s");
                }
                // Update bandwidth provider with 90% of new rates.
                // By experience: Measured rates usually lower than actual
                // speed.
                long modifiedDownloadRate = 90 * downloadRate / 100;
                long modifiedUploadRate = 90 * uploadRate / 100;

                logInfo("Speed test finished: Download "
                    + Format.formatBytesShort(downloadRate) + "/s, Upload "
                    + Format.formatBytesShort(uploadRate) + "/s");

                // If the detected rate is too low the connection is possibly
                // exhausted. Unlimt transfers? or keep the current rate
                // unchanged?
                if (uploadRate < 10240) {
                    uploadRate = 0;
                }
                if (downloadRate < 102400 || downloadRate < uploadRate) {
                    downloadRate = 0;
                }

                if (downloadOk) {
                    setDownloadCPSForWAN(modifiedDownloadRate);
                } else {
                    // Set unlimited
                    setDownloadCPSForWAN(0);
                }
                if (uploadOk) {
                    setUploadCPSForWAN(modifiedUploadRate);
                }
                recalculatingAutomaticRates.set(false);
                return null;
            }
        });
    }

    /**
     * Test upload rate by uploading 100 KiB to the server.
     * 
     * @return true if it succeeded.
     */
    private boolean testAvailabilityUpload(long size) {
        try {
            String path = getController().getOSClient().getWebURL()
                + "/testavailability?action=upload";
            URL url = new URL(path);

            URLConnection connection = url.openConnection();
            connection.setDoOutput(true); // This sets request method to POST.
            String boundary = "---------------------------313223033317673";
            connection.setRequestProperty("Content-Type",
                "multipart/form-data; boundary=" + boundary);
            PrintWriter writer = null;
            try {
                writer = new PrintWriter(new OutputStreamWriter(
                    connection.getOutputStream(), "UTF-8"));

                writer.println("--" + boundary);
                writer
                    .println("Content-Disposition: form-data; name=\"upload\"");
                writer.println("Content-Type: text/plain; charset=UTF-8");
                writer.println();
                String paramToSend = "action";
                writer.println(paramToSend);

                writer.println("--" + boundary);
                writer
                    .println("Content-Disposition: form-data; name=\"fileToUpload\"; filename=\"file.txt\"");
                writer.println("Content-Type: text/plain; charset=UTF-8");
                writer.println();

                for (int i = 0; i < size; i++) {
                    writer.write('X');
                }

                writer.println();
                writer.println("--" + boundary + "--");
                writer.println();
            } finally {
                if (writer != null) {
                    writer.close();
                }
            }

            // Connection is lazily executed whenever you request any status.
            int responseCode = ((HttpURLConnection) connection)
                .getResponseCode();
            return responseCode == 200;
        } catch (Exception e) {
            logWarning("Test availability upload failed: " + e);
        }
        return false;
    }

    /**
     * Test download rate by downloading 100 KiB from the server.
     * 
     * @return true if it succeeded.
     */
    private boolean testAvailabilityDownload(long size) {
        BufferedReader reader = null;
        try {
            String path = getController().getOSClient().getWebURL()
                + "/testavailability?action=download&size=" + size;
            URL url = new URL(path);
            URLConnection connection = url.openConnection();
            reader = new BufferedReader(new InputStreamReader(
                connection.getInputStream()));
            while (reader.readLine() != null) {
            }
            return true;
        } catch (Exception e) {
            logWarning("Test availability download failed: " + e);
        } finally {
            if (reader != null) {
                try {
                    reader.close();
                } catch (IOException e) {
                    // Dont care.
                }
            }
        }
        return false;
    }

    // Helper code ************************************************************

    /**
     * logs a up- or download with speed and time
     * 
     * @param download
     * @param took
     * @param fInfo
     * @param member
     */
    public void logTransfer(boolean download, long took, FileInfo fInfo,
        Member member)
    {

        String memberInfo = "";
        if (member != null) {
            memberInfo = (download ? " from " : " to ") + '\''
                + member.getNick() + '\'';
        }

        String cpsStr = "-";

        // printout rate only if dl last longer than 0,5 s
        if (took > 1000) {
            double cps = fInfo.getSize();
            cps /= 1024;
            cps /= took;
            cps *= 1000;
            synchronized (CPS_FORMAT) {
                cpsStr = CPS_FORMAT.format(cps);
            }
        }

        if (isInfo()) {
            String msg = (download ? "Download" : "Upload") + " completed: "
                + Format.formatDecimal(fInfo.getSize()) + " bytes in " + took
                / 1000 + "s (" + cpsStr + " KByte/s): " + fInfo + memberInfo;
            if (fInfo.getFolderInfo().isMetaFolder()) {
                logFine(msg);
            } else {
                logInfo(msg);
            }
        }
    }

    // Event/Listening code ***************************************************

    public void addListener(TransferManagerListener listener) {
        ListenerSupportFactory.addListener(listenerSupport, listener);
    }

    public void removeListener(TransferManagerListener listener) {
        ListenerSupportFactory.removeListener(listenerSupport, listener);
    }

    private void fireUploadStarted(TransferManagerEvent event) {
        listenerSupport.uploadStarted(event);
    }

    private void fireUploadAborted(TransferManagerEvent event) {
        listenerSupport.uploadAborted(event);
    }

    private void fireUploadBroken(TransferManagerEvent event) {
        listenerSupport.uploadBroken(event);
    }

    private void fireUploadCompleted(TransferManagerEvent event) {
        listenerSupport.uploadCompleted(event);
    }

    private void fireUploadRequested(TransferManagerEvent event) {
        listenerSupport.uploadRequested(event);
    }

    private void fireDownloadAborted(TransferManagerEvent event) {
        listenerSupport.downloadAborted(event);
    }

    private void fireDownloadBroken(TransferManagerEvent event) {
        listenerSupport.downloadBroken(event);
    }

    private void fireDownloadCompleted(TransferManagerEvent event) {
        listenerSupport.downloadCompleted(event);
    }

    private void fireDownloadQueued(TransferManagerEvent event) {
        listenerSupport.downloadQueued(event);
    }

    private void fireDownloadRequested(TransferManagerEvent event) {
        listenerSupport.downloadRequested(event);
    }

    private void fireDownloadStarted(TransferManagerEvent event) {
        listenerSupport.downloadStarted(event);
    }

    private void fireCompletedDownloadRemoved(TransferManagerEvent event) {
        listenerSupport.completedDownloadRemoved(event);
    }

    private void fireCompletedUploadRemoved(TransferManagerEvent event) {
        listenerSupport.completedUploadRemoved(event);
    }

    private void firePendingDownloadEnqueud(TransferManagerEvent event) {
        listenerSupport.pendingDownloadEnqueued(event);
    }

    /**
     * This class regularly checks to see if any downloads or uploads are
     * active, and updates folder statistics with partial down/upload byte
     * count.
     */
    private class PartialTransferStatsUpdater extends TimerTask {
        @Override
        public void run() {
            FolderRepository folderRepository = getController()
                .getFolderRepository();
            for (FileInfo fileInfo : dlManagers.keySet()) {
                DownloadManager downloadManager = dlManagers.get(fileInfo);
                if (downloadManager != null) {
                    Folder folder = folderRepository.getFolder(fileInfo
                        .getFolderInfo());
                    if (folder == null) {
                        continue;
                    }
                    folder.getStatistic().putPartialSyncStat(fileInfo,
                        getController().getMySelf(),
                        downloadManager.getCounter().getBytesTransferred());
                }
            }
            for (Upload upload : activeUploads) {
                Folder folder = upload.getFile().getFolder(folderRepository);
                if (folder == null) {
                    continue;
                }
                folder.getStatistic().putPartialSyncStat(upload.getFile(),
                    upload.getPartner(),
                    upload.getCounter().getBytesTransferred());
            }
        }
    }

    private class TransferCleaner extends TimerTask {
        @Override
        public void run() {
            cleanupOldTransfers();
        }
    }
}
>>>>>>> 43959c0a
<|MERGE_RESOLUTION|>--- conflicted
+++ resolved
@@ -1,3243 +1,3 @@
-<<<<<<< HEAD
-/*
- * Copyright 2004 - 2008 Christian Sprajc. All rights reserved.
- *
- * This file is part of PowerFolder.
- *
- * PowerFolder is free software: you can redistribute it and/or modify
- * it under the terms of the GNU General Public License as published by
- * the Free Software Foundation.
- *
- * PowerFolder is distributed in the hope that it will be useful,
- * but WITHOUT ANY WARRANTY; without even the implied warranty of
- * MERCHANTABILITY or FITNESS FOR A PARTICULAR PURPOSE.  See the
- * GNU General Public License for more details.
- *
- * You should have received a copy of the GNU General Public License
- * along with PowerFolder. If not, see <http://www.gnu.org/licenses/>.
- *
- * $Id: TransferManager.java 21079 2013-03-15 02:10:37Z sprajc $
- */
-package de.dal33t.powerfolder.transfer;
-
-import java.io.BufferedReader;
-import java.io.FileInputStream;
-import java.io.IOException;
-import java.io.InputStreamReader;
-import java.io.ObjectInputStream;
-import java.io.ObjectOutputStream;
-import java.io.OutputStreamWriter;
-import java.io.PrintWriter;
-import java.net.HttpURLConnection;
-import java.net.URL;
-import java.net.URLConnection;
-import java.nio.file.Files;
-import java.nio.file.Path;
-import java.text.DecimalFormat;
-import java.util.ArrayList;
-import java.util.Calendar;
-import java.util.Collection;
-import java.util.Collections;
-import java.util.Date;
-import java.util.HashMap;
-import java.util.LinkedList;
-import java.util.List;
-import java.util.Map;
-import java.util.Set;
-import java.util.TimerTask;
-import java.util.concurrent.Callable;
-import java.util.concurrent.ConcurrentMap;
-import java.util.concurrent.CopyOnWriteArrayList;
-import java.util.concurrent.ExecutorService;
-import java.util.concurrent.Executors;
-import java.util.concurrent.FutureTask;
-import java.util.concurrent.atomic.AtomicBoolean;
-import java.util.concurrent.locks.Lock;
-import java.util.concurrent.locks.ReentrantLock;
-
-import de.dal33t.powerfolder.ConfigurationEntry;
-import de.dal33t.powerfolder.Constants;
-import de.dal33t.powerfolder.Controller;
-import de.dal33t.powerfolder.Member;
-import de.dal33t.powerfolder.PFComponent;
-import de.dal33t.powerfolder.disk.Folder;
-import de.dal33t.powerfolder.disk.FolderRepository;
-import de.dal33t.powerfolder.event.ListenerSupportFactory;
-import de.dal33t.powerfolder.event.TransferManagerEvent;
-import de.dal33t.powerfolder.event.TransferManagerListener;
-import de.dal33t.powerfolder.light.FileInfo;
-import de.dal33t.powerfolder.light.FileInfoKey;
-import de.dal33t.powerfolder.light.FileInfoKey.Type;
-import de.dal33t.powerfolder.light.FolderInfo;
-import de.dal33t.powerfolder.message.AbortUpload;
-import de.dal33t.powerfolder.message.DownloadQueued;
-import de.dal33t.powerfolder.message.FileChunk;
-import de.dal33t.powerfolder.message.RequestDownload;
-import de.dal33t.powerfolder.message.TransferStatus;
-import de.dal33t.powerfolder.net.ConnectionHandler;
-import de.dal33t.powerfolder.transfer.swarm.FileRecordProvider;
-import de.dal33t.powerfolder.transfer.swarm.VolatileFileRecordProvider;
-import de.dal33t.powerfolder.util.Filter;
-import de.dal33t.powerfolder.util.Format;
-import de.dal33t.powerfolder.util.NamedThreadFactory;
-import de.dal33t.powerfolder.util.Reject;
-import de.dal33t.powerfolder.util.StreamUtils;
-import de.dal33t.powerfolder.util.StringUtils;
-import de.dal33t.powerfolder.util.TransferCounter;
-import de.dal33t.powerfolder.util.Util;
-import de.dal33t.powerfolder.util.Validate;
-import de.dal33t.powerfolder.util.Visitor;
-import de.dal33t.powerfolder.util.WrapperExecutorService;
-import de.dal33t.powerfolder.util.compare.MemberComparator;
-import de.dal33t.powerfolder.util.compare.ReverseComparator;
-import de.dal33t.powerfolder.util.delta.FilePartsRecord;
-
-/**
- * Transfer manager for downloading/uploading files
- * 
- * @author <a href="mailto:totmacher@powerfolder.com">Christian Sprajc </a>
- * @version $Revision: 1.92 $
- */
-public class TransferManager extends PFComponent {
-
-    /**
-     * The maximum size of a chunk transferred at once of older, prev 3.1.7/4.0
-     * versions.
-     */
-    public static final int OLD_MAX_CHUNK_SIZE = 32 * 1024;
-    public static final int OLD_MAX_REQUESTS_QUEUED = 20;
-    public static final long PARTIAL_TRANSFER_DELAY = 5000; // Five seconds
-    public static final long ONE_DAY = 24L * 3600 * 1000; // One day in ms
-    public static final long SIX_HOURS = 6L * 3600 * 1000; // 6 hours
-
-    private static final DecimalFormat CPS_FORMAT = new DecimalFormat(
-        "#,###,###,###.##");
-
-    private volatile boolean started;
-
-    private Thread myThread;
-    /** Uploads that are waiting to start */
-    private final List<Upload> queuedUploads;
-    /** currently uploading */
-    private final List<Upload> activeUploads;
-    /** The list of completed download */
-    private final List<Upload> completedUploads;
-    /** currenly downloading */
-    private final ConcurrentMap<FileInfo, DownloadManager> dlManagers;
-    /**
-     * The # of active and queued downloads of this node. Cached value. Only
-     * used for performance optimization
-     */
-    private final ConcurrentMap<Member, Integer> downloadsCount;
-    /** A set of pending files, which should be downloaded */
-    private final List<Download> pendingDownloads;
-    /** The list of completed download */
-    private final ConcurrentMap<FileInfoKey, DownloadManager> completedDownloads;
-
-    /** The trigger, where transfermanager waits on */
-    private final Object waitTrigger = new Object();
-    private boolean transferCheckTriggered;
-    /**
-     * To lock the transfer checker. Lock this to make sure no transfer checks
-     * are executed untill the lock is released.
-     */
-    // private ReentrantLock downloadsLock = new ReentrantLock();
-    /**
-     * To lock the transfer checker. Lock this to make sure no transfer checks
-     * are executed untill the lock is released.
-     */
-    private final Lock uploadsLock = new ReentrantLock();
-    private final Object downloadRequestLock = new Object();
-
-    private FileRecordProvider fileRecordProvider;
-
-    /** Threadpool for Upload Threads */
-    private ExecutorService threadPool;
-
-    /** the counter for uploads (effecitve) */
-    private final TransferCounter uploadCounter;
-    /** the counter for downloads (effecitve) */
-    private final TransferCounter downloadCounter;
-
-    /** the counter for up traffic (real) */
-    private final TransferCounter totalUploadTrafficCounter;
-    /** the counter for download traffic (real) */
-    private final TransferCounter totalDownloadTrafficCounter;
-
-    /** Provides bandwidth for the transfers */
-    private final BandwidthProvider bandwidthProvider;
-
-    /** Input limiter, currently shared between all LAN connections */
-    private final BandwidthLimiter sharedLANInputHandler;
-    /** Input limiter, currently shared between all WAN connections */
-    private final BandwidthLimiter sharedWANInputHandler;
-    /** Output limiter, currently shared between all LAN connections */
-    private final BandwidthLimiter sharedLANOutputHandler;
-    /** Output limiter, currently shared between all WAN connections */
-    private final BandwidthLimiter sharedWANOutputHandler;
-
-    private final TransferManagerListener listenerSupport;
-
-    private DownloadManagerFactory downloadManagerFactory = MultiSourceDownloadManager.factory;
-
-    private BandwidthStatsRecorder statsRecorder;
-
-    private final AtomicBoolean recalculatingAutomaticRates = new AtomicBoolean();
-
-    public TransferManager(Controller controller) {
-        super(controller);
-        started = false;
-        queuedUploads = new CopyOnWriteArrayList<Upload>();
-        activeUploads = new CopyOnWriteArrayList<Upload>();
-        completedUploads = new CopyOnWriteArrayList<Upload>();
-        dlManagers = Util.createConcurrentHashMap();
-        pendingDownloads = new CopyOnWriteArrayList<Download>();
-        completedDownloads = Util.createConcurrentHashMap();
-        downloadsCount = Util.createConcurrentHashMap();
-        uploadCounter = new TransferCounter();
-        downloadCounter = new TransferCounter();
-        totalUploadTrafficCounter = new TransferCounter();
-        totalDownloadTrafficCounter = new TransferCounter();
-
-        // Create listener support
-        listenerSupport = ListenerSupportFactory
-            .createListenerSupport(TransferManagerListener.class);
-
-        bandwidthProvider = new BandwidthProvider();
-
-        statsRecorder = new BandwidthStatsRecorder(getController());
-        bandwidthProvider.addBandwidthStatListener(statsRecorder);
-
-        sharedWANOutputHandler = BandwidthLimiter.WAN_OUTPUT_BANDWIDTH_LIMITER;
-        sharedWANInputHandler = BandwidthLimiter.WAN_INPUT_BANDWIDTH_LIMITER;
-        sharedLANOutputHandler = BandwidthLimiter.LAN_OUTPUT_BANDWIDTH_LIMITER;
-        sharedLANInputHandler = BandwidthLimiter.LAN_INPUT_BANDWIDTH_LIMITER;
-
-        checkConfigCPS(ConfigurationEntry.UPLOAD_LIMIT_WAN, 0);
-        checkConfigCPS(ConfigurationEntry.DOWNLOAD_LIMIT_WAN, 0);
-        checkConfigCPS(ConfigurationEntry.UPLOAD_LIMIT_LAN, 0);
-        checkConfigCPS(ConfigurationEntry.DOWNLOAD_LIMIT_LAN, 0);
-
-        setUploadCPSForWAN(getConfigCPS(ConfigurationEntry.UPLOAD_LIMIT_WAN));
-        setDownloadCPSForWAN(getConfigCPS(ConfigurationEntry.DOWNLOAD_LIMIT_WAN));
-        setUploadCPSForLAN(getConfigCPS(ConfigurationEntry.UPLOAD_LIMIT_LAN));
-        setDownloadCPSForLAN(getConfigCPS(ConfigurationEntry.DOWNLOAD_LIMIT_LAN));
-
-        if (getMaxFileChunkSize() > OLD_MAX_CHUNK_SIZE) {
-            logWarning("Max filechunk size set to "
-                + Format.formatBytes(getMaxFileChunkSize())
-                + ". Can only communicate with clients"
-                + " running version 3.1.7 or higher.");
-        }
-        if (getMaxRequestsQueued() > OLD_MAX_REQUESTS_QUEUED) {
-            logWarning("Max request queue size set to "
-                + getMaxRequestsQueued()
-                + ". Can only communicate with clients"
-                + " running version 3.1.7 or higher.");
-        }
-    }
-
-    /**
-     * Checks if the configration entry exists, and if not sets it to a given
-     * value.
-     * 
-     * @param entry
-     * @param cpsArg
-     */
-    private void checkConfigCPS(ConfigurationEntry entry, long cpsArg) {
-        String cps = entry.getValue(getController());
-        if (cps == null) {
-            entry.setValue(getController(), Long.toString(cpsArg / 1024));
-        }
-    }
-
-    private long getConfigCPS(ConfigurationEntry entry) {
-        String cps = entry.getValue(getController());
-        long maxCps = 0;
-        if (cps != null) {
-            try {
-                maxCps = (long) Double.parseDouble(cps) * 1024;
-                if (maxCps < 0) {
-                    throw new NumberFormatException();
-                }
-            } catch (NumberFormatException e) {
-                logWarning("Illegal value for KByte." + entry + " '" + cps
-                    + '\'');
-            }
-        }
-        return maxCps;
-    }
-
-    // General ****************************************************************
-
-    public void printStats() {
-        long total = totalDownloadTrafficCounter.getBytesTransferred()
-            + totalUploadTrafficCounter.getBytesTransferred();
-        long payload = downloadCounter.getBytesTransferred()
-            + uploadCounter.getBytesTransferred();
-        long overhead = total - payload;
-        logInfo("Total: " + Format.formatBytes(total) + ", Payload: "
-            + Format.formatBytes(payload) + ". Overhead: " + overhead * 100
-            / payload + '%');
-    }
-
-    /**
-     * Starts the transfermanager thread
-     */
-    public void start() {
-        if (!ConfigurationEntry.TRANSFER_MANAGER_ENABLED
-            .getValueBoolean(getController()))
-        {
-            logWarning("Not starting TransferManager. disabled by config");
-            return;
-        }
-        fileRecordProvider = new VolatileFileRecordProvider(getController());
-
-        bandwidthProvider.start();
-
-        threadPool = new WrapperExecutorService(
-            Executors.newCachedThreadPool(new NamedThreadFactory("TMThread-")));
-
-        myThread = new Thread(new TransferChecker(), "Transfer manager");
-        myThread.start();
-
-        // Load all pending downloads
-        loadDownloads();
-
-        // Do an initial clean.
-        cleanupOldTransfers();
-
-        getController().scheduleAndRepeat(new PartialTransferStatsUpdater(),
-            PARTIAL_TRANSFER_DELAY, PARTIAL_TRANSFER_DELAY);
-
-        getController().scheduleAndRepeat(new TransferCleaner(), SIX_HOURS,
-            SIX_HOURS);
-
-        started = true;
-        logFine("Started");
-    }
-
-    /**
-     * This method cleans up old uploads and downloads. Only cleans up if the
-     * UPLOADS_AUTO_CLEANUP / DOWNLOAD_AUTO_CLEANUP is true and the transfer is
-     * older than AUTO_CLEANUP_FREQUENCY in days.
-     */
-    private void cleanupOldTransfers() {
-        int rawUploadCleanupFrequency = ConfigurationEntry.UPLOAD_AUTO_CLEANUP_FREQUENCY
-            .getValueInt(getController());
-        int trueUploadCleanupFrequency;
-        if (rawUploadCleanupFrequency <= 4) {
-            trueUploadCleanupFrequency = Constants.CLEANUP_VALUES[rawUploadCleanupFrequency];
-        } else {
-            trueUploadCleanupFrequency = Integer.MAX_VALUE;
-
-        }
-        for (Upload completedUpload : completedUploads) {
-            long numberOfDays = calcDays(completedUpload.getCompletedDate());
-            if (numberOfDays >= trueUploadCleanupFrequency) {
-                logInfo("Auto-cleaning up upload '"
-                    + completedUpload.getFile().getRelativeName() + "' (days="
-                    + numberOfDays + ')');
-                clearCompletedUpload(completedUpload);
-            }
-        }
-
-        int rawDownloadCleanupFrequency = ConfigurationEntry.DOWNLOAD_AUTO_CLEANUP_FREQUENCY
-            .getValueInt(getController());
-        int trueDownloadCleanupFrequency;
-        if (rawDownloadCleanupFrequency <= 4) {
-            trueDownloadCleanupFrequency = Constants.CLEANUP_VALUES[rawDownloadCleanupFrequency];
-        } else {
-            trueDownloadCleanupFrequency = Integer.MAX_VALUE;
-
-        }
-        int n = 0;
-        for (DownloadManager completedDownload : completedDownloads.values()) {
-            long numberOfDays = calcDays(completedDownload.getCompletedDate());
-            if (completedDownload.getCompletedDate() == null && isSevere()) {
-                logFine("Completed download misses completed date: "
-                    + completedDownload.getCompletedDate());
-            }
-            if (numberOfDays >= trueDownloadCleanupFrequency) {
-                if (isFiner()) {
-                    logFiner("Auto-cleaning up download '"
-                        + completedDownload.getFileInfo().getRelativeName()
-                        + "' (days=" + numberOfDays + ')');
-                }
-                clearCompletedDownload(completedDownload);
-                n++;
-            }
-        }
-        if (n > 0) {
-            logFine("Cleaned up " + n + " completed downloads");
-        }
-    }
-
-    /**
-     * Returns the number of days between two dates.
-     * 
-     * @param completedDate
-     * @return
-     */
-    private static long calcDays(Date completedDate) {
-        if (completedDate == null) {
-            return -1;
-        }
-        Date now = new Date();
-        long diff = now.getTime() - completedDate.getTime();
-        return diff / ONE_DAY;
-    }
-
-    /**
-     * Shuts down the transfer manager
-     */
-    public void shutdown() {
-        // Remove listners, not bothering them by boring shutdown events
-        // ListenerSupportFactory.removeAllListeners(listenerSupport);
-
-        // shutdown on thread
-        if (myThread != null) {
-            myThread.interrupt();
-        }
-
-        if (threadPool != null) {
-            threadPool.shutdownNow();
-        }
-
-        // shutdown active uploads
-        for (Upload upload : activeUploads) {
-            upload.abort();
-            upload.shutdown();
-        }
-
-        bandwidthProvider.shutdown();
-
-        if (started) {
-            storeDownloads();
-        }
-
-        // abort / shutdown active downloads
-        // done after storeDownloads(), so they are restored!
-        for (DownloadManager man : dlManagers.values()) {
-            synchronized (man) {
-                man.setBroken(TransferProblem.BROKEN_DOWNLOAD, "shutdown");
-            }
-        }
-
-        if (fileRecordProvider != null) {
-            fileRecordProvider.shutdown();
-            fileRecordProvider = null;
-        }
-
-        statsRecorder.persistStats();
-
-        started = false;
-        logFine("Stopped");
-    }
-
-    /**
-     * Prune stats older than a month.
-     */
-    public void pruneStats() {
-        Calendar cal = Calendar.getInstance();
-        cal.add(Calendar.MONTH, -1);
-        Date date = cal.getTime();
-        statsRecorder.pruneStats(date);
-    }
-
-    /**
-     * for debug
-     * 
-     * @param suspended
-     */
-    public void setSuspendFireEvents(boolean suspended) {
-        ListenerSupportFactory.setSuspended(listenerSupport, suspended);
-        logFine("setSuspendFireEvents: " + suspended);
-    }
-
-    /**
-     * Triggers the workingn checker thread.
-     */
-    public void triggerTransfersCheck() {
-        synchronized (waitTrigger) {
-            transferCheckTriggered = true;
-            waitTrigger.notifyAll();
-        }
-    }
-
-    public BandwidthProvider getBandwidthProvider() {
-        return bandwidthProvider;
-    }
-
-    public BandwidthLimiter getOutputLimiter(ConnectionHandler handler) {
-        if (handler.isOnLAN()) {
-            return sharedLANOutputHandler;
-        }
-        return sharedWANOutputHandler;
-    }
-
-    public BandwidthLimiter getInputLimiter(ConnectionHandler handler) {
-        if (handler.isOnLAN()) {
-            return sharedLANInputHandler;
-        }
-        return sharedWANInputHandler;
-    }
-
-    /**
-     * Returns the transfer status by calculating it new
-     * 
-     * @return the current status
-     */
-    public TransferStatus getStatus() {
-        TransferStatus transferStatus = new TransferStatus();
-
-        // Upload status
-        transferStatus.activeUploads = activeUploads.size();
-        transferStatus.queuedUploads = queuedUploads.size();
-        transferStatus.maxUploadCPS = getUploadCPSForWAN();
-        transferStatus.currentUploadCPS = (long) uploadCounter
-            .calculateCurrentCPS();
-        transferStatus.uploadedBytesTotal = uploadCounter.getBytesTransferred();
-
-        // Download status
-        for (DownloadManager man : dlManagers.values()) {
-            for (Download download : man.getSources()) {
-                if (download.isStarted()) {
-                    transferStatus.activeDownloads++;
-                } else {
-                    transferStatus.queuedDownloads++;
-                }
-            }
-        }
-
-        transferStatus.maxDownloads = Integer.MAX_VALUE;
-        transferStatus.maxDownloadCPS = Double.MAX_VALUE;
-        transferStatus.currentDownloadCPS = (long) downloadCounter
-            .calculateCurrentCPS();
-        transferStatus.downloadedBytesTotal = downloadCounter
-            .getBytesTransferred();
-
-        return transferStatus;
-    }
-
-    // General Transfer callback methods **************************************
-
-    /**
-     * Returns the MultiSourceDownload, that's managing the given info.
-     * 
-     * @param info
-     * @return
-     */
-    private DownloadManager getDownloadManagerFor(FileInfo info) {
-        Validate.notNull(info);
-        DownloadManager man = dlManagers.get(info);
-        if (man != null
-            && man.getFileInfo().isVersionDateAndSizeIdentical(info))
-        {
-            return man;
-        }
-        return null;
-    }
-
-    /**
-     * Sets an transfer as started
-     * 
-     * @param transfer
-     *            the transfer
-     */
-    void setStarted(Transfer transfer) {
-        if (transfer instanceof Upload) {
-            uploadsLock.lock();
-            try {
-                queuedUploads.remove(transfer);
-                activeUploads.add((Upload) transfer);
-            } finally {
-                uploadsLock.unlock();
-            }
-
-            // Fire event
-            fireUploadStarted(new TransferManagerEvent(this, (Upload) transfer));
-        } else if (transfer instanceof Download) {
-            // Fire event
-            fireDownloadStarted(new TransferManagerEvent(this,
-                (Download) transfer));
-        }
-
-        if (isFine()) {
-            logFine("Started: " + transfer);
-        }
-    }
-
-    /**
-     * Callback to inform, that a download has been enqued at the remote ide
-     * 
-     * @param download
-     *            the download request
-     * @param member
-     */
-    public void downloadQueued(Download download, Member member) {
-        Reject.noNullElements(download, member);
-        fireDownloadQueued(new TransferManagerEvent(this, download));
-    }
-
-    /**
-     * Sets a transfer as broken, removes from queues
-     * 
-     * @param upload
-     *            the upload
-     * @param transferProblem
-     *            the problem that broke the transfer
-     */
-    void uploadBroken(Upload upload, TransferProblem transferProblem) {
-        uploadBroken(upload, transferProblem, null);
-    }
-
-    void downloadBroken(Download download, TransferProblem problem,
-        String problemInfo)
-    {
-        logWarning("Download broken: " + download + ' '
-            + (problem == null ? "" : problem) + ": " + problemInfo);
-
-        download.setTransferProblem(problem);
-        download.setProblemInformation(problemInfo);
-
-        removeDownload(download);
-
-        // Fire event
-        fireDownloadBroken(new TransferManagerEvent(this, download, problem,
-            problemInfo));
-    }
-
-    /**
-     * Sets a transfer as broken, removes from queues
-     * 
-     * @param upload
-     *            the upload
-     * @param transferProblem
-     *            the problem that broke the transfer
-     * @param problemInformation
-     *            specific information about the problem
-     */
-    void uploadBroken(Upload upload, TransferProblem transferProblem,
-        String problemInformation)
-    {
-        // Ensure shutdown
-        upload.shutdown();
-        logWarning("Upload broken: " + upload + ' '
-            + (transferProblem == null ? "" : transferProblem) + ": "
-            + problemInformation);
-        uploadsLock.lock();
-        boolean transferFound = false;
-        try {
-            transferFound = queuedUploads.remove(upload);
-            transferFound = transferFound || activeUploads.remove(upload);
-        } finally {
-            uploadsLock.unlock();
-        }
-
-        // Tell remote peer if possible
-        if (upload.getPartner().isCompletelyConnected()) {
-            if (isFine()) {
-                logFine("Sending abort upload of " + upload);
-            }
-            upload.getPartner().sendMessagesAsynchron(
-                new AbortUpload(upload.getFile()));
-        }
-
-        // Fire event
-        if (transferFound) {
-            fireUploadBroken(new TransferManagerEvent(this, upload));
-        }
-
-        // Now trigger, to check uploads/downloads to start
-        triggerTransfersCheck();
-    }
-
-    /**
-     * Breaks all transfers on that folder, usually on folder remove
-     * 
-     * @param foInfo
-     */
-    public void breakTransfers(FolderInfo foInfo) {
-        Reject.ifNull(foInfo, "Folderinfo is null");
-        // Search for uls to break
-        if (!queuedUploads.isEmpty()) {
-            for (Upload upload : queuedUploads) {
-                if (foInfo.equals(upload.getFile().getFolderInfo())) {
-                    uploadBroken(upload, TransferProblem.FOLDER_REMOVED,
-                        foInfo.name);
-                }
-            }
-        }
-
-        if (!activeUploads.isEmpty()) {
-            for (Upload upload : activeUploads) {
-                if (foInfo.equals(upload.getFile().getFolderInfo())) {
-                    uploadBroken(upload, TransferProblem.FOLDER_REMOVED,
-                        foInfo.name);
-                }
-            }
-        }
-
-        for (DownloadManager man : dlManagers.values()) {
-            if (foInfo.equals(man.getFileInfo().getFolderInfo())) {
-                man.setBroken(TransferProblem.FOLDER_REMOVED, foInfo.name);
-            }
-        }
-    }
-
-    /**
-     * Breaks all transfers from and to that node. Usually done on disconnect
-     * 
-     * @param node
-     */
-    public void breakTransfers(Member node) {
-        // Search for uls to break
-        if (!queuedUploads.isEmpty()) {
-            for (Upload upload : queuedUploads) {
-                if (node.equals(upload.getPartner())) {
-                    uploadBroken(upload, TransferProblem.NODE_DISCONNECTED,
-                        node.getNick());
-                }
-            }
-        }
-
-        if (!activeUploads.isEmpty()) {
-            for (Upload upload : activeUploads) {
-                if (node.equals(upload.getPartner())) {
-                    uploadBroken(upload, TransferProblem.NODE_DISCONNECTED,
-                        node.getNick());
-                }
-            }
-        }
-
-        for (DownloadManager man : dlManagers.values()) {
-            for (Download download : man.getSources()) {
-                if (node.equals(download.getPartner())) {
-                    download.setBroken(TransferProblem.NODE_DISCONNECTED,
-                        node.getNick());
-                }
-            }
-        }
-    }
-
-    /**
-     * Breaks all transfers on the file. Usually when the file is going to be
-     * changed. TODO: Transfers have been ABORTED instead of BROKEN before.
-     * 
-     * @param fInfo
-     */
-    public void breakTransfers(FileInfo fInfo) {
-        Reject.ifNull(fInfo, "FileInfo is null");
-        // Search for uls to break
-        if (!queuedUploads.isEmpty()) {
-            for (Upload upload : queuedUploads) {
-                if (fInfo.equals(upload.getFile())) {
-                    uploadBroken(upload, TransferProblem.FILE_CHANGED,
-                        fInfo.getRelativeName());
-                }
-            }
-        }
-
-        if (!activeUploads.isEmpty()) {
-            for (Upload upload : activeUploads) {
-                if (fInfo.equals(upload.getFile())) {
-                    upload.abort();
-                    uploadBroken(upload, TransferProblem.FILE_CHANGED,
-                        fInfo.getRelativeName());
-                }
-            }
-        }
-
-        for (DownloadManager man : dlManagers.values()) {
-            if (fInfo.equals(man.getFileInfo())) {
-                man.setBroken(TransferProblem.FILE_CHANGED,
-                    fInfo.getRelativeName());
-            }
-        }
-    }
-
-    void setCompleted(final DownloadManager dlManager) {
-        assert dlManager.isDone();
-
-        final FileInfo fInfo = dlManager.getFileInfo();
-        // Inform other folder member of added file
-        final Folder folder = fInfo.getFolder(getController()
-            .getFolderRepository());
-        if (folder != null) {
-            // scan in new downloaded file
-            // TODO React on failed scan?
-            // TODO PREVENT further uploads of this file unless it's "there"
-            // Search for active uploads of the file and break them
-            boolean abortedUL;
-            int tries = 0;
-            do {
-                abortedUL = abortUploadsOf(fInfo);
-                tries++;
-                if (abortedUL) {
-                    try {
-                        Thread.sleep(50);
-                    } catch (InterruptedException e) {
-                    }
-                }
-            } while (abortedUL);
-
-            assert getActiveUploads(fInfo).isEmpty();
-
-            if (folder.scanDownloadFile(fInfo, dlManager.getTempFile())) {
-                if (StringUtils.isNotBlank(folder.getDownloadScript())) {
-                    Runnable scriptRunner = new Runnable() {
-                        public void run() {
-                            executeDownloadScript(fInfo, folder, dlManager);
-                        }
-                    };
-                    doWork(scriptRunner);
-                }
-            } else {
-                logWarning("Scanning of completed file failed: "
-                    + fInfo.toDetailString() + " at " + dlManager.getTempFile());
-                dlManager.setBroken(
-                    TransferProblem.FILE_CHANGED,
-                    "Scanning of completed file failed: "
-                        + fInfo.toDetailString());
-                return;
-            }
-        }
-        completedDownloads.put(new FileInfoKey(fInfo, Type.VERSION_DATE_SIZE),
-            dlManager);
-        for (Download d : dlManager.getSources()) {
-            d.setCompleted();
-        }
-        removeDownloadManager(dlManager);
-
-        // Auto cleanup of Downloads
-        boolean autoClean = dlManager.getFileInfo().getFolderInfo()
-            .isMetaFolder();
-        autoClean = autoClean
-            || ConfigurationEntry.DOWNLOAD_AUTO_CLEANUP_FREQUENCY
-                .getValueInt(getController()) == 0;
-        if (autoClean) {
-            if (isFiner()) {
-                logFiner("Auto-cleaned " + dlManager.getSources());
-            }
-            clearCompletedDownload(dlManager);
-        }
-
-        if (fInfo.getFolderInfo().isMetaFolder()) {
-            MetaFolderDataHandler mfdh = new MetaFolderDataHandler(
-                getController());
-            mfdh.handleMetaFolderFileInfo(fInfo);
-        }
-    }
-
-    private ReentrantLock scriptLock = new ReentrantLock();
-
-    /**
-     * #1538
-     * <p>
-     * http://www.powerfolder.com/wiki/Script_execution
-     * 
-     * @param fInfo
-     * @param folder
-     */
-    private void executeDownloadScript(FileInfo fInfo, Folder folder,
-        DownloadManager dlManager)
-    {
-        Reject
-            .ifBlank(folder.getDownloadScript(), "Download script is not set");
-        Path dlFile = fInfo.getDiskFile(getController().getFolderRepository());
-        String command = folder.getDownloadScript();
-        command = command.replace("$file", dlFile.toAbsolutePath().toString());
-        command = command.replace("$path", dlFile.getParent().toString());
-        command = command.replace("$folderpath", folder.getLocalBase()
-            .toAbsolutePath().toString());
-
-        StringBuilder sourcesStr = new StringBuilder();
-        for (Download source : dlManager.getSources()) {
-            Member p = source.getPartner();
-            if (p != null) {
-                sourcesStr.append(p.getNick());
-            }
-            sourcesStr.append(',');
-        }
-        if (sourcesStr.length() > 0) {
-            // Cut last ,
-            sourcesStr.setLength(sourcesStr.length() - 1);
-        }
-        command = command.replace("$sources", sourcesStr);
-
-        try {
-            scriptLock.lock();
-            logInfo("Begin executing command: " + command);
-            final Process p = Runtime.getRuntime().exec(command);
-            // Auto-kill after 20 seconds
-            getController().schedule(new Runnable() {
-                public void run() {
-                    p.destroy();
-                }
-            }, 20000L);
-            byte[] out = StreamUtils.readIntoByteArray(p.getInputStream());
-            String output = new String(out);
-            byte[] err = StreamUtils.readIntoByteArray(p.getErrorStream());
-            String error = new String(err);
-            int res = p.waitFor();
-            logInfo("Executed command finished (exit value: " + res + "): "
-                + command + " | stdout: " + output + ", stderr: " + error);
-        } catch (IOException e) {
-            logSevere(
-                "Unable to execute script after download. '"
-                    + folder.getDownloadScript() + "' file: " + dlFile
-                    + ", command: " + command + ". " + e, e);
-        } catch (InterruptedException e) {
-            logSevere("Abnormal termination of script after download. '"
-                + folder.getDownloadScript() + "' file: " + dlFile
-                + ", command: " + command + ". " + e, e);
-        } finally {
-            scriptLock.unlock();
-        }
-    }
-
-    private boolean abortUploadsOf(FileInfo fInfo) {
-        uploadsLock.lock();
-        boolean abortedUL = false;
-        try {
-            for (Upload u : activeUploads) {
-                if (u.getFile().equals(fInfo)) {
-                    abortedUL = abortUpload(fInfo, u.getPartner()) || abortedUL;
-                }
-            }
-            List<Upload> remove = new LinkedList<Upload>();
-            for (Upload u : queuedUploads) {
-                if (u.getFile().equals(fInfo)) {
-                    abortedUL = true;
-                    remove.add(u);
-                }
-            }
-            queuedUploads.removeAll(remove);
-        } finally {
-            uploadsLock.unlock();
-        }
-        return abortedUL;
-    }
-
-    /**
-     * Returns all uploads of the given file.
-     * 
-     * @param info
-     * @return
-     */
-    private List<Upload> getActiveUploads(FileInfo info) {
-        List<Upload> ups = new ArrayList<Upload>();
-        for (Upload u : activeUploads) {
-            if (u.getFile().equals(info)) {
-                ups.add(u);
-            }
-        }
-        return ups;
-    }
-
-    /**
-     * Coounts the number of active uploads for a folder.
-     * 
-     * @param folder
-     * @return the # of activate uploads
-     */
-    public int countActiveUploads(Folder folder) {
-        int count = 0;
-        for (Upload activeUpload : activeUploads) {
-            if (activeUpload.getFile().getFolderInfo().equals(folder.getInfo()))
-            {
-                count++;
-            }
-        }
-        return count;
-    }
-
-    /**
-     * Callback method to indicate that a transfer is completed
-     * 
-     * @param transfer
-     */
-    void setCompleted(Transfer transfer) {
-
-        FileInfo fileInfo = transfer.getFile();
-        if (transfer instanceof Download) {
-            // Fire event
-            fireDownloadCompleted(new TransferManagerEvent(this,
-                (Download) transfer));
-
-            downloadsCount.remove(transfer.getPartner());
-            int nDlFromNode = countActiveAndQueuedDownloads(transfer
-                .getPartner());
-            boolean requestMoreFiles = nDlFromNode == 0;
-            if (!requestMoreFiles) {
-                // Hmm maybe end of transfer queue is near (25% or less filled),
-                // request if yes!
-                if (transfer.getPartner().isOnLAN()) {
-                    requestMoreFiles = nDlFromNode <= Constants.MAX_DLS_FROM_LAN_MEMBER / 4;
-                } else {
-                    requestMoreFiles = nDlFromNode <= Constants.MAX_DLS_FROM_INET_MEMBER / 4;
-                }
-            }
-
-            if (requestMoreFiles) {
-                // Trigger filerequestor
-                getController().getFolderRepository().getFileRequestor()
-                    .triggerFileRequesting(fileInfo.getFolderInfo());
-            } else {
-                if (isFiner()) {
-                    logFiner("Not triggering file requestor. " + nDlFromNode
-                        + " more dls from " + transfer.getPartner());
-                }
-            }
-
-        } else if (transfer instanceof Upload) {
-            transfer.setCompleted();
-
-            uploadsLock.lock();
-            boolean transferFound = false;
-            try {
-                transferFound = queuedUploads.remove(transfer);
-                transferFound = activeUploads.remove(transfer) || transferFound;
-                completedUploads.add((Upload) transfer);
-            } finally {
-                uploadsLock.unlock();
-            }
-
-            if (transferFound) {
-                // Fire event
-                fireUploadCompleted(new TransferManagerEvent(this,
-                    (Upload) transfer));
-            }
-
-            // Auto cleanup of uploads
-            boolean autoClean = transfer.getFile().getFolderInfo()
-                .isMetaFolder();
-            autoClean = autoClean
-                || ConfigurationEntry.UPLOAD_AUTO_CLEANUP_FREQUENCY
-                    .getValueInt(getController()) == 0;
-            if (autoClean) {
-                if (isFiner()) {
-                    logFiner("Auto-cleaned " + transfer);
-                }
-                clearCompletedUpload((Upload) transfer);
-            }
-        }
-
-        // Now trigger, to start next transfer
-        triggerTransfersCheck();
-
-        if (isFiner()) {
-            logFiner("Completed: " + transfer);
-        }
-    }
-
-    // Upload management ******************************************************
-
-    /**
-     * This method is called after any change associated with bandwidth. I.e.:
-     * upload limits, paused mode
-     */
-    public void updateSpeedLimits() {
-        // Any setting that is "unlimited" will stay unlimited!
-        bandwidthProvider.setLimitBPS(sharedLANOutputHandler,
-            getUploadCPSForLAN());
-        bandwidthProvider.setLimitBPS(sharedWANOutputHandler,
-            getUploadCPSForWAN());
-        bandwidthProvider.setLimitBPS(sharedLANInputHandler,
-            getDownloadCPSForLAN());
-        bandwidthProvider.setLimitBPS(sharedWANInputHandler,
-            getDownloadCPSForWAN());
-    }
-
-    /**
-     * Sets the selected upload bandwidth usage in CPS
-     * 
-     * @param allowedCPS
-     */
-    public void setUploadCPSForWAN(long allowedCPS) {
-
-        ConfigurationEntry.UPLOAD_LIMIT_WAN.setValue(getController(),
-            String.valueOf(allowedCPS / 1024));
-
-        updateSpeedLimits();
-
-        logInfo("Upload limit: "
-            + Format.formatBytesShort(getUploadCPSForWAN()) + "/s");
-    }
-
-    /**
-     * Returns the upload WAN rate.
-     * 
-     * @return the selected upload rate (internet) in CPS
-     */
-    public long getUploadCPSForWAN() {
-        return Integer.parseInt(ConfigurationEntry.UPLOAD_LIMIT_WAN
-            .getValue(getController())) * 1024;
-    }
-
-    /**
-     * Sets the selected download bandwidth usage in CPS
-     * 
-     * @param allowedCPS
-     */
-    public void setDownloadCPSForWAN(long allowedCPS) {
-
-        ConfigurationEntry.DOWNLOAD_LIMIT_WAN.setValue(getController(),
-            String.valueOf(allowedCPS / 1024));
-
-        updateSpeedLimits();
-
-        logInfo("Download limit: "
-            + Format.formatBytesShort(getDownloadCPSForWAN()) + "/s");
-    }
-
-    /**
-     * Returns the download WAN rate.
-     * 
-     * @return the selected upload rate (internet) in CPS
-     */
-    public long getDownloadCPSForWAN() {
-        return ConfigurationEntry.DOWNLOAD_LIMIT_WAN
-            .getValueInt(getController()) * 1024;
-    }
-
-    /**
-     * Sets the maximum upload bandwidth usage in CPS for LAN
-     * 
-     * @param allowedCPS
-     */
-    public void setUploadCPSForLAN(long allowedCPS) {
-
-        ConfigurationEntry.UPLOAD_LIMIT_LAN.setValue(getController(),
-            String.valueOf(allowedCPS / 1024));
-
-        updateSpeedLimits();
-
-        logInfo("LAN Upload limit: "
-            + Format.formatBytesShort(getUploadCPSForLAN()) + "/s");
-    }
-
-    /**
-     * @return the upload rate (LAN) in CPS
-     */
-    public long getUploadCPSForLAN() {
-        return ConfigurationEntry.UPLOAD_LIMIT_LAN.getValueInt(getController()) * 1024;
-    }
-
-    /**
-     * Sets the maximum upload bandwidth usage in CPS for LAN
-     * 
-     * @param allowedCPS
-     */
-    public void setDownloadCPSForLAN(long allowedCPS) {
-
-        ConfigurationEntry.DOWNLOAD_LIMIT_LAN.setValue(getController(),
-            String.valueOf(allowedCPS / 1024));
-
-        updateSpeedLimits();
-
-        logInfo("LAN Download limit: "
-            + Format.formatBytesShort(getDownloadCPSForLAN()) + "/s");
-    }
-
-    /**
-     * @return the download rate (LAN) in CPS
-     */
-    public long getDownloadCPSForLAN() {
-        return Integer.parseInt(ConfigurationEntry.DOWNLOAD_LIMIT_LAN
-            .getValue(getController())) * 1024;
-    }
-
-    /**
-     * @see ConfigurationEntry#TRANSFERS_MAX_FILE_CHUNK_SIZE
-     * @return the maximum size of a {@link FileChunk}
-     */
-    int getMaxFileChunkSize() {
-        return ConfigurationEntry.TRANSFERS_MAX_FILE_CHUNK_SIZE
-            .getValueInt(getController());
-    }
-
-    /**
-     * @see ConfigurationEntry#TRANSFERS_MAX_REQUESTS_QUEUED
-     * @return
-     */
-    int getMaxRequestsQueued() {
-        return ConfigurationEntry.TRANSFERS_MAX_REQUESTS_QUEUED
-            .getValueInt(getController());
-    }
-
-    /**
-     * @return the counter for upload speed
-     */
-    public TransferCounter getUploadCounter() {
-        return uploadCounter;
-    }
-
-    /**
-     * @return the counter for total upload traffic (real)
-     */
-    public TransferCounter getTotalUploadTrafficCounter() {
-        return totalUploadTrafficCounter;
-    }
-
-    /**
-     * Queues a upload into the upload queue. Breaks all former upload requests
-     * for the file from that member. Will not be queued if file not exists or
-     * is deleted in the meantime or if the connection with the requestor is
-     * lost.
-     * 
-     * @param from
-     * @param dl
-     * @return the enqued upload, or null if not queued.
-     */
-    public Upload queueUpload(final Member from, RequestDownload dl) {
-        if (isFine()) {
-            logFine("Received download request from " + from + ": " + dl);
-        }
-        if (dl == null || dl.file == null) {
-            throw new NullPointerException("Downloadrequest/File is null");
-        }
-        // Never upload db files !!
-        if (Constants.DB_FILENAME.equalsIgnoreCase(dl.file.getRelativeName())
-            || Constants.DB_BACKUP_FILENAME.equalsIgnoreCase(dl.file
-                .getRelativeName()))
-        {
-            logSevere(from.getNick()
-                + " has illegally requested to download a folder database file");
-            return null;
-        }
-        Folder folder = dl.file
-            .getFolder(getController().getFolderRepository());
-        if (folder == null) {
-            logWarning("Received illegal download request from "
-                + from.getNick() + ". Not longer on folder "
-                + dl.file.getFolderInfo());
-            return null;
-        }
-        if (!folder.hasReadPermission(from)) {
-            logWarning("No Read permission: " + from + " on " + folder);
-            return null;
-        }
-
-        if (dlManagers.containsKey(dl.file)) {
-            logWarning("Not queuing upload, active download of the file is in progress.");
-            return null;
-        }
-
-        FolderRepository repo = getController().getFolderRepository();
-        Path diskFile = dl.file.getDiskFile(repo);
-        boolean fileInSyncWithDisk = diskFile != null
-            && dl.file.inSyncWithDisk(diskFile);
-        if (!fileInSyncWithDisk) {
-            if (diskFile == null) {
-                return null;
-            }
-            if (isWarning()) {
-                try {
-                    logWarning("File not in sync with disk: '"
-                        + dl.file.toDetailString() + "', disk file at "
-                        + Files.getLastModifiedTime(diskFile).toMillis());
-                } catch (IOException ioe) {
-                    logSevere("Could not access modification time of file "
-                        + diskFile.toAbsolutePath().toString());
-                }
-            }
-
-            // This should free up an otherwise waiting for download partner
-            if (folder.scanAllowedNow()) {
-                folder.scanChangedFile(dl.file);
-            }
-            // folder.recommendScanOnNextMaintenance();
-            return null;
-        }
-
-        FileInfo localFile = dl.file.getLocalFileInfo(repo);
-        boolean fileInSyncWithDb = localFile != null
-            && localFile.isVersionDateAndSizeIdentical(dl.file);
-        if (!fileInSyncWithDb) {
-            logWarning("File not in sync with db: '" + dl.file.toDetailString()
-                + "', but I have "
-                + (localFile != null ? localFile.toDetailString() : ""));
-            return null;
-        }
-
-        final Upload upload = new Upload(this, from, dl);
-        if (upload.isBroken()) { // connection lost
-            // Check if this download is broken
-            return null;
-        }
-
-        // Check if we have a old upload to break
-        uploadsLock.lock();
-        Upload oldUpload = null;
-        try {
-            int oldUploadIndex = activeUploads.indexOf(upload);
-            if (oldUploadIndex >= 0) {
-                oldUpload = activeUploads.get(oldUploadIndex);
-                activeUploads.remove(oldUploadIndex);
-            }
-            oldUploadIndex = queuedUploads.indexOf(upload);
-            if (oldUploadIndex >= 0) {
-                if (oldUpload != null) {
-                    // Should never happen
-                    throw new IllegalStateException(
-                        "Found illegal upload. is in list of queued AND active uploads: "
-                            + oldUpload);
-                }
-                oldUpload = queuedUploads.get(oldUploadIndex);
-                queuedUploads.remove(oldUploadIndex);
-            }
-
-            logFine("Queued: " + upload + ", startOffset: " + dl.startOffset
-                + ", to: " + from);
-            queuedUploads.add(upload);
-        } finally {
-            uploadsLock.unlock();
-        }
-
-        // Fire as requested
-        fireUploadRequested(new TransferManagerEvent(this, upload));
-
-        if (oldUpload != null) {
-            logWarning("Received already known download request for " + dl.file
-                + " from " + from.getNick() + ", overwriting old request");
-            // Stop former upload request
-            oldUpload.abort();
-            oldUpload.shutdown();
-            uploadBroken(oldUpload, TransferProblem.OLD_UPLOAD, from.getNick());
-        }
-
-        // Trigger working thread on upload enqueued
-        triggerTransfersCheck();
-
-        // Wait 500ms to let the transfers check grab the new download
-        getController().schedule(new Runnable() {
-            public void run() {
-                // If upload is queued.
-                if (!upload.isStarted() && !upload.isCompleted()
-                    && !upload.isBroken() && !upload.isAborted())
-                {
-                    from.sendMessageAsynchron(new DownloadQueued(upload
-                        .getFile()));
-                } else if (isFiner()) {
-                    logFiner("Optimization. Did not send DownloadQueued message for "
-                        + upload.getFile() + " to " + upload.getPartner());
-                }
-            }
-        }, 500L);
-
-        return upload;
-    }
-
-    /**
-     * Aborts a upload
-     * 
-     * @param fInfo
-     *            the file to upload
-     * @param to
-     *            the member where is file is going to
-     * @return true if the upload was actually aborted.
-     */
-    public boolean abortUpload(FileInfo fInfo, Member to) {
-        if (fInfo == null) {
-            throw new NullPointerException(
-                "Unable to abort upload, file is null");
-        }
-        if (to == null) {
-            throw new NullPointerException(
-                "Unable to abort upload, to-member is null");
-        }
-
-        Upload abortedUpload = null;
-        for (Upload upload : queuedUploads) {
-            if (upload.getFile().isVersionDateAndSizeIdentical(fInfo)
-                && to.equals(upload.getPartner()))
-            {
-                // Remove upload from queue
-                uploadsLock.lock();
-                try {
-                    queuedUploads.remove(upload);
-                } finally {
-                    uploadsLock.unlock();
-                }
-                upload.abort();
-                abortedUpload = upload;
-            }
-        }
-
-        for (Upload upload : activeUploads) {
-            if (upload.getFile().isVersionDateAndSizeIdentical(fInfo)
-                && to.equals(upload.getPartner()))
-            {
-                // Remove upload from queue
-                uploadsLock.lock();
-                try {
-                    activeUploads.remove(upload);
-                } finally {
-                    uploadsLock.unlock();
-                }
-                upload.abort();
-                abortedUpload = upload;
-            }
-        }
-
-        if (abortedUpload != null) {
-            fireUploadAborted(new TransferManagerEvent(this, abortedUpload));
-            // Trigger check
-            triggerTransfersCheck();
-            return true;
-        } else {
-            if (isFine()) {
-                logFine("Upload to abort not found: " + fInfo + " to " + to);
-            }
-            return false;
-        }
-    }
-
-    /**
-     * Returns the {@link FileRecordProvider} managing the
-     * {@link FilePartsRecord}s for the various uploads/downloads.
-     * 
-     * @return
-     */
-    public FileRecordProvider getFileRecordManager() {
-        return fileRecordProvider;
-    }
-
-    /**
-     * Perfoms a upload in the tranfsermanagers threadpool.
-     * 
-     * @param uploadPerformer
-     */
-    void perfomUpload(Runnable uploadPerformer) {
-        threadPool.submit(uploadPerformer);
-    }
-
-    /**
-     * Generic stuff to do
-     * 
-     * @param worker
-     */
-    void doWork(Runnable worker) {
-        threadPool.submit(worker);
-    }
-
-    /**
-     * @return the number of currently actively transferring uploads.
-     */
-    public int countActiveUploads() {
-        return activeUploads.size();
-    }
-
-    /**
-     * @return the currently active uploads
-     */
-    public Collection<Upload> getActiveUploads() {
-        return Collections.unmodifiableCollection(activeUploads);
-    }
-
-    /**
-     * @return an unmodifiable collection reffering to the internal completed
-     *         upload list. May change after returned.
-     */
-    public List<Upload> getCompletedUploadsCollection() {
-        return Collections.unmodifiableList(completedUploads);
-    }
-
-    /**
-     * @return the number of queued uploads.
-     */
-    public int countQueuedUploads() {
-        return queuedUploads.size();
-    }
-
-    /**
-     * @return the total number of queued / active uploads
-     */
-    public int countLiveUploads() {
-        return activeUploads.size() + queuedUploads.size();
-    }
-
-    /**
-     * @return the total number of uploads
-     */
-    public int countAllUploads() {
-        return activeUploads.size() + queuedUploads.size()
-            + completedUploads.size();
-    }
-
-    /**
-     * @param folder
-     *            the folder.
-     * @return the number of uploads on the folder
-     */
-    public int countUploadsOn(Folder folder) {
-        int nUploads = 0;
-        for (Upload upload : activeUploads) {
-            if (upload.getFile().getFolderInfo().equals(folder.getInfo())) {
-                nUploads++;
-            }
-        }
-        for (Upload upload : queuedUploads) {
-            if (upload.getFile().getFolderInfo().equals(folder.getInfo())) {
-                nUploads++;
-            }
-        }
-        return nUploads;
-    }
-
-    /**
-     * Answers all queued uploads
-     * 
-     * @return Array of all queued upload
-     */
-    public Collection<Upload> getQueuedUploads() {
-        return Collections.unmodifiableCollection(queuedUploads);
-
-    }
-
-    /**
-     * Answers, if we are uploading to this member
-     * 
-     * @param member
-     *            the receiver
-     * @return true if we are uploading to that member
-     */
-    public boolean uploadingTo(Member member) {
-        return uploadingToSize(member) >= 0;
-    }
-
-    /**
-     * @param member
-     *            the receiver
-     * @return the total size of bytes of the files currently upload to that
-     *         member. Or -1 if not uploading to that member.
-     */
-    public long uploadingToSize(Member member) {
-        long size = 0;
-        boolean uploading = false;
-        for (Upload upload : activeUploads) {
-            if (member.equals(upload.getPartner())) {
-                size += upload.getFile().getSize();
-                uploading = true;
-            }
-        }
-        if (!uploading) {
-            return -1;
-        }
-        return size;
-    }
-
-    // Download management ***************************************************
-
-    /**
-     * Be sure to hold downloadsLock when calling this method!
-     */
-    private void removeDownload(Download download) {
-        DownloadManager man = download.getDownloadManager();
-        if (man == null) {
-            return;
-        }
-        synchronized (man) {
-            downloadsCount.remove(download.getPartner());
-            if (man.hasSource(download)) {
-                try {
-                    man.removeSource(download);
-                } catch (Exception e) {
-                    logSevere("Unable to remove download: " + download, e);
-                }
-                if (!man.hasSources()) {
-                    if (man.isDone()) {
-                        logFine("No further sources in that manager, Not removing it because it's already done");
-                    } else {
-                        logFine("No further sources, removing " + man);
-                        man.setBroken(TransferProblem.BROKEN_DOWNLOAD,
-                            "Out of sources for download");
-                    }
-                }
-            }
-        }
-    }
-
-    /**
-     * @return the download counter
-     */
-    public TransferCounter getDownloadCounter() {
-        return downloadCounter;
-    }
-
-    /**
-     * @return the download traffic counter (real)
-     */
-    public TransferCounter getTotalDownloadTrafficCounter() {
-        return totalDownloadTrafficCounter;
-    }
-
-    /**
-     * Addds a file for download if source is not known. Download will be
-     * started when a source is found.
-     * 
-     * @param download
-     * @return true if succeeded
-     */
-    public boolean enquePendingDownload(Download download) {
-        Validate.notNull(download);
-
-        FileInfo fInfo = download.getFile();
-        if (download.isRequestedAutomatic()) {
-            logFiner("Not adding pending download, is a auto-dl: " + fInfo);
-            return false;
-        }
-
-        if (!getController().getFolderRepository().hasJoinedFolder(
-            fInfo.getFolderInfo()))
-        {
-            logWarning("Not adding pending download, not on folder: " + fInfo);
-            return false;
-        }
-
-        Folder folder = fInfo.getFolder(getController().getFolderRepository());
-        FileInfo localFile = folder != null ? folder.getFile(fInfo) : null;
-        if (localFile != null && fInfo.isVersionDateAndSizeIdentical(localFile))
-        {
-            logWarning("Not adding pending download, already have: " + fInfo);
-            return false;
-        }
-
-        boolean contained = true;
-
-        synchronized (pendingDownloads) {
-            if (!pendingDownloads.contains(download)
-                && !dlManagers.containsKey(download.getFile()))
-            {
-                contained = false;
-                pendingDownloads.add(0, download);
-            }
-        }
-
-        if (!contained) {
-            logFine("Pending download added for: " + fInfo);
-            firePendingDownloadEnqueud(new TransferManagerEvent(this, download));
-        }
-        return true;
-    }
-
-    public DownloadManagerFactory getDownloadManagerFactory() {
-        return downloadManagerFactory;
-    }
-
-    public void setDownloadManagerFactory(
-        DownloadManagerFactory downloadManagerFactory)
-    {
-        this.downloadManagerFactory = downloadManagerFactory;
-    }
-
-    /**
-     * Requests to download the newest version of the file. Returns null if
-     * download wasn't enqued at a node. Download is then pending
-     * 
-     * @param fInfo
-     * @return the member where the dl was requested at, or null if no source
-     *         available (DL was NOT started)
-     */
-    public DownloadManager downloadNewestVersion(FileInfo fInfo) {
-        return downloadNewestVersion(fInfo, false);
-    }
-
-    /**
-     * Requests to download the newest version of the file. Returns null if
-     * download wasn't enqued at a node. Download is then pending or blacklisted
-     * (for autodownload)
-     * 
-     * @param fInfo
-     * @param automatic
-     *            if this download was requested automatically
-     * @return the member where the dl was requested at, or null if no source
-     *         available (DL was NOT started) and null if blacklisted
-     */
-    public DownloadManager downloadNewestVersion(FileInfo fInfo,
-        boolean automatic)
-    {
-        synchronized (downloadRequestLock) {
-            Folder folder = fInfo.getFolder(getController()
-                .getFolderRepository());
-            if (folder == null) {
-                // on shutdown folder maybe null here
-                return null;
-            }
-            if (!started) {
-                return null;
-            }
-            // FIXME Does not actually CHECK the base dir, but takes result of
-            // last
-            // scan. Possible problem on Mac/Linux: Unmounted path might exist.
-            if (folder.isDeviceDisconnected()) {
-                return null;
-            }
-
-            // return null if in blacklist on automatic download
-            if (folder.getDiskItemFilter().isExcluded(fInfo)) {
-                return null;
-            }
-
-            if (!fInfo.isValid()) {
-                return null;
-            }
-
-            // Now walk through all sources and get the best one
-            // Member bestSource = null;
-            FileInfo newestVersionFile = fInfo.getNewestVersion(getController()
-                .getFolderRepository());
-            FileInfo localFile = folder.getFile(fInfo);
-            FileInfo fileToDl = newestVersionFile != null
-                ? newestVersionFile
-                : fInfo;
-
-            // Check if we have the file already downloaded in the meantime.
-            // Or we have this file actual on disk but not in own db yet.
-            if (localFile != null && !fileToDl.isNewerThan(localFile)) {
-                if (isFiner()) {
-                    logFiner("NOT requesting download, already has latest file in own db: "
-                        + fInfo.toDetailString());
-                }
-                return null;
-            } else if (fileToDl.inSyncWithDisk(fInfo
-                .getDiskFile(getController().getFolderRepository())))
-            {
-                if (isFiner()) {
-                    logFiner("NOT requesting download, file seems already to exists on disk: "
-                        + fInfo.toDetailString());
-                }
-                // Disabled: Causes bottleneck on many transfers
-                // DB seems to be out of sync. Recommend scan
-                // Folder f = fInfo.getFolder(getController()
-                // .getFolderRepository());
-                // if (f != null) {
-                // f.recommendScanOnNextMaintenance();
-                // }
-                return null;
-            }
-
-            List<Member> sources = getSourcesWithFreeUploadCapacity(fInfo);
-
-            Collection<Member> bestSources = null;
-            for (Member source : sources) {
-                FileInfo remoteFile = source.getFile(fInfo);
-                if (remoteFile == null) {
-                    continue;
-                }
-                // Skip "wrong" sources
-                if (!fileToDl.isVersionDateAndSizeIdentical(remoteFile)) {
-                    continue;
-                }
-                if (bestSources == null) {
-                    bestSources = new LinkedList<Member>();
-                }
-                bestSources.add(source);
-            }
-
-            if (bestSources != null) {
-                for (Member bestSource : bestSources) {
-                    Download download = new Download(this, fileToDl, automatic);
-                    if (isFiner()) {
-                        logFiner("Best source for " + fInfo + " is "
-                            + bestSource);
-                    }
-                    if (localFile != null
-                        && localFile.getModifiedDate().after(
-                            fileToDl.getModifiedDate())
-                        && !localFile.isDeleted())
-                    {
-                        if (isFine()) {
-                            logFine("Requesting older file: "
-                                + fileToDl.toDetailString() + ", local: "
-                                + localFile.toDetailString()
-                                + ", localIsNewer: "
-                                + localFile.isNewerThan(fileToDl));
-                        }
-                    }
-                    if (fileToDl.isNewerAvailable(getController()
-                        .getFolderRepository()))
-                    {
-                        logFine("Downloading old version while newer is available: "
-                            + localFile);
-                    }
-                    requestDownload(download, bestSource);
-                }
-            }
-
-            if (bestSources == null && !automatic) {
-                // Okay enque as pending download if was manually requested
-                enquePendingDownload(new Download(this, fileToDl, automatic));
-                return null;
-            }
-            return getActiveDownload(fInfo);
-        }
-    }
-
-    /**
-     * Requests the download from that member
-     * 
-     * @param download
-     * @param from
-     */
-    private void requestDownload(Download download, Member from) {
-        FileInfo fInfo = download.getFile();
-        // Lock/Disable transfer checker
-        DownloadManager man;
-        synchronized (dlManagers) {
-            Download dl = getActiveDownload(from, fInfo);
-            if (dl != null) {
-                if (isFiner()) {
-                    logFiner("Already downloading " + fInfo.toDetailString()
-                        + " from " + from);
-                }
-                return;
-            }
-            if (fInfo.isVersionDateAndSizeIdentical(fInfo.getFolder(
-                getController().getFolderRepository()).getFile(fInfo)))
-            {
-                // Skip exact same version etc.
-                if (isFiner()) {
-                    logFiner("Not requesting download, already have latest file version: "
-                        + fInfo.toDetailString());
-                }
-                return;
-            }
-
-            man = dlManagers.get(fInfo);
-
-            if (man == null
-                || !fInfo.isVersionDateAndSizeIdentical(man.getFileInfo()))
-            {
-                if (man != null) {
-                    if (!man.isDone()) {
-                        logWarning("Aborting download. Got active download of different file version: "
-                            + man);
-                        man.abortAndCleanup();
-                    }
-                    return;
-                }
-
-                try {
-                    man = downloadManagerFactory
-                        .createDownloadManager(getController(), fInfo,
-                            download.isRequestedAutomatic());
-                    man.init(false);
-                } catch (IOException e) {
-                    // Something gone badly wrong
-                    logSevere("IOException", e);
-                    return;
-                }
-                if (dlManagers.put(fInfo, man) != null) {
-                    throw new AssertionError("Found old manager!");
-                }
-            }
-        }
-
-        if (abortUploadsOf(fInfo)) {
-            logFine("Aborted uploads of file to be downloaded: "
-                + fInfo.toDetailString());
-        }
-
-        boolean dlWasRequested = false;
-        synchronized (man) {
-            if (fInfo.isVersionDateAndSizeIdentical(fInfo.getFolder(
-                getController().getFolderRepository()).getFile(fInfo)))
-            {
-                // Skip exact same version etc.
-                logInfo("Aborting download, already have latest file version: "
-                    + fInfo.toDetailString());
-                man.abort();
-                return;
-            }
-            if (man.getSourceFor(from) == null && !man.isDone()
-                && man.canAddSource(from))
-            {
-                if (isFine()) {
-                    logFine("Requesting " + fInfo.toDetailString() + " from "
-                        + from);
-                }
-
-                if (fInfo.isNewerThan(man.getFileInfo())) {
-                    logSevere("Requested newer download: " + download
-                        + " than " + man);
-                }
-                pendingDownloads.remove(download);
-                downloadsCount.remove(from);
-                download.setPartner(from);
-                download.setDownloadManager(man);
-                dlWasRequested = man.addSource(download);
-            }
-        }
-
-        if (dlWasRequested) {
-            if (isFiner()) {
-                logFiner("File really was requested!"
-                    + download.getFile().toDetailString());
-            }
-            // Fire event
-            fireDownloadRequested(new TransferManagerEvent(this, download));
-        }
-    }
-
-    /**
-     * Returns only sources which are connected and have "exactly" the given
-     * FileInfo version.
-     * 
-     * @param fInfo
-     * @return
-     */
-    public Collection<Member> getSourcesForVersion(FileInfo fInfo) {
-        Reject.notNull(fInfo, "fInfo");
-
-        Folder folder = fInfo.getFolder(getController().getFolderRepository());
-        if (folder == null) {
-            throw new NullPointerException("Folder not joined of file: "
-                + fInfo);
-        }
-        List<Member> sources = null;
-        for (Member node : folder.getMembersAsCollection()) {
-            FileInfo rInfo = node.getFile(fInfo);
-            if (node.isCompletelyConnected() && !node.isMySelf()
-                && fInfo.isVersionDateAndSizeIdentical(rInfo))
-            {
-                // node is connected and has file
-                if (sources == null) {
-                    sources = new ArrayList<Member>();
-                }
-                sources.add(node);
-            }
-        }
-        if (sources == null) {
-            sources = Collections.emptyList();
-        }
-        return sources;
-    }
-
-    // TODO Does all this "sources" management really belong to the
-    // TransferManager?
-
-    /**
-     * Finds the sources for the file. Returns only sources which are connected
-     * The members are sorted in order of best source.
-     * <p>
-     * WARNING: The result contains only sources having the same file versions.
-     * 
-     * @param fInfo
-     * @return the list of members, where the file is available
-     */
-    public List<Member> getSourcesFor(FileInfo fInfo) {
-        return getSourcesFor0(fInfo, false, true);
-    }
-
-    /**
-     * Finds the sources for the file. Returns only sources which are connected
-     * The members are sorted in order of best source.
-     * <p>
-     * WARNING: Result contains sources with any file versions.
-     * 
-     * @param fInfo
-     * @return the list of members, where the file is available
-     */
-    public List<Member> getSourcesForAnyVersion(FileInfo fInfo) {
-        return getSourcesFor0(fInfo, false, false);
-    }
-
-    private List<Member> getSourcesWithFreeUploadCapacity(FileInfo fInfo) {
-        return getSourcesFor0(fInfo, true, true);
-    }
-
-    /**
-     * Finds the sources for the file. Returns only sources which are connected
-     * The members are sorted in order of best source.
-     * <p>
-     * WARNING: Versions of files are ignored
-     * 
-     * @param fInfo
-     * @param withUploadCapacityOnly
-     *            if only those sources should be considered, that have free
-     *            upload capacity.
-     * @param onlyIdenticalVersion
-     *            return sources that have identical file versions.
-     * @return the list of members, where the file is available
-     */
-    private List<Member> getSourcesFor0(FileInfo fInfo,
-        boolean withUploadCapacityOnly, boolean onlyIdenticalVersion)
-    {
-        Reject.ifNull(fInfo, "File is null");
-        Folder folder = fInfo.getFolder(getController().getFolderRepository());
-        if (folder == null) {
-            throw new NullPointerException("Folder not joined of file: "
-                + fInfo);
-        }
-
-        // List<Member> nodes = getController().getNodeManager()
-        // .getNodeWithFileListFrom(fInfo.getFolderInfo());
-        List<Member> sources = null;
-        // List<Member> sources = new ArrayList<Member>(nodes.size());
-        for (Member node : folder.getMembersAsCollection()) {
-            FileInfo fRemoteInfo = node.getFile(fInfo);
-            if (node.isCompletelyConnected() && !node.isMySelf()
-                && fRemoteInfo != null)
-            {
-                if (withUploadCapacityOnly && !hasUploadCapacity(node)) {
-                    continue;
-                }
-                if (onlyIdenticalVersion
-                    && fInfo.getVersion() != fRemoteInfo.getVersion())
-                {
-                    continue;
-                }
-
-                // node is connected and has file
-                if (sources == null) {
-                    sources = new ArrayList<Member>();
-                }
-                sources.add(node);
-            }
-        }
-        if (sources == null) {
-            return Collections.emptyList();
-        }
-        // Sort by the best upload availibility
-        Collections.shuffle(sources);
-        Collections.sort(sources, new ReverseComparator<Member>(
-            MemberComparator.BY_UPLOAD_AVAILIBILITY));
-
-        return sources;
-    }
-
-    /**
-     * Aborts all automatically enqueued download of a folder.
-     * 
-     * @param folder
-     *            the folder to break downloads on
-     */
-    public void abortAllAutodownloads(Folder folder) {
-        int aborted = 0;
-        for (DownloadManager dl : getActiveDownloads()) {
-            boolean fromFolder = folder.getInfo().equals(
-                dl.getFileInfo().getFolderInfo());
-            if (fromFolder && dl.isRequestedAutomatic()) {
-                // Abort
-                dl.abort();
-                aborted++;
-            }
-        }
-        logFine("Aborted " + aborted + " downloads on " + folder);
-    }
-
-    /**
-     * Aborts all automatically enqueued download of a folder.
-     * 
-     * @param folder
-     *            the folder to break downloads on
-     */
-    public void abortDownloads(Visitor<DownloadManager> vistor) {
-        int aborted = 0;
-        for (DownloadManager dl : getActiveDownloads()) {
-            if (vistor.visit(dl)) {
-                dl.abortAndCleanup();
-                aborted++;
-            }
-        }
-        if (aborted > 0 && isFine()) {
-            logFine("Aborted " + aborted + " downloads");
-        }
-    }
-
-    void downloadManagerAborted(DownloadManager manager) {
-        logWarning("Aborted download: " + manager);
-        removeDownloadManager(manager);
-    }
-
-    void downloadManagerBroken(DownloadManager manager,
-        TransferProblem problem, String message)
-    {
-        removeDownloadManager(manager);
-        if (!manager.isRequestedAutomatic()) {
-            enquePendingDownload(new Download(this, manager.getFileInfo(),
-                manager.isRequestedAutomatic()));
-        }
-    }
-
-    /**
-     * @param manager
-     */
-    private void removeDownloadManager(DownloadManager manager) {
-        assert manager.isDone() : "Manager to remove is NOT done!";
-        dlManagers.remove(manager.getFileInfo(), manager);
-    }
-
-    /**
-     * Aborts an download. Gets removed compeletly.
-     */
-    void downloadAborted(Download download) {
-        pendingDownloads.remove(download);
-        removeDownload(download);
-        // Fire event
-        fireDownloadAborted(new TransferManagerEvent(this, download));
-    }
-
-    /**
-     * abort a download, only if the downloading partner is the same
-     * 
-     * @param fileInfo
-     * @param from
-     */
-    public void abortDownload(FileInfo fileInfo, Member from) {
-        Reject.ifNull(fileInfo, "FileInfo is null");
-        Reject.ifNull(from, "From is null");
-        Download download = getActiveDownload(from, fileInfo);
-        if (download != null) {
-            assert download.getPartner().equals(from);
-            if (isFiner()) {
-                logFiner("downloading changed file, aborting it! "
-                    + fileInfo.toDetailString() + ' ' + from);
-            }
-            download.abort(false);
-        } else {
-            for (Download pendingDL : pendingDownloads) {
-                if (pendingDL.getFile().equals(fileInfo)
-                    && pendingDL.getPartner() != null
-                    && pendingDL.getPartner().equals(from))
-                {
-                    if (isFiner()) {
-                        logFiner("Aborting pending download! "
-                            + fileInfo.toDetailString() + ' ' + from);
-                    }
-                    pendingDL.abort(false);
-                }
-            }
-        }
-    }
-
-    /**
-     * Clears a completed downloads
-     */
-    public void clearCompletedDownload(DownloadManager dlMan) {
-        if (completedDownloads.remove(new FileInfoKey(dlMan.getFileInfo(),
-            Type.VERSION_DATE_SIZE)) == null)
-        {
-            logSevere("Completed download manager not found: " + dlMan);
-        }
-        for (Download download : dlMan.getSources()) {
-            fireCompletedDownloadRemoved(new TransferManagerEvent(this,
-                download));
-        }
-    }
-
-    /**
-     * Clears a completed uploads
-     */
-    public void clearCompletedUpload(Upload upload) {
-        if (completedUploads.remove(upload)) {
-            fireCompletedUploadRemoved(new TransferManagerEvent(this, upload));
-        }
-    }
-
-    /**
-     * Invoked by Download, if a new chunk was received
-     * 
-     * @param d
-     * @param chunk
-     */
-    public void chunkAdded(Download d, FileChunk chunk) {
-        Reject.noNullElements(d, chunk);
-        downloadCounter.chunkTransferred(chunk);
-    }
-
-    /**
-     * @param fInfo
-     * @return true if that file gets downloaded
-     */
-    public boolean isDownloadingActive(FileInfo fInfo) {
-        return dlManagers.containsKey(fInfo);
-    }
-
-    /**
-     * @param fInfo
-     * @return true if the file is enqued as pending download
-     */
-    public boolean isDownloadingPending(FileInfo fInfo) {
-        Reject.ifNull(fInfo, "File is null");
-        for (Download d : pendingDownloads) {
-            if (d.getFile().equals(fInfo)) {
-                return true;
-            }
-        }
-        return false;
-    }
-
-    /**
-     * @param fInfo
-     * @return true if that file is uploading, or queued
-     */
-    public boolean isUploading(FileInfo fInfo) {
-        for (Upload upload : activeUploads) {
-            if (upload.getFile() == fInfo) {
-                return true;
-            }
-        }
-        for (Upload upload : queuedUploads) {
-            if (upload.getFile() == fInfo) {
-                return true;
-            }
-        }
-        return false;
-    }
-
-    /**
-     * Returns the upload for the given file to the given member
-     * 
-     * @param to
-     *            the member which the upload transfers to
-     * @param fInfo
-     *            the file which is transfered
-     * @return the Upload or null if there is none
-     */
-    public Upload getUpload(Member to, FileInfo fInfo) {
-        for (Upload u : activeUploads) {
-            if (u.getFile().isVersionDateAndSizeIdentical(fInfo)
-                && u.getPartner().equals(to))
-            {
-                return u;
-            }
-        }
-        for (Upload u : queuedUploads) {
-            if (u.getFile().isVersionDateAndSizeIdentical(fInfo)
-                && u.getPartner().equals(to))
-            {
-                return u;
-            }
-        }
-        return null;
-    }
-
-    /**
-     * @param from
-     * @param fInfo
-     * @return The download of the file that has been completed from this
-     *         member.
-     */
-    public Download getCompletedDownload(Member from, FileInfo fInfo) {
-        DownloadManager man = getCompletedDownload(fInfo);
-        if (man == null) {
-            return null;
-        }
-        Download d = man.getSourceFor(from);
-        if (d == null) {
-            return null;
-        }
-        assert d.getPartner().equals(from);
-        return d;
-    }
-
-    /**
-     * @param fInfo
-     * @return the download manager containing the completed file, otherwise
-     *         null
-     */
-    public DownloadManager getCompletedDownload(FileInfo fInfo) {
-        return completedDownloads.get(new FileInfoKey(fInfo,
-            Type.VERSION_DATE_SIZE));
-    }
-
-    public Download getActiveDownload(Member from, FileInfo fInfo) {
-        DownloadManager man = getDownloadManagerFor(fInfo);
-        if (man == null) {
-            return null;
-        }
-        Download d = man.getSourceFor(from);
-        if (d == null) {
-            return null;
-        }
-        assert d.getPartner().equals(from);
-        return d;
-    }
-
-    /**
-     * @param fInfo
-     * @return the active download for a file
-     */
-    public DownloadManager getActiveDownload(FileInfo fInfo) {
-        return getDownloadManagerFor(fInfo);
-    }
-
-    /**
-     * @param fileInfo
-     * @return the pending download for the file
-     */
-    public Download getPendingDownload(FileInfo fileInfo) {
-        for (Download pendingDl : pendingDownloads) {
-            if (fileInfo.equals(pendingDl.getFile())) {
-                return pendingDl;
-            }
-        }
-        return null;
-    }
-
-    /**
-     * @param folder
-     *            the folder
-     * @return the number of downloads (active & queued) from on a folder.
-     */
-    public int countNumberOfDownloads(Folder folder) {
-        Reject.ifNull(folder, "Folder is null");
-        int n = 0;
-
-        for (DownloadManager man : dlManagers.values()) {
-            for (Download download : man.getSources()) {
-                if (download.getFile().getFolderInfo().equals(folder.getInfo()))
-                {
-                    n++;
-                }
-            }
-        }
-        return n;
-    }
-
-    /**
-     * @param from
-     * @return the number of downloads (active & queued) from a member
-     */
-    public int getNumberOfDownloadsFrom(Member from) {
-        if (from == null) {
-            throw new NullPointerException("From is null");
-        }
-        int n = 0;
-        for (DownloadManager man : dlManagers.values()) {
-            if (man.getSourceFor(from) != null) {
-                n++;
-            }
-        }
-        return n;
-    }
-
-    /**
-     * @return the internal unodifiable collection of pending downloads.
-     */
-    public Collection<Download> getPendingDownloads() {
-        return Collections.unmodifiableCollection(pendingDownloads);
-    }
-
-    /**
-     * @return unodifiable instance to the internal active downloads collection.
-     */
-    public Collection<DownloadManager> getActiveDownloads() {
-        return Collections.unmodifiableCollection(dlManagers.values());
-    }
-
-    /**
-     * @return the number of completed downloads
-     */
-    public int countCompletedDownloads() {
-        return completedDownloads.size();
-    }
-
-    public int countCompletedDownloads(Folder folder) {
-        int count = 0;
-        for (DownloadManager completedDownload : completedDownloads.values()) {
-            Folder f = completedDownload.getFileInfo().getFolder(
-                getController().getFolderRepository());
-            if (f != null && f.getInfo().equals(folder.getInfo())) {
-                count++;
-            }
-        }
-        return count;
-    }
-
-    /**
-     * Counts the number of active downloads for a folder.
-     * 
-     * @param folder
-     * @return
-     */
-    public int countActiveDownloads(Folder folder) {
-        int count = 0;
-        for (DownloadManager activeDownload : dlManagers.values()) {
-            Folder f = activeDownload.getFileInfo().getFolder(
-                getController().getFolderRepository());
-            if (f != null && f.getInfo().equals(folder.getInfo())) {
-                count++;
-            }
-        }
-        return count;
-    }
-
-    /**
-     * @return an unmodifiable collection reffering to the internal completed
-     *         downloads list. May change after returned.
-     */
-    public Collection<DownloadManager> getCompletedDownloadsCollection() {
-        return Collections.unmodifiableCollection(completedDownloads.values());
-    }
-
-    /**
-     * @param filter
-     * @return modifiable, filtered list of completed downloads (not sorted)
-     */
-    public List<DownloadManager> getCompletedDownloadsCollection(
-        Filter<DownloadManager> filter)
-    {
-        Reject.ifNull(filter, "Filter");
-        if (completedDownloads.isEmpty()) {
-            return Collections.emptyList();
-        }
-        List<DownloadManager> dms = new ArrayList<DownloadManager>();
-        for (DownloadManager dm : completedDownloads.values()) {
-            if (filter.accept(dm)) {
-                dms.add(dm);
-            }
-        }
-        return dms;
-    }
-
-    /**
-     * @param fInfo
-     * @return true if the file was recently downloaded (in the list of
-     *         completed downloads);
-     */
-    public boolean isCompletedDownload(FileInfo fInfo) {
-        return completedDownloads.get(new FileInfoKey(fInfo,
-            Type.VERSION_DATE_SIZE)) != null;
-    }
-
-    /**
-     * @return the number of all downloads
-     */
-    public int countActiveDownloads() {
-        return dlManagers.size();
-    }
-
-    /**
-     * @return the number of total downloads (queued, active, pending and
-     *         completed)
-     */
-    public int countTotalDownloads() {
-        return countActiveDownloads() + pendingDownloads.size()
-            + completedDownloads.size();
-    }
-
-    /**
-     * @param node
-     * @return true if the remote node has free upload capacity.
-     */
-    public boolean hasUploadCapacity(Member node) {
-        int nDownloadFrom = countActiveAndQueuedDownloads(node);
-        int maxAllowedDls = node.isOnLAN()
-            ? Constants.MAX_DLS_FROM_LAN_MEMBER
-            : Constants.MAX_DLS_FROM_INET_MEMBER;
-        return nDownloadFrom < maxAllowedDls;
-    }
-
-    /**
-     * Counts the number of downloads from this node.
-     * 
-     * @param node
-     *            the node to check
-     * @return Number of active or enqued downloads to that node
-     */
-    private int countActiveAndQueuedDownloads(Member node) {
-        Integer cached = downloadsCount.get(node);
-        if (cached != null) {
-            // cacheHit++;
-            // if (cacheHit % 1000 == 0) {
-            // logWarning(
-            // "countActiveAndQueuedDownloads cache hit count: "
-            // + cacheHit);
-            // }
-            return cached;
-        }
-        int nDownloadsFrom = 0;
-        for (DownloadManager man : dlManagers.values()) {
-            for (Download download : man.getSources()) {
-                if (download.getPartner().equals(node)
-                    && !download.isCompleted() && !download.isBroken())
-                {
-                    nDownloadsFrom++;
-                }
-            }
-        }
-        downloadsCount.put(node, nDownloadsFrom);
-        return nDownloadsFrom;
-    }
-
-    /**
-     * Answers if we have active downloads from that member (not used)
-     * 
-     * @param from
-     * @return
-     */
-    /*
-     * private boolean hasActiveDownloadsFrom(Member from) { synchronized
-     * (downloads) { for (Iterator it = downloads.values().iterator();
-     * it.hasNext();) { Download download = (Download) it.next(); if
-     * (download.isStarted() && download.getFrom().equals(from)) { return true;
-     * } } } return false; }
-     */
-
-    /**
-     * Loads all pending downloads and enqueus them for re-download
-     */
-    private void loadDownloads() {
-        Path transferFile = Controller.getMiscFilesLocation().resolve(
-            getController().getConfigName() + ".transfers");
-        if (Files.notExists(transferFile)) {
-            logFine("No downloads to restore, "
-                + transferFile.toAbsolutePath() + " does not exists");
-            return;
-        }
-        try {
-            FileInputStream fIn = new FileInputStream(transferFile
-                .toAbsolutePath().toString());
-            ObjectInputStream oIn = new ObjectInputStream(fIn);
-            List<?> storedDownloads = (List<?>) oIn.readObject();
-            oIn.close();
-            // Reverse to restore in right order
-            Collections.reverse(storedDownloads);
-
-            if (storedDownloads.size() > 10000) {
-                logWarning("Got many completed downloads ("
-                    + storedDownloads.size() + "). Cleanup is recommended");
-            }
-            // #1705: Speed up of start
-            Map<FileInfo, List<DownloadManager>> tempMap = new HashMap<FileInfo, List<DownloadManager>>();
-            for (Object storedDownload : storedDownloads) {
-                Download download = (Download) storedDownload;
-
-                // Initalize after deserialisation
-                download.init(this);
-                if (download.isCompleted()) {
-                    List<DownloadManager> dlms = tempMap
-                        .get(download.getFile());
-                    if (dlms == null) {
-                        dlms = new ArrayList<DownloadManager>(1);
-                        tempMap.put(download.getFile(), dlms);
-                    }
-
-                    DownloadManager man = null;
-                    for (DownloadManager dlm : dlms) {
-                        if (dlm.getFileInfo().isVersionDateAndSizeIdentical(
-                            download.getFile()))
-                        {
-                            man = dlm;
-                            break;
-                        }
-                    }
-
-                    if (man == null) {
-                        man = downloadManagerFactory.createDownloadManager(
-                            getController(), download.getFile(),
-                            download.isRequestedAutomatic());
-                        man.init(true);
-                        completedDownloads.put(
-                            new FileInfoKey(man.getFileInfo(),
-                                Type.VERSION_DATE_SIZE), man);
-                        // For faster loading
-                        dlms.add(man);
-                    }
-                    // FIXME The UI shouldn't access Downloads directly anyway,
-                    // there should be a representation suitable for that.
-                    if (download.getPartner() != null) {
-                        download.setDownloadManager(man);
-                        if (man.canAddSource(download.getPartner())) {
-                            man.addSource(download);
-                        }
-                    }
-                } else if (download.isPending()) {
-                    enquePendingDownload(download);
-                }
-            }
-
-            logFine("Loaded " + storedDownloads.size() + " downloads");
-        } catch (IOException e) {
-            logSevere("Unable to load pending downloads", e);
-            try {
-                Files.delete(transferFile);
-            } catch (IOException ioe) {
-                logSevere("Unable to delete transfer file!");
-            }
-        } catch (ClassNotFoundException e) {
-            logSevere("Unable to load pending downloads", e);
-            try {
-                Files.delete(transferFile);
-            } catch (IOException ioe) {
-                logSevere("Unable to delete pending downloads file!");
-            }
-        } catch (ClassCastException e) {
-            logSevere("Unable to load pending downloads", e);
-            try {
-                Files.delete(transferFile);
-            } catch (IOException ioe) {
-                logSevere("Unable to delete pending downloads file!");
-            }
-        }
-    }
-
-    /**
-     * Stores all downloads to disk
-     */
-    public void storeDownloads() {
-        // Store pending downloads
-        try {
-            // Collect all download infos
-            List<Download> storedDownloads = new LinkedList<Download>(
-                pendingDownloads);
-            int nPending = countActiveDownloads();
-            int nCompleted = completedDownloads.size();
-            for (DownloadManager man : dlManagers.values()) {
-                storedDownloads.add(new Download(this, man.getFileInfo(), man
-                    .isRequestedAutomatic()));
-            }
-
-            for (DownloadManager man : completedDownloads.values()) {
-                storedDownloads.addAll(man.getSources());
-            }
-
-            logFiner("Storing " + storedDownloads.size() + " downloads ("
-                + nPending + " pending, " + nCompleted + " completed)");
-            Path transferFile = Controller.getMiscFilesLocation().resolve(
-                getController().getConfigName() + ".transfers");
-            // for testing we should support getConfigName() with subdirs
-            if (Files.notExists(transferFile.getParent())) {
-                try {
-                    Files.createDirectories(transferFile.getParent());
-                } catch (IOException ioe) {
-                    logSevere("Failed to mkdir misc directory!");
-                }
-            }
-            ObjectOutputStream oOut = new ObjectOutputStream(
-                Files.newOutputStream(transferFile));
-            oOut.writeObject(storedDownloads);
-            oOut.close();
-        } catch (IOException e) {
-            logSevere("Unable to store pending downloads", e);
-        }
-    }
-
-    /**
-     * Removes completed download for a fileInfo.
-     * 
-     * @param fileInfo
-     */
-    public void clearCompletedDownload(FileInfo fileInfo) {
-        FileInfoKey key = new FileInfoKey(fileInfo, Type.VERSION_DATE_SIZE);
-        DownloadManager dlManager = completedDownloads.remove(key);
-        if (dlManager == null) {
-            return;
-        }
-        for (Download download : dlManager.getSources()) {
-            fireCompletedDownloadRemoved(new TransferManagerEvent(this,
-                download));
-        }
-    }
-
-    public Set<CoalescedBandwidthStat> getBandwidthStats() {
-        return statsRecorder.getBandwidthStats();
-    }
-
-    // Worker code ************************************************************
-
-    /**
-     * The core maintenance thread of transfermanager.
-     */
-    private class TransferChecker implements Runnable {
-        public void run() {
-            long waitTime = Controller.getWaitTime() * 2;
-            int count = 0;
-
-            while (!Thread.currentThread().isInterrupted()) {
-                // Check uploads/downloads every 10 seconds
-                if (isFiner()) {
-                    logFiner("Checking uploads/downloads");
-                }
-
-                if (getController().isPaused()) {
-                    logFine("Paused.");
-                } else {
-
-                    // Check queued uploads
-                    checkQueuedUploads();
-
-                    // Check pending downloads
-                    checkPendingDownloads();
-
-                    // Checking downloads
-                    checkDownloads();
-
-                    // log upload / donwloads
-                    if (count % 2 == 0) { // @todo huh? why % 2 ?
-                        if (isFine()) {
-                            logFine("Transfers: "
-                                + countActiveDownloads()
-                                + " download(s), "
-                                + Format.formatDecimal(getDownloadCounter()
-                                    .calculateCurrentKBS())
-                                + " KByte/s, "
-                                + activeUploads.size()
-                                + " active upload(s), "
-                                + queuedUploads.size()
-                                + " in queue, "
-                                + Format.formatDecimal(getUploadCounter()
-                                    .calculateCurrentKBS()) + " KByte/s");
-                        }
-                    }
-
-                    count++;
-
-                }
-
-                // wait a bit to next work
-                try {
-                    // Wait another 10ms to avoid spamming via trigger
-                    Thread.sleep(10);
-
-                    synchronized (waitTrigger) {
-                        if (!transferCheckTriggered) {
-                            waitTrigger.wait(waitTime);
-                        }
-                        transferCheckTriggered = false;
-                    }
-
-                } catch (InterruptedException e) {
-                    // Break
-                    break;
-                }
-            }
-        }
-    }
-
-    public void abortAllDownloads() {
-        for (DownloadManager downloadManager : dlManagers.values()) {
-            downloadManager.abort();
-        }
-    }
-
-    public void abortAllUploads() {
-        for (Upload upload : activeUploads) {
-            uploadBroken(upload, TransferProblem.PAUSED);
-        }
-        for (Upload upload : queuedUploads) {
-            uploadBroken(upload, TransferProblem.PAUSED);
-        }
-    }
-
-    public void checkActiveTranfersForExcludes() {
-        for (DownloadManager dlManager : dlManagers.values()) {
-            FileInfo fInfo = dlManager.getFileInfo();
-            Folder folder = fInfo.getFolder(getController()
-                .getFolderRepository());
-            if (folder != null) {
-                if (folder.getDiskItemFilter().isExcluded(fInfo)) {
-                    logInfo("Aborting download, file is now excluded from sync: "
-                        + fInfo);
-                    breakTransfers(fInfo);
-                }
-            }
-        }
-        for (Upload upload : queuedUploads) {
-            FileInfo fInfo = upload.getFile();
-            Folder folder = fInfo.getFolder(getController()
-                .getFolderRepository());
-            if (folder != null) {
-                if (folder.getDiskItemFilter().isExcluded(fInfo)) {
-                    logInfo("Aborting upload, file is now excluded from sync: "
-                        + fInfo);
-                    breakTransfers(fInfo);
-                }
-            }
-        }
-        for (Upload upload : activeUploads) {
-            FileInfo fInfo = upload.getFile();
-            Folder folder = fInfo.getFolder(getController()
-                .getFolderRepository());
-            if (folder != null) {
-                if (folder.getDiskItemFilter().isExcluded(fInfo)) {
-                    logInfo("Aborting upload, file is now excluded from sync: "
-                        + fInfo);
-                    breakTransfers(fInfo);
-                }
-            }
-        }
-    }
-
-    /**
-     * Checks the queued or active downloads and breaks them if nesseary. Also
-     * searches for additional sources of download.
-     */
-    private void checkDownloads() {
-        if (isFiner()) {
-            logFiner("Checking " + countActiveDownloads() + " download(s)");
-        }
-
-        for (DownloadManager man : dlManagers.values()) {
-            try {
-                downloadNewestVersion(man.getFileInfo(),
-                    man.isRequestedAutomatic());
-                for (Download download : man.getSources()) {
-                    if (!download.isCompleted() && download.isBroken()) {
-                        download.setBroken(TransferProblem.BROKEN_DOWNLOAD,
-                            "isBroken()");
-                    }
-                }
-            } catch (Exception e) {
-                logSevere("Exception while cheking downloads. " + e, e);
-            }
-        }
-    }
-
-    /**
-     * Checks the queued uploads and start / breaks them if nessesary.
-     */
-    private void checkQueuedUploads() {
-
-        if (isFiner()) {
-            logFiner("Checking " + queuedUploads.size() + " queued uploads");
-        }
-
-        int uploadsBroken = 0;
-        int uploadsStarted = 0;
-        for (Upload upload : queuedUploads) {
-            try {
-                if (upload.isBroken()) {
-                    // Broken
-                    uploadBroken(upload, TransferProblem.BROKEN_UPLOAD);
-                    uploadsBroken++;
-                } else {
-                    boolean alreadyUploadingTo;
-                    // The total size planned+current uploading to that node.
-                    long totalPlannedSizeUploadingTo = uploadingToSize(upload
-                        .getPartner());
-                    if (totalPlannedSizeUploadingTo == -1) {
-                        alreadyUploadingTo = false;
-                        totalPlannedSizeUploadingTo = 0;
-                    } else {
-                        alreadyUploadingTo = true;
-                    }
-                    totalPlannedSizeUploadingTo += upload.getFile().getSize();
-                    long maxSizeUpload = upload.getPartner().isOnLAN()
-                        ? Constants.START_UPLOADS_TILL_PLANNED_SIZE_LAN
-                        : Constants.START_UPLOADS_TILL_PLANNED_SIZE_INET;
-                    if (!alreadyUploadingTo
-                        || totalPlannedSizeUploadingTo <= maxSizeUpload)
-                    {
-                        // if (!alreadyUploadingTo) {
-                        if (alreadyUploadingTo && isFiner()) {
-                            logFiner("Starting another upload to "
-                                + upload.getPartner().getNick()
-                                + ". Total size to upload to: "
-                                + Format
-                                    .formatBytesShort(totalPlannedSizeUploadingTo));
-
-                        }
-                        // start the upload if we have free slots
-                        // and not uploading to member currently
-                        // or user is on local network
-
-                        // TODO should check if this file is not sended (or is
-                        // being send) to other user in the last minute or so to
-                        // allow for disitributtion of that file by user that
-                        // just received that file from us
-
-                        // Enqueue upload to friends and lan members first
-
-                        if (upload.isAborted()) {
-                            logWarning("Not starting aborted: " + upload);
-                        } else {
-                            logFiner("Starting upload: " + upload);
-                            upload.start();
-                            uploadsStarted++;
-                        }
-                    }
-                }
-            } catch (Exception e) {
-                logSevere("Exception while cheking queued uploads. " + e, e);
-            }
-        }
-
-        if (isFiner()) {
-            logFiner("Started " + uploadsStarted + " upload(s), "
-                + uploadsBroken + " broken upload(s)");
-        }
-    }
-
-    /**
-     * Checks the pendings download. Restores them if a source is found
-     */
-    private void checkPendingDownloads() {
-        if (isFiner()) {
-            logFiner("Checking " + pendingDownloads.size()
-                + " pending downloads");
-        }
-
-        // Checking pending downloads
-        for (Download dl : pendingDownloads) {
-            try {
-                FileInfo fInfo = dl.getFile();
-                boolean notDownloading = getDownloadManagerFor(fInfo) == null;
-                if (notDownloading
-                    && getController().getFolderRepository().hasJoinedFolder(
-                        fInfo.getFolderInfo()))
-                {
-                    // MultiSourceDownload source = downloadNewestVersion(fInfo,
-                    // download
-                    // .isRequestedAutomatic());
-                    DownloadManager source = downloadNewestVersion(fInfo,
-                        dl.isRequestedAutomatic());
-                    if (source != null) {
-                        logFine("Pending download restored: " + fInfo
-                            + " from " + source);
-                        synchronized (pendingDownloads) {
-                            pendingDownloads.remove(dl);
-                        }
-                    }
-                } else if (dl.getDownloadManager() != null
-                    && !dl.getDownloadManager().isDone())
-                {
-                    // Not joined folder, break pending dl
-                    logWarning("Pending download removed: " + fInfo);
-                    synchronized (pendingDownloads) {
-                        pendingDownloads.remove(dl);
-                    }
-                }
-            } catch (Exception e) {
-                logSevere("Exception while cheking pending downloads. " + e, e);
-            }
-        }
-    }
-
-    /**
-     * Recalculate the up/download bandwidth auto limit. Do this by testing
-     * upload and download of 100KiB to the server.
-     */
-    public FutureTask<Object> getRecalculateAutomaticRate() {
-
-        return new FutureTask<Object>(new Callable<Object>() {
-            public Object call() throws Exception {
-                if (recalculatingAutomaticRates.getAndSet(true)) {
-                    // Only one at a time.
-                    return null;
-                }
-                // Get times.
-                Date startDate = new Date();
-                long downloadRate = 0;
-                long downloadSize = 1047552; // @todo, why 1023 * 1024 bytes?
-                boolean downloadOk = false;
-
-                // downloadOk = countActiveDownloads() == 0
-                // && testAvailabilityDownload(downloadSize);
-
-                Date afterDownload = new Date();
-                // @todo please explain why / 4 ?
-                long uploadSize = 1047552 / 4;
-                boolean uploadOk = countActiveUploads() == 0
-                    && testAvailabilityUpload(uploadSize);
-                Date afterUpload = new Date();
-
-                // Calculate time differences.
-                long downloadTime = afterDownload.getTime()
-                    - startDate.getTime();
-                long uploadTime = afterUpload.getTime()
-                    - afterDownload.getTime();
-                // logWarning("Test availability download time " +
-                // downloadTime);
-                // logWarning("Test availability upload time " + uploadTime);
-                // Calculate rates in KiB/s.#
-                if (downloadOk) {
-                    downloadRate = downloadTime > 0 ? downloadSize * 1000
-                        / downloadTime : 0;
-                }
-                long uploadRate = uploadTime > 0 ? uploadSize * 1000
-                    / uploadTime : 0;
-                if (downloadOk) {
-                    logFine("Test availability download rate "
-                        + Format.formatBytesShort(downloadRate) + "/s");
-                }
-                if (uploadOk) {
-                    logFine("Test availability upload rate "
-                        + Format.formatBytesShort(uploadRate) + "/s");
-                }
-                // Update bandwidth provider with 90% of new rates.
-                // By experience: Measured rates usually lower than actual
-                // speed.
-                long modifiedDownloadRate = 90 * downloadRate / 100;
-                long modifiedUploadRate = 90 * uploadRate / 100;
-
-                logInfo("Speed test finished: Download "
-                    + Format.formatBytesShort(downloadRate) + "/s, Upload "
-                    + Format.formatBytesShort(uploadRate) + "/s");
-
-                // If the detected rate is too low the connection is possibly
-                // exhausted. Unlimt transfers? or keep the current rate
-                // unchanged?
-                if (uploadRate < 10240) {
-                    uploadRate = 0;
-                }
-                if (downloadRate < 102400 || downloadRate < uploadRate) {
-                    downloadRate = 0;
-                }
-
-                if (downloadOk) {
-                    setDownloadCPSForWAN(modifiedDownloadRate);
-                } else {
-                    // Set unlimited
-                    setDownloadCPSForWAN(0);
-                }
-                if (uploadOk) {
-                    setUploadCPSForWAN(modifiedUploadRate);
-                }
-                recalculatingAutomaticRates.set(false);
-                return null;
-            }
-        });
-    }
-
-    /**
-     * Test upload rate by uploading 100 KiB to the server.
-     * 
-     * @return true if it succeeded.
-     */
-    private boolean testAvailabilityUpload(long size) {
-        try {
-            String path = getController().getOSClient().getWebURL()
-                + "/testavailability?action=upload";
-            URL url = new URL(path);
-
-            URLConnection connection = url.openConnection();
-            connection.setDoOutput(true); // This sets request method to POST.
-            String boundary = "---------------------------313223033317673";
-            connection.setRequestProperty("Content-Type",
-                "multipart/form-data; boundary=" + boundary);
-            PrintWriter writer = null;
-            try {
-                writer = new PrintWriter(new OutputStreamWriter(
-                    connection.getOutputStream(), "UTF-8"));
-
-                writer.println("--" + boundary);
-                writer
-                    .println("Content-Disposition: form-data; name=\"upload\"");
-                writer.println("Content-Type: text/plain; charset=UTF-8");
-                writer.println();
-                String paramToSend = "action";
-                writer.println(paramToSend);
-
-                writer.println("--" + boundary);
-                writer
-                    .println("Content-Disposition: form-data; name=\"fileToUpload\"; filename=\"file.txt\"");
-                writer.println("Content-Type: text/plain; charset=UTF-8");
-                writer.println();
-
-                for (int i = 0; i < size; i++) {
-                    writer.write('X');
-                }
-
-                writer.println();
-                writer.println("--" + boundary + "--");
-                writer.println();
-            } finally {
-                if (writer != null) {
-                    writer.close();
-                }
-            }
-
-            // Connection is lazily executed whenever you request any status.
-            int responseCode = ((HttpURLConnection) connection)
-                .getResponseCode();
-            return responseCode == 200;
-        } catch (Exception e) {
-            logWarning("Test availability upload failed: " + e);
-        }
-        return false;
-    }
-
-    /**
-     * Test download rate by downloading 100 KiB from the server.
-     * 
-     * @return true if it succeeded.
-     */
-    private boolean testAvailabilityDownload(long size) {
-        BufferedReader reader = null;
-        try {
-            String path = getController().getOSClient().getWebURL()
-                + "/testavailability?action=download&size=" + size;
-            URL url = new URL(path);
-            URLConnection connection = url.openConnection();
-            reader = new BufferedReader(new InputStreamReader(
-                connection.getInputStream()));
-            while (reader.readLine() != null) {
-            }
-            return true;
-        } catch (Exception e) {
-            logWarning("Test availability download failed: " + e);
-        } finally {
-            if (reader != null) {
-                try {
-                    reader.close();
-                } catch (IOException e) {
-                    // Dont care.
-                }
-            }
-        }
-        return false;
-    }
-
-    // Helper code ************************************************************
-
-    /**
-     * logs a up- or download with speed and time
-     * 
-     * @param download
-     * @param took
-     * @param fInfo
-     * @param member
-     */
-    public void logTransfer(boolean download, long took, FileInfo fInfo,
-        Member member)
-    {
-
-        String memberInfo = "";
-        if (member != null) {
-            memberInfo = (download ? " from " : " to ") + '\''
-                + member.getNick() + '\'';
-        }
-
-        String cpsStr = "-";
-
-        // printout rate only if dl last longer than 0,5 s
-        if (took > 1000) {
-            double cps = fInfo.getSize();
-            cps /= 1024;
-            cps /= took;
-            cps *= 1000;
-            synchronized (CPS_FORMAT) {
-                cpsStr = CPS_FORMAT.format(cps);
-            }
-        }
-
-        if (isInfo()) {
-            String msg = (download ? "Download" : "Upload") + " completed: "
-                + Format.formatDecimal(fInfo.getSize()) + " bytes in " + took
-                / 1000 + "s (" + cpsStr + " KByte/s): " + fInfo + memberInfo;
-            if (fInfo.getFolderInfo().isMetaFolder()) {
-                logFine(msg);
-            } else {
-                logInfo(msg);
-            }
-        }
-    }
-
-    // Event/Listening code ***************************************************
-
-    public void addListener(TransferManagerListener listener) {
-        ListenerSupportFactory.addListener(listenerSupport, listener);
-    }
-
-    public void removeListener(TransferManagerListener listener) {
-        ListenerSupportFactory.removeListener(listenerSupport, listener);
-    }
-
-    private void fireUploadStarted(TransferManagerEvent event) {
-        listenerSupport.uploadStarted(event);
-    }
-
-    private void fireUploadAborted(TransferManagerEvent event) {
-        listenerSupport.uploadAborted(event);
-    }
-
-    private void fireUploadBroken(TransferManagerEvent event) {
-        listenerSupport.uploadBroken(event);
-    }
-
-    private void fireUploadCompleted(TransferManagerEvent event) {
-        listenerSupport.uploadCompleted(event);
-    }
-
-    private void fireUploadRequested(TransferManagerEvent event) {
-        listenerSupport.uploadRequested(event);
-    }
-
-    private void fireDownloadAborted(TransferManagerEvent event) {
-        listenerSupport.downloadAborted(event);
-    }
-
-    private void fireDownloadBroken(TransferManagerEvent event) {
-        listenerSupport.downloadBroken(event);
-    }
-
-    private void fireDownloadCompleted(TransferManagerEvent event) {
-        listenerSupport.downloadCompleted(event);
-    }
-
-    private void fireDownloadQueued(TransferManagerEvent event) {
-        listenerSupport.downloadQueued(event);
-    }
-
-    private void fireDownloadRequested(TransferManagerEvent event) {
-        listenerSupport.downloadRequested(event);
-    }
-
-    private void fireDownloadStarted(TransferManagerEvent event) {
-        listenerSupport.downloadStarted(event);
-    }
-
-    private void fireCompletedDownloadRemoved(TransferManagerEvent event) {
-        listenerSupport.completedDownloadRemoved(event);
-    }
-
-    private void fireCompletedUploadRemoved(TransferManagerEvent event) {
-        listenerSupport.completedUploadRemoved(event);
-    }
-
-    private void firePendingDownloadEnqueud(TransferManagerEvent event) {
-        listenerSupport.pendingDownloadEnqueued(event);
-    }
-
-    /**
-     * This class regularly checks to see if any downloads or uploads are
-     * active, and updates folder statistics with partial down/upload byte
-     * count.
-     */
-    private class PartialTransferStatsUpdater extends TimerTask {
-        @Override
-        public void run() {
-            FolderRepository folderRepository = getController()
-                .getFolderRepository();
-            for (FileInfo fileInfo : dlManagers.keySet()) {
-                DownloadManager downloadManager = dlManagers.get(fileInfo);
-                if (downloadManager != null) {
-                    Folder folder = folderRepository.getFolder(fileInfo
-                        .getFolderInfo());
-                    if (folder == null) {
-                        continue;
-                    }
-                    folder.getStatistic().putPartialSyncStat(fileInfo,
-                        getController().getMySelf(),
-                        downloadManager.getCounter().getBytesTransferred());
-                }
-            }
-            for (Upload upload : activeUploads) {
-                Folder folder = upload.getFile().getFolder(folderRepository);
-                if (folder == null) {
-                    continue;
-                }
-                folder.getStatistic().putPartialSyncStat(upload.getFile(),
-                    upload.getPartner(),
-                    upload.getCounter().getBytesTransferred());
-            }
-        }
-    }
-
-    private class TransferCleaner extends TimerTask {
-        @Override
-        public void run() {
-            cleanupOldTransfers();
-        }
-    }
-}
-=======
 /*
  * Copyright 2004 - 2008 Christian Sprajc. All rights reserved.
  *
@@ -6463,5 +3223,4 @@
             cleanupOldTransfers();
         }
     }
-}
->>>>>>> 43959c0a
+}