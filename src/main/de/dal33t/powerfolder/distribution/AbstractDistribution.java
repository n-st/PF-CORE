<<<<<<< HEAD
/*
 * Copyright 2004 - 2008 Christian Sprajc. All rights reserved.
 *
 * This file is part of PowerFolder.
 *
 * PowerFolder is free software: you can redistribute it and/or modify
 * it under the terms of the GNU General Public License as published by
 * the Free Software Foundation.
 *
 * PowerFolder is distributed in the hope that it will be useful,
 * but WITHOUT ANY WARRANTY; without even the implied warranty of
 * MERCHANTABILITY or FITNESS FOR A PARTICULAR PURPOSE.  See the
 * GNU General Public License for more details.
 *
 * You should have received a copy of the GNU General Public License
 * along with PowerFolder. If not, see <http://www.gnu.org/licenses/>.
 *
 * $Id: ServerClient.java 6435 2009-01-21 23:35:04Z tot $
 */
package de.dal33t.powerfolder.distribution;

import java.io.IOException;
import java.util.Locale;
import java.util.Properties;

import de.dal33t.powerfolder.ConfigurationEntry;
import de.dal33t.powerfolder.Constants;
import de.dal33t.powerfolder.Controller;
import de.dal33t.powerfolder.net.RelayFinder;
import de.dal33t.powerfolder.net.RelayedConnectionManager.ServerIsRelayFinder;
import de.dal33t.powerfolder.util.ConfigurationLoader;
import de.dal33t.powerfolder.util.Reject;
import de.dal33t.powerfolder.util.StringUtils;
import de.dal33t.powerfolder.util.Translation;
import de.dal33t.powerfolder.util.logging.Loggable;

/**
 * Offer various helper methods for branding
 *
 * @author Christian Sprajc
 * @version $Revision$
 */
public abstract class AbstractDistribution extends Loggable implements
    Distribution
{
    private static final String[] POWERFOLDER_DISTRIBUTIONS = {
        PowerFolderPro.class.getName(), PowerFolderBasic.class.getName(),
        "de.dal33t.powerfolder.distribution.PowerFolderGeneric"};
    private static final String DEFAULT_CONFIG_FILENAME = "Default.config";

    private Controller controller;

    public boolean showCredentials() {
        return false;
    }

    public void init(Controller controller) {
        this.controller = controller;
    }

    public RelayFinder createRelayFinder() {
        return new ServerIsRelayFinder();
    }

    /**
     * @param c
     * @return true if the set server is part of the public PowerFolder network
     *         (non inhouse server).
     */
    public static boolean isPowerFolderServer(Controller c) {
        String nodeId = ConfigurationEntry.SERVER_NODEID.getValue(c);
        String host = ConfigurationEntry.SERVER_HOST.getValue(c);
        return StringUtils.isNotBlank(nodeId)
            && nodeId.toUpperCase().contains("WEBSERVICE")
            && StringUtils.isNotBlank(host)
            && host.toLowerCase().contains("powerfolder.com");
    }

    protected Controller getController() {
        return controller;
    }

    protected boolean addTranslation(String language) {
        // Load texts
        String translationFile = "Translation_" + language + ".properties";
        if (Thread.currentThread().getContextClassLoader()
            .getResourceAsStream(translationFile) != null)
        {
            Locale l = new Locale(language);
            Translation.addSupportedLocales(l);
            // Do not automatically set the locale:
            // Translation.saveLocalSetting(l);
            Translation.resetResourceBundle();
            logInfo("Translation file loaded: " + translationFile);
            return true;
        }
        return false;
    }

    /**
     * @return true if this client is a branded client (non PowerFolder)
     */
    public boolean isBrandedClient() {
        for (String className : POWERFOLDER_DISTRIBUTIONS) {
            if (className.equals(getClass().getName())) {
                return false;
            }
        }
        return true;
    }

    /**
     * Loads and merges the default config file (Default.config) from classpath
     * and merges it with the existing config and preferences.
     *
     * @param controller
     * @param replaceExisting
     *            true to replace all values, false to preserve all values of
     *            the existing config/prefs, null check the
     *            {@link ConfigurationEntry#CONFIG_OVERWRITE_VALUES} in the
     *            loaded config.
     * @return
     */
    protected boolean loadPreConfigFromClasspath(Controller controller,
        Boolean replaceExisting)
    {
        Reject.ifNull(controller, "Controller");
        try {
            Properties preConfig = ConfigurationLoader
                .loadPreConfigFromClasspath(DEFAULT_CONFIG_FILENAME);

            boolean overWrite;
            if (replaceExisting != null) {
                overWrite = replaceExisting;
            } else {
                overWrite = ConfigurationLoader
                    .overwriteConfigEntries(preConfig);
            }
            int n = ConfigurationLoader.merge(preConfig,
                controller.getConfig(), controller.getPreferences(), overWrite);
            logFine("Loaded " + n + " preconfiguration file "
                + DEFAULT_CONFIG_FILENAME + " from jar file");
            return true;
        } catch (IOException e) {
            logSevere("Error while loading " + DEFAULT_CONFIG_FILENAME
                + " from jar file", e);
            return false;
        }
    }

    protected boolean loadPreConfigFromClasspath(Controller controller) {
        return loadPreConfigFromClasspath(controller, true);
    }

    protected static final void removeValue(Controller c,
        ConfigurationEntry entry)
    {
        // Change back to default
        entry.removeValue(c);
    }

    protected static final void resetServer(Controller c) {
        removeValue(c, ConfigurationEntry.SERVER_NAME);
        removeValue(c, ConfigurationEntry.SERVER_WEB_URL);
        removeValue(c, ConfigurationEntry.SERVER_NODEID);
        removeValue(c, ConfigurationEntry.SERVER_HOST);
        removeValue(c, ConfigurationEntry.SERVER_HTTP_TUNNEL_RPC_URL);
    }

    protected static final void resetNetworkID(Controller c) {
        removeValue(c, ConfigurationEntry.NETWORK_ID);
    }

    protected static final void resetProviderURLs(Controller c) {
        removeValue(c, ConfigurationEntry.PROVIDER_URL);
        removeValue(c, ConfigurationEntry.PROVIDER_ABOUT_URL);
        removeValue(c, ConfigurationEntry.PROVIDER_QUICKSTART_URL);
        removeValue(c, ConfigurationEntry.PROVIDER_SUPPORT_URL);
        removeValue(c, ConfigurationEntry.PROVIDER_SUPPORT_FILE_TICKET_URL);
        removeValue(c, ConfigurationEntry.PROVIDER_BUY_URL);
        removeValue(c, ConfigurationEntry.PROVIDER_CONTACT_URL);
        removeValue(c, ConfigurationEntry.PROVIDER_WIKI_URL);
    }

    protected static final void setAppName(String name) {
        Translation.setPlaceHolder("APPNAME", name);
    }

    protected static final void setAppDescription(String description) {
        Translation.setPlaceHolder("APPDESCRIPTION", description);
    }

    /**
     * Sets the folder basedir subdir name if not already set in config. e.g.
     * C:\Users\sprajc\myDir.
     *
     * @param c
     * @param myDir
     *            e.g. "MySierraCloud"
     */
    protected static final void setFoldersBaseDirName(Controller c, String myDir)
    {
        if (!ConfigurationEntry.FOLDER_BASEDIR.hasValue(c)) {
            String folderBaseDir = ConfigurationEntry.FOLDER_BASEDIR
                .getDefaultValue().replace(
                    Constants.FOLDERS_BASE_DIR_SUBDIR_NAME, myDir);
            ConfigurationEntry.FOLDER_BASEDIR.setValue(c, folderBaseDir);
        }
    }
}
=======
/*
 * Copyright 2004 - 2008 Christian Sprajc. All rights reserved.
 *
 * This file is part of PowerFolder.
 *
 * PowerFolder is free software: you can redistribute it and/or modify
 * it under the terms of the GNU General Public License as published by
 * the Free Software Foundation.
 *
 * PowerFolder is distributed in the hope that it will be useful,
 * but WITHOUT ANY WARRANTY; without even the implied warranty of
 * MERCHANTABILITY or FITNESS FOR A PARTICULAR PURPOSE.  See the
 * GNU General Public License for more details.
 *
 * You should have received a copy of the GNU General Public License
 * along with PowerFolder. If not, see <http://www.gnu.org/licenses/>.
 *
 * $Id: ServerClient.java 6435 2009-01-21 23:35:04Z tot $
 */
package de.dal33t.powerfolder.distribution;

import java.io.IOException;
import java.util.Locale;
import java.util.Properties;

import de.dal33t.powerfolder.ConfigurationEntry;
import de.dal33t.powerfolder.Constants;
import de.dal33t.powerfolder.Controller;
import de.dal33t.powerfolder.net.RelayFinder;
import de.dal33t.powerfolder.net.RelayedConnectionManager.ServerIsRelayFinder;
import de.dal33t.powerfolder.util.ConfigurationLoader;
import de.dal33t.powerfolder.util.Reject;
import de.dal33t.powerfolder.util.Translation;
import de.dal33t.powerfolder.util.logging.Loggable;

/**
 * Offer various helper methods for branding
 * 
 * @author Christian Sprajc
 * @version $Revision$
 */
public abstract class AbstractDistribution extends Loggable implements
    Distribution
{
    private static final String[] POWERFOLDER_DISTRIBUTIONS = {
        PowerFolderPro.class.getName(), PowerFolderBasic.class.getName(),
        "de.dal33t.powerfolder.distribution.PowerFolderGeneric"};
    private static final String DEFAULT_CONFIG_FILENAME = "Default.config";

    private Controller controller;

    public boolean showCredentials() {
        return false;
    }

    public void init(Controller controller) {
        this.controller = controller;
    }

    public RelayFinder createRelayFinder() {
        return new ServerIsRelayFinder();
    }

    protected Controller getController() {
        return controller;
    }

    protected boolean addTranslation(String language) {
        // Load texts
        String translationFile = "Translation_" + language + ".properties";
        if (Thread.currentThread().getContextClassLoader()
            .getResourceAsStream(translationFile) != null)
        {
            Locale l = new Locale(language);
            Translation.addSupportedLocales(l);
            // Do not automatically set the locale:
            // Translation.saveLocalSetting(l);
            Translation.resetResourceBundle();
            logInfo("Translation file loaded: " + translationFile);
            return true;
        }
        return false;
    }

    /**
     * @return true if this client is a branded client (non PowerFolder)
     */
    public boolean isBrandedClient() {
        for (String className : POWERFOLDER_DISTRIBUTIONS) {
            if (className.equals(getClass().getName())) {
                return false;
            }
        }
        return true;
    }

    /**
     * Loads and merges the default config file (Default.config) from classpath
     * and merges it with the existing config and preferences.
     * 
     * @param controller
     * @param replaceExisting
     *            true to replace all values, false to preserve all values of
     *            the existing config/prefs, null check the
     *            {@link ConfigurationEntry#CONFIG_OVERWRITE_VALUES} in the
     *            loaded config.
     * @return
     */
    protected boolean loadPreConfigFromClasspath(Controller controller,
        Boolean replaceExisting)
    {
        Reject.ifNull(controller, "Controller");
        try {
            Properties preConfig = ConfigurationLoader
                .loadPreConfigFromClasspath(DEFAULT_CONFIG_FILENAME);

            boolean overWrite;
            if (replaceExisting != null) {
                overWrite = replaceExisting;
            } else {
                overWrite = ConfigurationLoader
                    .overwriteConfigEntries(preConfig);
            }
            int n = ConfigurationLoader.merge(preConfig,
                controller.getConfig(), controller.getPreferences(), overWrite);
            logFine("Loaded " + n + " preconfiguration file "
                + DEFAULT_CONFIG_FILENAME + " from jar file");
            return true;
        } catch (IOException e) {
            logSevere("Error while loading " + DEFAULT_CONFIG_FILENAME
                + " from jar file", e);
            return false;
        }
    }

    protected boolean loadPreConfigFromClasspath(Controller controller) {
        return loadPreConfigFromClasspath(controller, true);
    }

    protected static final void removeValue(Controller c,
        ConfigurationEntry entry)
    {
        // Change back to default
        entry.removeValue(c);
    }

    protected static final void resetServer(Controller c) {
        removeValue(c, ConfigurationEntry.SERVER_NAME);
        removeValue(c, ConfigurationEntry.SERVER_WEB_URL);
        removeValue(c, ConfigurationEntry.SERVER_NODEID);
        removeValue(c, ConfigurationEntry.SERVER_HOST);
        removeValue(c, ConfigurationEntry.SERVER_HTTP_TUNNEL_RPC_URL);
    }

    protected static final void resetNetworkID(Controller c) {
        removeValue(c, ConfigurationEntry.NETWORK_ID);
    }

    protected static final void resetProviderURLs(Controller c) {
        removeValue(c, ConfigurationEntry.PROVIDER_URL);
        removeValue(c, ConfigurationEntry.PROVIDER_ABOUT_URL);
        removeValue(c, ConfigurationEntry.PROVIDER_QUICKSTART_URL);
        removeValue(c, ConfigurationEntry.PROVIDER_SUPPORT_URL);
        removeValue(c, ConfigurationEntry.PROVIDER_SUPPORT_FILE_TICKET_URL);
        removeValue(c, ConfigurationEntry.PROVIDER_BUY_URL);
        removeValue(c, ConfigurationEntry.PROVIDER_CONTACT_URL);
        removeValue(c, ConfigurationEntry.PROVIDER_WIKI_URL);
    }

    protected static final void setAppName(String name) {
        Translation.setPlaceHolder("APPNAME", name);
    }

    protected static final void setAppDescription(String description) {
        Translation.setPlaceHolder("APPDESCRIPTION", description);
    }

    /**
     * Sets the folder basedir subdir name if not already set in config. e.g.
     * C:\Users\sprajc\myDir.
     * 
     * @param c
     * @param myDir
     *            e.g. "MySierraCloud"
     */
    protected static final void setFoldersBaseDirName(Controller c, String myDir)
    {
        if (!ConfigurationEntry.FOLDER_BASEDIR.hasValue(c)) {
            String folderBaseDir = ConfigurationEntry.FOLDER_BASEDIR
                .getDefaultValue().replace(
                    Constants.FOLDERS_BASE_DIR_SUBDIR_NAME, myDir);
            ConfigurationEntry.FOLDER_BASEDIR.setValue(c, folderBaseDir);
        } else {
            Constants.FOLDERS_BASE_DIR_SUBDIR_NAME = myDir;
        }
    }
}
>>>>>>> d649e933
<|MERGE_RESOLUTION|>--- conflicted
+++ resolved
@@ -1,215 +1,3 @@
-<<<<<<< HEAD
-/*
- * Copyright 2004 - 2008 Christian Sprajc. All rights reserved.
- *
- * This file is part of PowerFolder.
- *
- * PowerFolder is free software: you can redistribute it and/or modify
- * it under the terms of the GNU General Public License as published by
- * the Free Software Foundation.
- *
- * PowerFolder is distributed in the hope that it will be useful,
- * but WITHOUT ANY WARRANTY; without even the implied warranty of
- * MERCHANTABILITY or FITNESS FOR A PARTICULAR PURPOSE.  See the
- * GNU General Public License for more details.
- *
- * You should have received a copy of the GNU General Public License
- * along with PowerFolder. If not, see <http://www.gnu.org/licenses/>.
- *
- * $Id: ServerClient.java 6435 2009-01-21 23:35:04Z tot $
- */
-package de.dal33t.powerfolder.distribution;
-
-import java.io.IOException;
-import java.util.Locale;
-import java.util.Properties;
-
-import de.dal33t.powerfolder.ConfigurationEntry;
-import de.dal33t.powerfolder.Constants;
-import de.dal33t.powerfolder.Controller;
-import de.dal33t.powerfolder.net.RelayFinder;
-import de.dal33t.powerfolder.net.RelayedConnectionManager.ServerIsRelayFinder;
-import de.dal33t.powerfolder.util.ConfigurationLoader;
-import de.dal33t.powerfolder.util.Reject;
-import de.dal33t.powerfolder.util.StringUtils;
-import de.dal33t.powerfolder.util.Translation;
-import de.dal33t.powerfolder.util.logging.Loggable;
-
-/**
- * Offer various helper methods for branding
- *
- * @author Christian Sprajc
- * @version $Revision$
- */
-public abstract class AbstractDistribution extends Loggable implements
-    Distribution
-{
-    private static final String[] POWERFOLDER_DISTRIBUTIONS = {
-        PowerFolderPro.class.getName(), PowerFolderBasic.class.getName(),
-        "de.dal33t.powerfolder.distribution.PowerFolderGeneric"};
-    private static final String DEFAULT_CONFIG_FILENAME = "Default.config";
-
-    private Controller controller;
-
-    public boolean showCredentials() {
-        return false;
-    }
-
-    public void init(Controller controller) {
-        this.controller = controller;
-    }
-
-    public RelayFinder createRelayFinder() {
-        return new ServerIsRelayFinder();
-    }
-
-    /**
-     * @param c
-     * @return true if the set server is part of the public PowerFolder network
-     *         (non inhouse server).
-     */
-    public static boolean isPowerFolderServer(Controller c) {
-        String nodeId = ConfigurationEntry.SERVER_NODEID.getValue(c);
-        String host = ConfigurationEntry.SERVER_HOST.getValue(c);
-        return StringUtils.isNotBlank(nodeId)
-            && nodeId.toUpperCase().contains("WEBSERVICE")
-            && StringUtils.isNotBlank(host)
-            && host.toLowerCase().contains("powerfolder.com");
-    }
-
-    protected Controller getController() {
-        return controller;
-    }
-
-    protected boolean addTranslation(String language) {
-        // Load texts
-        String translationFile = "Translation_" + language + ".properties";
-        if (Thread.currentThread().getContextClassLoader()
-            .getResourceAsStream(translationFile) != null)
-        {
-            Locale l = new Locale(language);
-            Translation.addSupportedLocales(l);
-            // Do not automatically set the locale:
-            // Translation.saveLocalSetting(l);
-            Translation.resetResourceBundle();
-            logInfo("Translation file loaded: " + translationFile);
-            return true;
-        }
-        return false;
-    }
-
-    /**
-     * @return true if this client is a branded client (non PowerFolder)
-     */
-    public boolean isBrandedClient() {
-        for (String className : POWERFOLDER_DISTRIBUTIONS) {
-            if (className.equals(getClass().getName())) {
-                return false;
-            }
-        }
-        return true;
-    }
-
-    /**
-     * Loads and merges the default config file (Default.config) from classpath
-     * and merges it with the existing config and preferences.
-     *
-     * @param controller
-     * @param replaceExisting
-     *            true to replace all values, false to preserve all values of
-     *            the existing config/prefs, null check the
-     *            {@link ConfigurationEntry#CONFIG_OVERWRITE_VALUES} in the
-     *            loaded config.
-     * @return
-     */
-    protected boolean loadPreConfigFromClasspath(Controller controller,
-        Boolean replaceExisting)
-    {
-        Reject.ifNull(controller, "Controller");
-        try {
-            Properties preConfig = ConfigurationLoader
-                .loadPreConfigFromClasspath(DEFAULT_CONFIG_FILENAME);
-
-            boolean overWrite;
-            if (replaceExisting != null) {
-                overWrite = replaceExisting;
-            } else {
-                overWrite = ConfigurationLoader
-                    .overwriteConfigEntries(preConfig);
-            }
-            int n = ConfigurationLoader.merge(preConfig,
-                controller.getConfig(), controller.getPreferences(), overWrite);
-            logFine("Loaded " + n + " preconfiguration file "
-                + DEFAULT_CONFIG_FILENAME + " from jar file");
-            return true;
-        } catch (IOException e) {
-            logSevere("Error while loading " + DEFAULT_CONFIG_FILENAME
-                + " from jar file", e);
-            return false;
-        }
-    }
-
-    protected boolean loadPreConfigFromClasspath(Controller controller) {
-        return loadPreConfigFromClasspath(controller, true);
-    }
-
-    protected static final void removeValue(Controller c,
-        ConfigurationEntry entry)
-    {
-        // Change back to default
-        entry.removeValue(c);
-    }
-
-    protected static final void resetServer(Controller c) {
-        removeValue(c, ConfigurationEntry.SERVER_NAME);
-        removeValue(c, ConfigurationEntry.SERVER_WEB_URL);
-        removeValue(c, ConfigurationEntry.SERVER_NODEID);
-        removeValue(c, ConfigurationEntry.SERVER_HOST);
-        removeValue(c, ConfigurationEntry.SERVER_HTTP_TUNNEL_RPC_URL);
-    }
-
-    protected static final void resetNetworkID(Controller c) {
-        removeValue(c, ConfigurationEntry.NETWORK_ID);
-    }
-
-    protected static final void resetProviderURLs(Controller c) {
-        removeValue(c, ConfigurationEntry.PROVIDER_URL);
-        removeValue(c, ConfigurationEntry.PROVIDER_ABOUT_URL);
-        removeValue(c, ConfigurationEntry.PROVIDER_QUICKSTART_URL);
-        removeValue(c, ConfigurationEntry.PROVIDER_SUPPORT_URL);
-        removeValue(c, ConfigurationEntry.PROVIDER_SUPPORT_FILE_TICKET_URL);
-        removeValue(c, ConfigurationEntry.PROVIDER_BUY_URL);
-        removeValue(c, ConfigurationEntry.PROVIDER_CONTACT_URL);
-        removeValue(c, ConfigurationEntry.PROVIDER_WIKI_URL);
-    }
-
-    protected static final void setAppName(String name) {
-        Translation.setPlaceHolder("APPNAME", name);
-    }
-
-    protected static final void setAppDescription(String description) {
-        Translation.setPlaceHolder("APPDESCRIPTION", description);
-    }
-
-    /**
-     * Sets the folder basedir subdir name if not already set in config. e.g.
-     * C:\Users\sprajc\myDir.
-     *
-     * @param c
-     * @param myDir
-     *            e.g. "MySierraCloud"
-     */
-    protected static final void setFoldersBaseDirName(Controller c, String myDir)
-    {
-        if (!ConfigurationEntry.FOLDER_BASEDIR.hasValue(c)) {
-            String folderBaseDir = ConfigurationEntry.FOLDER_BASEDIR
-                .getDefaultValue().replace(
-                    Constants.FOLDERS_BASE_DIR_SUBDIR_NAME, myDir);
-            ConfigurationEntry.FOLDER_BASEDIR.setValue(c, folderBaseDir);
-        }
-    }
-}
-=======
 /*
  * Copyright 2004 - 2008 Christian Sprajc. All rights reserved.
  *
@@ -406,5 +194,4 @@
             Constants.FOLDERS_BASE_DIR_SUBDIR_NAME = myDir;
         }
     }
-}
->>>>>>> d649e933
+}