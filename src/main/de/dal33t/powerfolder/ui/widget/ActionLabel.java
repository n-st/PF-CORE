/*
 * Copyright 2004 - 2008 Christian Sprajc. All rights reserved.
 *
 * This file is part of PowerFolder.
 *
 * PowerFolder is free software: you can redistribute it and/or modify
 * it under the terms of the GNU General Public License as published by
 * the Free Software Foundation.
 *
 * PowerFolder is distributed in the hope that it will be useful,
 * but WITHOUT ANY WARRANTY; without even the implied warranty of
 * MERCHANTABILITY or FITNESS FOR A PARTICULAR PURPOSE.  See the
 * GNU General Public License for more details.
 *
 * You should have received a copy of the GNU General Public License
 * along with PowerFolder. If not, see <http://www.gnu.org/licenses/>.
 *
 * $Id$
 */
package de.dal33t.powerfolder.ui.widget;

import java.awt.Color;
import java.awt.SystemColor;
import java.awt.event.ActionEvent;
import java.awt.event.MouseAdapter;
import java.awt.event.MouseEvent;
import java.beans.PropertyChangeEvent;
import java.beans.PropertyChangeListener;

import javax.swing.Action;
import javax.swing.Icon;
import javax.swing.JComponent;
import javax.swing.JLabel;

import de.dal33t.powerfolder.Controller;
import de.dal33t.powerfolder.PFComponent;
import de.dal33t.powerfolder.PreferencesEntry;
import de.dal33t.powerfolder.ui.util.ColorUtil;
import de.dal33t.powerfolder.ui.util.CursorUtils;
import de.dal33t.powerfolder.ui.util.Icons;
import de.dal33t.powerfolder.ui.util.SimpleComponentFactory;
import de.dal33t.powerfolder.ui.util.UIUtil;
import de.dal33t.powerfolder.util.Reject;
import de.dal33t.powerfolder.util.StringUtils;

/**
 * A Label which executes the action when clicked.
<<<<<<< HEAD
 *
 * @author <a href="mailto:sprajc@powerfolder.com">Christian Sprajc </a>
=======
 * 
 * @author Christian Sprajc
>>>>>>> d649e933
 * @version $Revision: 1.4 $
 */
public class ActionLabel extends PFComponent {

    private JLabel uiComponent;
    private volatile boolean enabled = true;
    private String text;
    private Action action;
    private volatile boolean mouseOver;
    private boolean neverUnderline;
    private boolean underline;

    public ActionLabel(Controller controller, final Action action) {
        super(controller);
        Reject.ifNull(action, "Action");
        this.action = action;
        underline = PreferencesEntry.UNDERLINE_LINKS
            .getValueBoolean(getController());
        neverUnderline = false;
        uiComponent = new JLabel();
        text = (String) action.getValue(Action.NAME);
        displayText();
        String toolTips = (String) action.getValue(Action.SHORT_DESCRIPTION);
        if (toolTips != null && toolTips.length() > 0) {
            uiComponent.setToolTipText(toolTips);
        }
        Reject.ifNull(action, "Action listener is null");
        uiComponent.addMouseListener(new MyMouseAdapter());
        CursorUtils.setHandCursor(uiComponent);

        action.addPropertyChangeListener(new PropertyChangeListener() {
            public void propertyChange(PropertyChangeEvent evt) {
                setEnabled(action.isEnabled());

                if (Action.NAME.equals(evt.getPropertyName())) {
                    text = (String) action.getValue(Action.NAME);
                    displayText();
                } else if (Action.SHORT_DESCRIPTION.equals(evt
                    .getPropertyName()))
                {
                    String toolTips = (String) action
                        .getValue(Action.SHORT_DESCRIPTION);
                    if (toolTips != null && toolTips.length() > 0) {
                        uiComponent.setToolTipText(toolTips);
                    } else {
                        uiComponent.setToolTipText("");
                    }
                }
            }
        });
        setEnabled(action.isEnabled());
    }

    public JComponent getUIComponent() {
        return uiComponent;
    }

    /**
     * IMPORTANT - make component text changes here, not in the uiComponent.
     * Otherwise mouse-over activity will over-write the text.
     *
     * @param text
     */
    public void setText(String text) {
        this.text = text;
        displayText();
    }

    public void setIcon(Icon icon) {
        uiComponent.setIcon(icon);
    }

    public void setToolTipText(String text) {
        uiComponent.setToolTipText(text);
    }

    public void setForeground(Color c) {
        uiComponent.setForeground(c);
    }

    public void setEnabled(boolean enabled) {
        this.enabled = enabled;
        displayText();
    }

    public void setNeverUnderline(boolean neverUnderline) {
        this.neverUnderline = neverUnderline;
        if (neverUnderline) {
            CursorUtils.setDefaultCursor(uiComponent);
        } else {
            CursorUtils.setHandCursor(uiComponent);
        }
        displayText();
    }

    public void setVisible(boolean visible) {
        uiComponent.setVisible(visible);
    }

    public void setFontSize(int fontSize) {
        SimpleComponentFactory.setFont(uiComponent, fontSize, uiComponent
            .getFont().getStyle());
    }

    public void setFontStyle(int style) {
        SimpleComponentFactory.setFont(uiComponent, uiComponent.getFont()
            .getSize(), style);
    }

    public void convertToBigLabel() {
        uiComponent.setIcon(Icons.getIconById(Icons.ARROW_RIGHT));
        setFontSize(UIUtil.MED_FONT_SIZE);
    }

    public void displayText() {
        if (enabled) {
            if (!neverUnderline && (mouseOver || underline)) {
                if (StringUtils.isNotBlank(text)) {
                    Color color = ColorUtil.getTextForegroundColor();
                    String rgb = ColorUtil.getRgbForColor(color);
                    putText("<html><font color=\"" + rgb + "\"><a href=\"#\">"
                        + text + "</a></font></html>");
                } else {
                    putText(" ");
                }

            } else {
                uiComponent.setForeground(SystemColor.textText);
                putText(text);
            }
        } else {
            uiComponent.setForeground(SystemColor.textInactiveText);
            putText(text);
        }
    }

    private void putText(String text) {
        String oldTest = uiComponent.getText();
        if (oldTest == null) {
            if (text != null) {
                uiComponent.setText(text);
            }
            return;
        }
        if (!oldTest.equals(text)) {
            uiComponent.setText(text);
        }
    }

    private class MyMouseAdapter extends MouseAdapter {

        public void mouseEntered(MouseEvent e) {
            mouseOver = true;
            displayText();
        }

        public void mouseExited(MouseEvent e) {
            mouseOver = false;
            displayText();
        }

        public void mouseClicked(MouseEvent e) {
            if (enabled) {
                action.actionPerformed(new ActionEvent(e.getSource(), 0,
                    "clicked"));
            }
        }
    }
}
<|MERGE_RESOLUTION|>--- conflicted
+++ resolved
@@ -45,13 +45,7 @@
 
 /**
  * A Label which executes the action when clicked.
-<<<<<<< HEAD
- *
- * @author <a href="mailto:sprajc@powerfolder.com">Christian Sprajc </a>
-=======
- * 
  * @author Christian Sprajc
->>>>>>> d649e933
  * @version $Revision: 1.4 $
  */
 public class ActionLabel extends PFComponent {
@@ -220,4 +214,4 @@
             }
         }
     }
-}
+}