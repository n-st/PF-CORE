/*
 * Copyright 2004 - 2008 Christian Sprajc. All rights reserved.
 *
 * This file is part of PowerFolder.
 *
 * PowerFolder is free software: you can redistribute it and/or modify
 * it under the terms of the GNU General Public License as published by
 * the Free Software Foundation.
 *
 * PowerFolder is distributed in the hope that it will be useful,
 * but WITHOUT ANY WARRANTY; without even the implied warranty of
 * MERCHANTABILITY or FITNESS FOR A PARTICULAR PURPOSE.  See the
 * GNU General Public License for more details.
 *
 * You should have received a copy of the GNU General Public License
 * along with PowerFolder. If not, see <http://www.gnu.org/licenses/>.
 *
 * $Id: ReceivedInvitationPanel.java 20999 2013-03-11 13:19:11Z glasgow $
 */
package de.dal33t.powerfolder.ui.wizard;

import com.jgoodies.forms.builder.PanelBuilder;
import com.jgoodies.forms.layout.CellConstraints;
import com.jgoodies.forms.layout.FormLayout;
import de.dal33t.powerfolder.ConfigurationEntry;
import de.dal33t.powerfolder.Controller;
import de.dal33t.powerfolder.PreferencesEntry;
import de.dal33t.powerfolder.disk.SyncProfile;
import de.dal33t.powerfolder.message.Invitation;
import de.dal33t.powerfolder.ui.panel.SyncProfileSelectorPanel;
import de.dal33t.powerfolder.ui.util.SimpleComponentFactory;
import de.dal33t.powerfolder.util.ConfigurationLoader;
import de.dal33t.powerfolder.util.StringUtils;
import de.dal33t.powerfolder.util.Translation;
import jwf.WizardPanel;

import javax.swing.*;
import java.io.IOException;
import java.util.Properties;
import java.util.logging.Logger;

import static de.dal33t.powerfolder.ui.wizard.WizardContextAttributes.*;

/**
 * Class to do folder creation for a specified invite.
 *
 * @author <a href="mailto:harry@powerfolder.com">Harry Glasgow</a>
 * @version $Revision: 1.11 $
 */
@SuppressWarnings("serial")
public class ReceivedInvitationPanel extends PFWizardPanel {

    private static final Logger log = Logger
        .getLogger(ReceivedInvitationPanel.class.getName());

    private final Invitation invitation;

    private JLabel folderHintLabel;
    private JLabel folderNameLabel;
    private JLabel invitorHintLabel;
    private JLabel invitorLabel;
    private JLabel invitationMessageHintLabel;
    private JTextField invitationMessageLabel;
    private JLabel syncProfileHintLabel;
    private SyncProfileSelectorPanel syncProfileSelectorPanel;

    public ReceivedInvitationPanel(Controller controller, Invitation invitation)
    {
        super(controller);
        this.invitation = invitation;
    }

    /**
     * Can procede if an invitation exists.
     */
    @Override
    public boolean hasNext() {
        return invitation != null;
    }

    @Override
    public WizardPanel next() {

        // Set sync profile
        getWizardContext().setAttribute(SYNC_PROFILE_ATTRIBUTE,
                syncProfileSelectorPanel.getSyncProfile());

        // Set folder info
        getWizardContext()
                .setAttribute(FOLDERINFO_ATTRIBUTE, invitation.folder);

        // Set folder permission
        getWizardContext().setAttribute(FOLDER_PERMISSION_ATTRIBUTE,
                invitation.getPermission());

        // Do not prompt for send invitation afterwards
        getWizardContext().setAttribute(SEND_INVIATION_AFTER_ATTRIBUTE, false);

        // Do not prompt for send invitation afterwards
        getWizardContext().setAttribute(FOLDER_IS_INVITE, true);

        // Setup choose disk location panel
        getWizardContext()
                .setAttribute(
                        PROMPT_TEXT_ATTRIBUTE,
                        Translation
                                .get("wizard.what_to_do.invite.select_local"));

        // Setup success panel of this wizard path
        TextPanelPanel successPanel = new TextPanelPanel(getController(),
                Translation.get("wizard.setup_success"),
                Translation.get("wizard.success_join"));
        getWizardContext().setAttribute(PFWizard.SUCCESS_PANEL, successPanel);

        getWizardContext().setAttribute(MAKE_FRIEND_AFTER,
                invitation.getSenderDevice());

        WizardPanel next = new ChooseDiskLocationPanel(getController(), invitation
                .getSuggestedLocalBase(getController()).toAbsolutePath().toString(),
                new FolderCreatePanel(getController()));

<<<<<<< HEAD
        if (serverAgreeInvitationEnabled(invitation)) {
=======
        boolean serverAgreeInvitationsEnabled =
                ConfigurationEntry.FOLDER_AGREE_INVITATION_ENABLED.getValueBoolean(getController());

        // Start: PF-164: Federated invites:
        if (invitation.getServer() != null &&
                ConfigurationEntry.SERVER_FEDERATION_ENABLED.getValueBoolean(getController())) {

            try {
                Properties props = ConfigurationLoader
                        .loadPreConfiguration(invitation.getServer().getWebUrl());
                String agreeInvitations = (String) props.get(ConfigurationEntry.FOLDER_AGREE_INVITATION_ENABLED
                        .getConfigKey());

                if (StringUtils.isNotBlank(agreeInvitations)) {
                    serverAgreeInvitationsEnabled = Boolean.parseBoolean(agreeInvitations);
                }

            } catch (IOException e) {
                log.warning("Failed to get config from federated server "
                        + invitation.getServer().getWebUrl());
            }
        }
        // End: PF-164: Federated invites:

        if (serverAgreeInvitationsEnabled)
        {
>>>>>>> 2be22cd3
            return new SwingWorkerPanel(getController(), new AcceptInviteTask(),
                    Translation.get(""), Translation.get(""),
                    next);
        } else {
            return next;
        }
    }

    /**
     * PF-164: Support federated invites:
     * <p>
     * If we're in a federated environment, we have to ask the service of the invitation if
     * FOLDER_AGREE_INVITATION_ENABLED is enabled.
     *
     * @param invitation The invitation.
     */
    private boolean serverAgreeInvitationEnabled(Invitation invitation) {

        boolean serverAgreeInvitationsEnabled =
                ConfigurationEntry.FOLDER_AGREE_INVITATION_ENABLED.getValueBoolean(getController());

        if (invitation.getServer() != null &&
                ConfigurationEntry.SERVER_FEDERATION_ENABLED.getValueBoolean(getController())) {

            try {
                Properties props = ConfigurationLoader
                        .loadPreConfiguration(invitation.getServer().getWebUrl());
                String agreeInvitations = (String) props.get(ConfigurationEntry.FOLDER_AGREE_INVITATION_ENABLED
                        .getConfigKey());

                if (StringUtils.isNotBlank(agreeInvitations)) {
                    serverAgreeInvitationsEnabled = Boolean.parseBoolean(agreeInvitations);
                }

            } catch (IOException e) {
                log.warning("Failed to get config from federated server "
                        + invitation.getServer().getWebUrl());
                return serverAgreeInvitationsEnabled;
            }
        }

        return serverAgreeInvitationsEnabled;
    }

    @Override
    protected JPanel buildContent() {

        FormLayout layout = new FormLayout("right:pref, 3dlu, pref, pref:grow",
            "pref, 6dlu, pref, 3dlu, pref, 3dlu, pref, "
                + "3dlu, pref, 3dlu, pref, 3dlu, pref, 3dlu");

        PanelBuilder builder = new PanelBuilder(layout);
        builder.setBorder(createFewContentBorder());
        CellConstraints cc = new CellConstraints();

        // Invite info

        builder.addLabel(Translation.get(
            "wizard.folder_invitation.intro", invitation.getSender(),
            invitation.folder.getLocalizedName()), cc.xyw(1, 1, 4));

        // Message

        int row = 3;
        String message = invitation.getInvitationText();
        if (message != null && message.trim().length() > 0) {
            builder.add(invitationMessageHintLabel, cc.xy(1, row));
            builder.add(invitationMessageLabel, cc.xy(3, row));
            row += 2;
        }

        // Sync
        if (PreferencesEntry.EXPERT_MODE.getValueBoolean(getController())) {
            builder.add(syncProfileHintLabel, cc.xy(1, row));
            JPanel p = (JPanel) syncProfileSelectorPanel.getUIComponent();
            p.setOpaque(false);
            builder.add(p, cc.xyw(3, row, 2));
        }
        row += 2;

        return builder.getPanel();
    }

    /**
     * Initalizes all nessesary components
     */
    @Override
    protected void initComponents() {
        // Folder name label
        folderHintLabel = new JLabel(
            Translation.get("general.folder"));
        folderHintLabel.setEnabled(false);
        folderNameLabel = SimpleComponentFactory.createLabel();

        // Invitor label
        invitorHintLabel = new JLabel(
            Translation.get("general.inviter"));
        invitorHintLabel.setEnabled(false);
        invitorLabel = SimpleComponentFactory.createLabel();

        // Invitation messages
        invitationMessageHintLabel = new JLabel(
            Translation.get("general.message"));
        invitationMessageHintLabel.setEnabled(false);
        invitationMessageLabel = new JTextField();
        invitationMessageLabel.setEditable(false);

        // Sync profile
        syncProfileHintLabel = new JLabel(
            Translation.get("general.synchonisation"));
        syncProfileHintLabel.setEnabled(false);
        syncProfileSelectorPanel = new SyncProfileSelectorPanel(getController());
        syncProfileSelectorPanel.setEnabled(false);

        loadInvitation();
    }

    @Override
    protected String getTitle() {
        return Translation.get("wizard.folder_invitation.title");
    }

    private void loadInvitation() {
        log.info("Loaded invitation " + invitation);
        if (invitation != null) {
            folderHintLabel.setEnabled(true);
            folderNameLabel.setText(invitation.folder.getLocalizedName());

            invitorHintLabel.setEnabled(true);
            invitorLabel.setText(invitation.getSender());

            invitationMessageHintLabel.setEnabled(true);
            invitationMessageLabel
                .setText(invitation.getInvitationText() == null
                    ? ""
                    : invitation.getInvitationText());

            syncProfileHintLabel.setEnabled(true);
            syncProfileSelectorPanel.setEnabled(true);
            SyncProfile suggestedProfile = invitation.getSuggestedSyncProfile();
            syncProfileSelectorPanel.setSyncProfile(suggestedProfile, false);
        } else {
            folderHintLabel.setEnabled(false);
            folderNameLabel.setText("");
            invitorHintLabel.setEnabled(false);
            invitorLabel.setText("");
            invitationMessageHintLabel.setEnabled(false);
            invitationMessageLabel.setText("");
            syncProfileHintLabel.setEnabled(false);
            syncProfileSelectorPanel.setEnabled(false);
        }
    }

    private class AcceptInviteTask implements Runnable {
        @Override
        public void run() {
            getController().getOSClient().getSecurityService()
                .acceptInvitation(invitation);
        }

    }
}<|MERGE_RESOLUTION|>--- conflicted
+++ resolved
@@ -119,9 +119,6 @@
                 .getSuggestedLocalBase(getController()).toAbsolutePath().toString(),
                 new FolderCreatePanel(getController()));
 
-<<<<<<< HEAD
-        if (serverAgreeInvitationEnabled(invitation)) {
-=======
         boolean serverAgreeInvitationsEnabled =
                 ConfigurationEntry.FOLDER_AGREE_INVITATION_ENABLED.getValueBoolean(getController());
 
@@ -148,7 +145,6 @@
 
         if (serverAgreeInvitationsEnabled)
         {
->>>>>>> 2be22cd3
             return new SwingWorkerPanel(getController(), new AcceptInviteTask(),
                     Translation.get(""), Translation.get(""),
                     next);
