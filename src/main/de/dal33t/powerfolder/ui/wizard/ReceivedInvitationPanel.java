/*
 * Copyright 2004 - 2008 Christian Sprajc. All rights reserved.
 *
 * This file is part of PowerFolder.
 *
 * PowerFolder is free software: you can redistribute it and/or modify
 * it under the terms of the GNU General Public License as published by
 * the Free Software Foundation.
 *
 * PowerFolder is distributed in the hope that it will be useful,
 * but WITHOUT ANY WARRANTY; without even the implied warranty of
 * MERCHANTABILITY or FITNESS FOR A PARTICULAR PURPOSE.  See the
 * GNU General Public License for more details.
 *
 * You should have received a copy of the GNU General Public License
 * along with PowerFolder. If not, see <http://www.gnu.org/licenses/>.
 *
 * $Id: ReceivedInvitationPanel.java 20999 2013-03-11 13:19:11Z glasgow $
 */
package de.dal33t.powerfolder.ui.wizard;

import com.jgoodies.forms.builder.PanelBuilder;
import com.jgoodies.forms.layout.CellConstraints;
import com.jgoodies.forms.layout.FormLayout;
import de.dal33t.powerfolder.ConfigurationEntry;
import de.dal33t.powerfolder.Controller;
import de.dal33t.powerfolder.PreferencesEntry;
import de.dal33t.powerfolder.disk.SyncProfile;
import de.dal33t.powerfolder.message.Invitation;
import de.dal33t.powerfolder.ui.panel.SyncProfileSelectorPanel;
import de.dal33t.powerfolder.ui.util.SimpleComponentFactory;
import de.dal33t.powerfolder.util.ConfigurationLoader;
import de.dal33t.powerfolder.util.StringUtils;
import de.dal33t.powerfolder.util.Translation;
import jwf.WizardPanel;

import javax.swing.*;
import java.io.IOException;
import java.util.Properties;
import java.util.logging.Logger;

import static de.dal33t.powerfolder.ui.wizard.WizardContextAttributes.*;

/**
 * Class to do folder creation for a specified invite.
 *
 * @author <a href="mailto:harry@powerfolder.com">Harry Glasgow</a>
 * @version $Revision: 1.11 $
 */
@SuppressWarnings("serial")
public class ReceivedInvitationPanel extends PFWizardPanel {

    private static final Logger log = Logger
        .getLogger(ReceivedInvitationPanel.class.getName());

    private final Invitation invitation;

    private JLabel folderHintLabel;
    private JLabel folderNameLabel;
    private JLabel invitorHintLabel;
    private JLabel invitorLabel;
    private JLabel invitationMessageHintLabel;
    private JTextField invitationMessageLabel;
    private JLabel syncProfileHintLabel;
    private SyncProfileSelectorPanel syncProfileSelectorPanel;

    public ReceivedInvitationPanel(Controller controller, Invitation invitation)
    {
        super(controller);
        this.invitation = invitation;
    }

    /**
     * Can procede if an invitation exists.
     */
    @Override
    public boolean hasNext() {
        return invitation != null;
    }

    @Override
    public WizardPanel next() {

        // Set sync profile
        getWizardContext().setAttribute(SYNC_PROFILE_ATTRIBUTE,
                syncProfileSelectorPanel.getSyncProfile());

        // Set folder info
        getWizardContext()
                .setAttribute(FOLDERINFO_ATTRIBUTE, invitation.folder);

        // Set folder permission
        getWizardContext().setAttribute(FOLDER_PERMISSION_ATTRIBUTE,
                invitation.getPermission());

        // Do not prompt for send invitation afterwards
        getWizardContext().setAttribute(SEND_INVIATION_AFTER_ATTRIBUTE, false);

        // Do not prompt for send invitation afterwards
        getWizardContext().setAttribute(FOLDER_IS_INVITE, true);

        // Setup choose disk location panel
        getWizardContext()
                .setAttribute(
                        PROMPT_TEXT_ATTRIBUTE,
                        Translation
                                .get("wizard.what_to_do.invite.select_local"));

        // Setup success panel of this wizard path
        TextPanelPanel successPanel = new TextPanelPanel(getController(),
                Translation.get("wizard.setup_success"),
                Translation.get("wizard.success_join"));
        getWizardContext().setAttribute(PFWizard.SUCCESS_PANEL, successPanel);

        getWizardContext().setAttribute(MAKE_FRIEND_AFTER,
                invitation.getSenderDevice());

        WizardPanel next = new ChooseDiskLocationPanel(getController(), invitation
                .getSuggestedLocalBase(getController()).toAbsolutePath().toString(),
                new FolderCreatePanel(getController()));

<<<<<<< HEAD
        boolean serverAgreeInvitationsEnabled =
                ConfigurationEntry.FOLDER_AGREE_INVITATION_ENABLED.getValueBoolean(getController());

        // Start: PF-164: Federated invites:
        if (invitation.getServer() != null &&
                ConfigurationEntry.SERVER_FEDERATED_LOGIN.getValueBoolean(getController())) {

            try {
                Properties props = ConfigurationLoader
                        .loadPreConfiguration(invitation.getServer().getWebUrl());
                String agreeInvitations = (String) props.get(ConfigurationEntry.FOLDER_AGREE_INVITATION_ENABLED
                        .getConfigKey());

                if (StringUtils.isNotBlank(agreeInvitations)) {
                    serverAgreeInvitationsEnabled = Boolean.parseBoolean(agreeInvitations);
                }

            } catch (IOException e) {
                log.warning("Failed to get config from federated server "
                        + invitation.getServer().getWebUrl());
            }
        }
        // End: PF-164: Federated invites:

        if (serverAgreeInvitationsEnabled)
        {
=======
        if (serverAgreeInvitationEnabled(invitation)) {
>>>>>>> e479257b
            return new SwingWorkerPanel(getController(), new AcceptInviteTask(),
                    Translation.get(""), Translation.get(""),
                    next);
        } else {
            return next;
        }
    }

    /**
     * PF-164: Support federated invites:
     * <p>
     * If we're in a federated environment, we have to ask the service of the invitation if
     * FOLDER_AGREE_INVITATION_ENABLED is enabled.
     *
     * @param invitation The invitation.
     */
    private boolean serverAgreeInvitationEnabled(Invitation invitation) {

        boolean serverAgreeInvitationsEnabled =
                ConfigurationEntry.FOLDER_AGREE_INVITATION_ENABLED.getValueBoolean(getController());

        if (invitation.getServer() != null &&
                ConfigurationEntry.SERVER_FEDERATED_LOGIN.getValueBoolean(getController())) {

            try {
                Properties props = ConfigurationLoader
                        .loadPreConfiguration(invitation.getServer().getWebUrl());
                String agreeInvitations = (String) props.get(ConfigurationEntry.FOLDER_AGREE_INVITATION_ENABLED
                        .getConfigKey());

                if (StringUtils.isNotBlank(agreeInvitations)) {
                    serverAgreeInvitationsEnabled = Boolean.parseBoolean(agreeInvitations);
                }

            } catch (IOException e) {
                log.warning("Failed to get config from federated server "
                        + invitation.getServer().getWebUrl());
                return serverAgreeInvitationsEnabled;
            }
        }

        return serverAgreeInvitationsEnabled;
    }

    @Override
    protected JPanel buildContent() {

        FormLayout layout = new FormLayout("right:pref, 3dlu, pref, pref:grow",
            "pref, 6dlu, pref, 3dlu, pref, 3dlu, pref, "
                + "3dlu, pref, 3dlu, pref, 3dlu, pref, 3dlu");

        PanelBuilder builder = new PanelBuilder(layout);
        builder.setBorder(createFewContentBorder());
        CellConstraints cc = new CellConstraints();

        // Invite info

        builder.addLabel(Translation.get(
            "wizard.folder_invitation.intro", invitation.getSender(),
            invitation.folder.getLocalizedName()), cc.xyw(1, 1, 4));

        // Message

        int row = 3;
        String message = invitation.getInvitationText();
        if (message != null && message.trim().length() > 0) {
            builder.add(invitationMessageHintLabel, cc.xy(1, row));
            builder.add(invitationMessageLabel, cc.xy(3, row));
            row += 2;
        }

        // Sync
        if (PreferencesEntry.EXPERT_MODE.getValueBoolean(getController())) {
            builder.add(syncProfileHintLabel, cc.xy(1, row));
            JPanel p = (JPanel) syncProfileSelectorPanel.getUIComponent();
            p.setOpaque(false);
            builder.add(p, cc.xyw(3, row, 2));
        }
        row += 2;

        return builder.getPanel();
    }

    /**
     * Initalizes all nessesary components
     */
    @Override
    protected void initComponents() {
        // Folder name label
        folderHintLabel = new JLabel(
            Translation.get("general.folder"));
        folderHintLabel.setEnabled(false);
        folderNameLabel = SimpleComponentFactory.createLabel();

        // Invitor label
        invitorHintLabel = new JLabel(
            Translation.get("general.inviter"));
        invitorHintLabel.setEnabled(false);
        invitorLabel = SimpleComponentFactory.createLabel();

        // Invitation messages
        invitationMessageHintLabel = new JLabel(
            Translation.get("general.message"));
        invitationMessageHintLabel.setEnabled(false);
        invitationMessageLabel = new JTextField();
        invitationMessageLabel.setEditable(false);

        // Sync profile
        syncProfileHintLabel = new JLabel(
            Translation.get("general.synchonisation"));
        syncProfileHintLabel.setEnabled(false);
        syncProfileSelectorPanel = new SyncProfileSelectorPanel(getController());
        syncProfileSelectorPanel.setEnabled(false);

        loadInvitation();
    }

    @Override
    protected String getTitle() {
        return Translation.get("wizard.folder_invitation.title");
    }

    private void loadInvitation() {
        log.info("Loaded invitation " + invitation);
        if (invitation != null) {
            folderHintLabel.setEnabled(true);
            folderNameLabel.setText(invitation.folder.getLocalizedName());

            invitorHintLabel.setEnabled(true);
            invitorLabel.setText(invitation.getSender());

            invitationMessageHintLabel.setEnabled(true);
            invitationMessageLabel
                .setText(invitation.getInvitationText() == null
                    ? ""
                    : invitation.getInvitationText());

            syncProfileHintLabel.setEnabled(true);
            syncProfileSelectorPanel.setEnabled(true);
            SyncProfile suggestedProfile = invitation.getSuggestedSyncProfile();
            syncProfileSelectorPanel.setSyncProfile(suggestedProfile, false);
        } else {
            folderHintLabel.setEnabled(false);
            folderNameLabel.setText("");
            invitorHintLabel.setEnabled(false);
            invitorLabel.setText("");
            invitationMessageHintLabel.setEnabled(false);
            invitationMessageLabel.setText("");
            syncProfileHintLabel.setEnabled(false);
            syncProfileSelectorPanel.setEnabled(false);
        }
    }

    private class AcceptInviteTask implements Runnable {
        @Override
        public void run() {
            getController().getOSClient().getSecurityService()
                .acceptInvitation(invitation);
        }

    }
}<|MERGE_RESOLUTION|>--- conflicted
+++ resolved
@@ -119,36 +119,7 @@
                 .getSuggestedLocalBase(getController()).toAbsolutePath().toString(),
                 new FolderCreatePanel(getController()));
 
-<<<<<<< HEAD
-        boolean serverAgreeInvitationsEnabled =
-                ConfigurationEntry.FOLDER_AGREE_INVITATION_ENABLED.getValueBoolean(getController());
-
-        // Start: PF-164: Federated invites:
-        if (invitation.getServer() != null &&
-                ConfigurationEntry.SERVER_FEDERATED_LOGIN.getValueBoolean(getController())) {
-
-            try {
-                Properties props = ConfigurationLoader
-                        .loadPreConfiguration(invitation.getServer().getWebUrl());
-                String agreeInvitations = (String) props.get(ConfigurationEntry.FOLDER_AGREE_INVITATION_ENABLED
-                        .getConfigKey());
-
-                if (StringUtils.isNotBlank(agreeInvitations)) {
-                    serverAgreeInvitationsEnabled = Boolean.parseBoolean(agreeInvitations);
-                }
-
-            } catch (IOException e) {
-                log.warning("Failed to get config from federated server "
-                        + invitation.getServer().getWebUrl());
-            }
-        }
-        // End: PF-164: Federated invites:
-
-        if (serverAgreeInvitationsEnabled)
-        {
-=======
         if (serverAgreeInvitationEnabled(invitation)) {
->>>>>>> e479257b
             return new SwingWorkerPanel(getController(), new AcceptInviteTask(),
                     Translation.get(""), Translation.get(""),
                     next);
