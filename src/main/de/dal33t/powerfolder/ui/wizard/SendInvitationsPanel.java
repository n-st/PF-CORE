/*
 * Copyright 2004 - 2008 Christian Sprajc. All rights reserved.
 *
 * This file is part of PowerFolder.
 *
 * PowerFolder is free software: you can redistribute it and/or modify
 * it under the terms of the GNU General Public License as published by
 * the Free Software Foundation.
 *
 * PowerFolder is distributed in the hope that it will be useful,
 * but WITHOUT ANY WARRANTY; without even the implied warranty of
 * MERCHANTABILITY or FITNESS FOR A PARTICULAR PURPOSE.  See the
 * GNU General Public License for more details.
 *
 * You should have received a copy of the GNU General Public License
 * along with PowerFolder. If not, see <http://www.gnu.org/licenses/>.
 *
 * $Id$
 */
package de.dal33t.powerfolder.ui.wizard;

import static de.dal33t.powerfolder.ui.wizard.WizardContextAttributes.FOLDERINFO_ATTRIBUTE;

import java.awt.Color;
import java.awt.Dimension;
import java.awt.event.ActionEvent;
import java.awt.event.KeyAdapter;
import java.awt.event.KeyEvent;
import java.util.ArrayList;
import java.util.Collection;
import java.util.Collections;
import java.util.LinkedList;
import java.util.List;
import java.util.Set;
import java.util.TreeSet;
import java.util.logging.Level;
import java.util.logging.Logger;

import javax.swing.DefaultComboBoxModel;
import javax.swing.DefaultListModel;
import javax.swing.JComboBox;
import javax.swing.JLabel;
import javax.swing.JList;
import javax.swing.JPanel;
import javax.swing.JScrollPane;
import javax.swing.JTextField;
import javax.swing.ListSelectionModel;
import javax.swing.event.ListSelectionEvent;
import javax.swing.event.ListSelectionListener;

import jwf.WizardPanel;

import com.jgoodies.forms.builder.PanelBuilder;
import com.jgoodies.forms.debug.FormDebugPanel;
import com.jgoodies.forms.layout.CellConstraints;
import com.jgoodies.forms.layout.FormLayout;
import com.jgoodies.forms.layout.Sizes;

import de.dal33t.powerfolder.ConfigurationEntry;
import de.dal33t.powerfolder.Controller;
import de.dal33t.powerfolder.Member;
import de.dal33t.powerfolder.PreferencesEntry;
import de.dal33t.powerfolder.light.AccountInfo;
import de.dal33t.powerfolder.light.FolderInfo;
import de.dal33t.powerfolder.message.Invitation;
import de.dal33t.powerfolder.security.FolderPermission;
import de.dal33t.powerfolder.ui.action.BaseAction;
import de.dal33t.powerfolder.ui.dialog.NodesSelectDialog2;
import de.dal33t.powerfolder.ui.widget.JButtonMini;
import de.dal33t.powerfolder.util.InvitationUtil;
import de.dal33t.powerfolder.util.LoginUtil;
import de.dal33t.powerfolder.util.Reject;
import de.dal33t.powerfolder.util.Translation;
import de.dal33t.powerfolder.util.compare.MemberComparator;

/**
 * @author <a href="mailto:totmacher@powerfolder.com">Christian Sprajc </a>
 * @version $Revision: 1.12 $
 */
public class SendInvitationsPanel extends PFWizardPanel {

    private static final Logger LOG = Logger.getLogger(SendInvitationsPanel.class.getName());

    private FolderInfo folderInfo;
    private JButtonMini addButton;
    private JButtonMini searchButton;
    private JButtonMini removeButton;
    private JTextField viaPowerFolderText;
    private JLabel invalidEmail;
    private JList<String> inviteesList;
    private JScrollPane inviteesListScrollPane;
    private DefaultListModel<String> inviteesListModel;
    private Invitation invitation;
    private JPanel removeButtonPanel;
    private DefaultComboBoxModel<String> permissionsComboModel;
    private JComboBox<String> permissionsCombo;

    public SendInvitationsPanel(Controller controller) {
        super(controller);
    }

    /**
     * Handles the invitation to nodes option.
     *
     * @return true if send otherwise false
     */
    private boolean sendInvitation() {
        invalidEmail.setVisible(false);
        if (invitation == null) {
            return false;
        }
        String permissionText = (String) permissionsComboModel.getSelectedItem();
        FolderPermission folderPermission = FolderPermission.readWrite(invitation.folder);
        if (permissionText != null) {
            FolderPermission readPermission = FolderPermission.read(invitation.folder);
            if (readPermission.getName().equals(permissionText)) {
                folderPermission = readPermission;
            }
            FolderPermission readWritePermission = FolderPermission.readWrite(invitation.folder);
            if (readWritePermission.getName().equals(permissionText)) {
                folderPermission = readWritePermission;
            }
            FolderPermission adminPermission = FolderPermission.admin(invitation.folder);
            if (adminPermission.getName().equals(permissionText)) {
                folderPermission = adminPermission;
            }
        }
        invitation.setPermission(folderPermission);
        boolean theResult = false;
        Set<Member> candidates = getCandidates();

        // Send invite from text or list.
        if (viaPowerFolderText.getText().length() > 0) {
            String text = viaPowerFolderText.getText();
            if(text.contains("<") && text.contains(">")) {
                text = text.substring(text.indexOf("<") + 1, text.indexOf(">")).trim();
            }
            if(LoginUtil.isValidUsername(getController(), text)) {
                sendInvite(candidates, text);
            } else {
                invalidEmail.setVisible(true);
                return false;
            }
            theResult = true;
        }
        for (Object o : inviteesListModel.toArray()) {
            String invitee = (String) o;
            sendInvite(candidates, invitee);
            theResult = true;
        }

        return theResult;
    }

    /**
     * Send an invite to a friend. The invitee must be in the list of friends or
     * be a valid email.
     *
     * @param candidates
     * @param invitee
     */
    private void sendInvite(Collection<Member> candidates, String invitee) {
        RuntimeException rte = null;
        // Invitation by email
        try {
            invitation.setInviteeUsername(invitee);
            InvitationUtil.invitationByServer(getController(), invitation,
                invitee, false);
        } catch (RuntimeException e) {
            LOG.log(Level.SEVERE, "Unable to send invitation to " + invitee
                + ". " + e, e);
            rte = e;
        }
        for (Member node : candidates) {
            AccountInfo aInfo = node.getAccountInfo();
            if (aInfo != null && aInfo.getDisplayName() != null
                && aInfo.getDisplayName().equalsIgnoreCase(invitee))
            {
                InvitationUtil.invitationToNode(getController(), invitation,
                    node);
            }
        }
        // Invitation by node name
        for (Member node : candidates) {
            if (invitee.equalsIgnoreCase(node.getNick())) {
                InvitationUtil.invitationToNode(getController(), invitation,
                    node);
            }
        }
        if (rte != null) {
            throw rte;
        }
    }

    public boolean hasNext() {
        return !inviteesListModel.isEmpty() || viaPowerFolderText.getText().length() > 0;
    }

    public WizardPanel next() {

        Runnable inviteTask = new Runnable() {
            public void run() {
                if (!sendInvitation()) {
                    throw new RuntimeException(Translation.getTranslation("wizard.send_invitations.no_invitees", LoginUtil.getUsernameText(getController())));
                }
            }

        };
        WizardPanel successPanel = (WizardPanel) getWizardContext()
            .getAttribute(PFWizard.SUCCESS_PANEL);
        return new SwingWorkerPanel(
            getController(),
            inviteTask,
            Translation
                .getTranslation("wizard.send_invitations.sending_invites"),
            Translation
                .getTranslation("wizard.send_invitations.sending_invites.text"),
            successPanel);
    }

    protected JPanel buildContent() {
        FormDebugPanel fdpGreen = new FormDebugPanel();
        fdpGreen.setGridColor(Color.GREEN);
        FormDebugPanel fdpBlue = new FormDebugPanel();
        fdpBlue.setGridColor(Color.BLUE);

        FormLayout layout = new FormLayout(
            "pref, 80dlu, 3dlu, pref, pref, 10dlu, pref:grow",
            "pref, 10dlu, pref, 3dlu, pref, max(10dlu;pref), min(10dlu;pref), pref");
        PanelBuilder builder = new PanelBuilder(layout);
        builder.setBorder(createFewContentBorder());
        CellConstraints cc = new CellConstraints();

        FormLayout layout1 = new FormLayout("pref:grow, pref, 3dlu", "pref");
        PanelBuilder builder1 = new PanelBuilder(layout1);
        builder1.addLabel(Translation.getTranslation("send_invitations.folder_label"), cc.xy(2, 1));
        int row = 1;
        builder.addLabel(folderInfo.getName(), cc.xy(2, row));
        JPanel panel1 = builder1.getPanel();
        panel1.setOpaque(false);
        builder.add(panel1, cc.xy(1, row));
        row += 2;

        FormLayout layout2 = new FormLayout("pref:grow, pref, 3dlu", "pref");
        PanelBuilder builder2 = new PanelBuilder(layout2);
        builder2.addLabel(LoginUtil.getInviteUsernameLabel(getController()),
            cc.xy(2, 1));
        builder.add(viaPowerFolderText, cc.xy(2, row));
        builder.add(addButton, cc.xy(4, row));
        builder.add(invalidEmail, cc.xy(7, row));
        if (PreferencesEntry.EXPERT_MODE.getValueBoolean(getController())
            && PreferencesEntry.SHOW_DEVICES.getValueBoolean(getController()))
        {
            builder.add(searchButton, cc.xy(5, row));
        }
        JPanel panel2 = builder2.getPanel();
        panel2.setOpaque(false);
        builder.add(panel2, cc.xy(1, row));
        row += 2;
<<<<<<< HEAD

=======
>>>>>>> d649e933

        inviteesListScrollPane = new JScrollPane(inviteesList);
        inviteesListScrollPane.setPreferredSize(new Dimension(
            getPreferredSize().width, Sizes.dialogUnitYAsPixel(40,
                inviteesListScrollPane)));
        builder.add(inviteesListScrollPane, cc.xy(2, row));
        inviteesListScrollPane.setVisible(false);
        row += 1;

        FormLayout layout3 = new FormLayout("pref, pref, pref", "pref");
        PanelBuilder builder3 = new PanelBuilder(layout3);
        builder3.add(removeButton, cc.xy(1, 1));
        removeButtonPanel = builder3.getPanel();
        removeButtonPanel.setOpaque(false);
        builder.add(removeButtonPanel, cc.xy(2, row));
        removeButtonPanel.setVisible(false);
        row += 2;

        FormLayout layout4 = new FormLayout("pref:grow, pref, 3dlu", "pref");
        PanelBuilder builder4 = new PanelBuilder(layout4);
        builder4.add(new JLabel(Translation.getTranslation("send_invitations.permissions_label")), cc.xy(1, 1));
        builder.add(permissionsCombo, cc.xy(2, row));
        builder.add(builder4.getPanel(), cc.xy(1, row));

        return builder.getPanel();
    }

    /**
     * Initializes all necessary components
     */
    protected void initComponents() {
        folderInfo = (FolderInfo) getWizardContext().getAttribute(FOLDERINFO_ATTRIBUTE);
        Reject.ifNull(folderInfo, "Unable to send invitation, folder is null");

        // Clear folder attribute
        getWizardContext().setAttribute(FOLDERINFO_ATTRIBUTE, null);

        invitation = folderInfo.getFolder(getController()).createInvitation();

        addButton = new JButtonMini(new MyAddAction(getController()));
        removeButton = new JButtonMini(new MyRemoveAction(getController()));
        searchButton = new JButtonMini(new MySearchAction(getController()));

        viaPowerFolderText = new JTextField();
        viaPowerFolderText.addKeyListener(new MyKeyListener());

        invalidEmail = new JLabel("<html><font color='red'>"+Translation.getTranslation("wizard.send_invitations.invalid_email", LoginUtil.getUsernameText(getController()))+"</font></html>");
        invalidEmail.setVisible(false);

        inviteesListModel = new DefaultListModel<>();
        inviteesList = new JList<>(inviteesListModel);
        inviteesList.getSelectionModel().setSelectionMode(
            ListSelectionModel.SINGLE_SELECTION);
        inviteesList.getSelectionModel().addListSelectionListener(
            new MyListSelectionListener());

<<<<<<< HEAD
        List<String> candidateAddresses = getCandidatesAddresses();

        permissionsComboModel = new DefaultComboBoxModel<>();
        permissionsCombo = new JComboBox<>(permissionsComboModel);
=======
        permissionsComboModel = new DefaultComboBoxModel();
        permissionsCombo = new JComboBox(permissionsComboModel);
>>>>>>> d649e933
        permissionsComboModel.addElement(FolderPermission.readWrite(folderInfo).getName());
        permissionsComboModel.addElement(FolderPermission.read(folderInfo).getName());
        if (ConfigurationEntry.SECURITY_PERMISSIONS_SHOW_FOLDER_ADMIN.getValueBoolean(getController()))
        {
            permissionsComboModel.addElement(FolderPermission.admin(folderInfo).getName());
        }

        enableAddButton();
        enableRemoveButton();

    }

    private Set<Member> getCandidates() {
        if (!PreferencesEntry.SHOW_DEVICES.getValueBoolean(getController())) {
            Collections.emptySet();
        }
        Set<Member> candidate = new TreeSet<Member>(MemberComparator.NICK);
        Collections.addAll(candidate, getController().getNodeManager()
            .getFriends());
        for (Member node : getController().getNodeManager().getConnectedNodes())
        {
            if (!node.isOnLAN()) {
                continue;
            }
            candidate.add(node);
        }
        return candidate;
    }

    protected String getTitle() {
        return Translation.getTranslation("wizard.send_invitations.title");
    }

    private void enableAddButton() {
        addButton.setEnabled(viaPowerFolderText.getText().length() > 0);
    }

    private void enableRemoveButton() {
        removeButton.setEnabled(!inviteesListModel.isEmpty()
            && inviteesList.getSelectedIndex() >= 0);
    }

    private void processInvitee() {
        invalidEmail.setVisible(false);
        String text = viaPowerFolderText.getText();
        if (text.length() > 0) {
            if(text.contains("<") && text.contains(">")) {
                text = text.substring(text.indexOf("<") + 1, text.indexOf(">")).trim();
            }
            if (LoginUtil.isValidUsername(getController(), text)) {
                inviteesListModel.addElement(text);
                inviteesListScrollPane.setVisible(true);
                removeButtonPanel.setVisible(true);
                viaPowerFolderText.setText("");
                updateButtons();
                enableAddButton();
                enableRemoveButton();
            } else {
                invalidEmail.setVisible(true);
            }
        }
    }

    // /////////////////
    // Inner classes //
    // /////////////////

    private class MyAddAction extends BaseAction {

        MyAddAction(Controller controller) {
            super("action_add_invitee", controller);
        }

        public void actionPerformed(ActionEvent e) {
            processInvitee();
        }
    }

    private class MySearchAction extends BaseAction {

        MySearchAction(Controller controller) {
            super("action_search_invitee", controller);
        }

        public void actionPerformed(ActionEvent e) {

            Collection<Member> selectedMembers = new ArrayList<Member>();
            NodesSelectDialog2 nsd2 = new NodesSelectDialog2(getController(),
                selectedMembers);
            nsd2.open();
            for (Member selectedMember : selectedMembers) {
                boolean got = false;
                for (Object o : inviteesListModel.toArray()) {
                    String invitee = (String) o;
                    if (selectedMember.getNick().equals(invitee)) {
                        got = true;
                        break;
                    }
                }
                if (!got) {
                    inviteesListModel.addElement(selectedMember.getNick());
                    inviteesListScrollPane.setVisible(true);
                    removeButtonPanel.setVisible(true);
                }
            }
            updateButtons();
        }
    }

    private class MyRemoveAction extends BaseAction {

        MyRemoveAction(Controller controller) {
            super("action_remove_invitee", controller);
        }

        public void actionPerformed(ActionEvent e) {
            int index = inviteesList.getSelectedIndex();
            if (index >= 0) {
                inviteesListModel.remove(index);
                inviteesListScrollPane.setVisible(!inviteesListModel.isEmpty());
                removeButtonPanel.setVisible(!inviteesListModel.isEmpty());
                enableRemoveButton();
            }
        }
    }

    private class MyKeyListener extends KeyAdapter {

        public void keyReleased(KeyEvent e) {
            updateButtons();
            enableAddButton();
        }
    }

    private class MyListSelectionListener implements ListSelectionListener {

        public void valueChanged(ListSelectionEvent e) {
            enableRemoveButton();
            updateButtons();
        }
    }
}<|MERGE_RESOLUTION|>--- conflicted
+++ resolved
@@ -257,10 +257,6 @@
         panel2.setOpaque(false);
         builder.add(panel2, cc.xy(1, row));
         row += 2;
-<<<<<<< HEAD
-
-=======
->>>>>>> d649e933
 
         inviteesListScrollPane = new JScrollPane(inviteesList);
         inviteesListScrollPane.setPreferredSize(new Dimension(
@@ -317,15 +313,9 @@
         inviteesList.getSelectionModel().addListSelectionListener(
             new MyListSelectionListener());
 
-<<<<<<< HEAD
-        List<String> candidateAddresses = getCandidatesAddresses();
-
         permissionsComboModel = new DefaultComboBoxModel<>();
         permissionsCombo = new JComboBox<>(permissionsComboModel);
-=======
-        permissionsComboModel = new DefaultComboBoxModel();
-        permissionsCombo = new JComboBox(permissionsComboModel);
->>>>>>> d649e933
+
         permissionsComboModel.addElement(FolderPermission.readWrite(folderInfo).getName());
         permissionsComboModel.addElement(FolderPermission.read(folderInfo).getName());
         if (ConfigurationEntry.SECURITY_PERMISSIONS_SHOW_FOLDER_ADMIN.getValueBoolean(getController()))
