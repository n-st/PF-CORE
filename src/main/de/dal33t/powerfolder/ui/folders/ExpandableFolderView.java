/*
 * Copyright 2004 - 2008 Christian Sprajc. All rights reserved.
 *
 * This file is part of PowerFolder.
 *
 * PowerFolder is free software: you can redistribute it and/or modify
 * it under the terms of the GNU General Public License as published by
 * the Free Software Foundation.
 *
 * PowerFolder is distributed in the hope that it will be useful,
 * but WITHOUT ANY WARRANTY; without even the implied warranty of
 * MERCHANTABILITY or FITNESS FOR A PARTICULAR PURPOSE.  See the
 * GNU General Public License for more details.
 *
 * You should have received a copy of the GNU General Public License
 * along with PowerFolder. If not, see <http://www.gnu.org/licenses/>.
 *
 * $Id: ExpandableFolderView.java 5495 2008-10-24 04:59:13Z harry $
 */
package de.dal33t.powerfolder.ui.folders;

import static de.dal33t.powerfolder.disk.FolderStatistic.UNKNOWN_SYNC_STATUS;

import java.awt.Cursor;
import java.awt.Font;
import java.awt.event.ActionEvent;
import java.awt.event.ActionListener;
import java.awt.event.MouseAdapter;
import java.awt.event.MouseEvent;
import java.io.IOException;
import java.nio.file.Paths;
import java.util.Collection;
import java.util.Collections;
import java.util.Date;
import java.util.TimerTask;
import java.util.concurrent.atomic.AtomicBoolean;

import javax.swing.AbstractAction;
import javax.swing.BorderFactory;
import javax.swing.Icon;
import javax.swing.JLabel;
import javax.swing.JPanel;
import javax.swing.JPopupMenu;
import javax.swing.SwingUtilities;
import javax.swing.SwingWorker;

import com.jgoodies.forms.builder.PanelBuilder;
import com.jgoodies.forms.factories.Borders;
import com.jgoodies.forms.layout.CellConstraints;
import com.jgoodies.forms.layout.FormLayout;

import de.dal33t.powerfolder.ConfigurationEntry;
import de.dal33t.powerfolder.Constants;
import de.dal33t.powerfolder.Controller;
import de.dal33t.powerfolder.PreferencesEntry;
import de.dal33t.powerfolder.clientserver.ServerClient;
import de.dal33t.powerfolder.disk.Folder;
import de.dal33t.powerfolder.disk.FolderStatistic;
import de.dal33t.powerfolder.event.FolderEvent;
import de.dal33t.powerfolder.event.FolderListener;
import de.dal33t.powerfolder.event.FolderMembershipEvent;
import de.dal33t.powerfolder.event.FolderMembershipListener;
import de.dal33t.powerfolder.event.FolderRepositoryEvent;
import de.dal33t.powerfolder.event.FolderRepositoryListener;
import de.dal33t.powerfolder.event.ListenerSupportFactory;
import de.dal33t.powerfolder.event.NodeManagerAdapter;
import de.dal33t.powerfolder.event.NodeManagerEvent;
import de.dal33t.powerfolder.event.TransferManagerAdapter;
import de.dal33t.powerfolder.event.TransferManagerEvent;
import de.dal33t.powerfolder.light.FileInfo;
import de.dal33t.powerfolder.light.FolderInfo;
import de.dal33t.powerfolder.security.FolderPermission;
import de.dal33t.powerfolder.security.FolderRemovePermission;
import de.dal33t.powerfolder.security.Permission;
import de.dal33t.powerfolder.transfer.DownloadManager;
import de.dal33t.powerfolder.transfer.TransferManager;
import de.dal33t.powerfolder.ui.ExpandableView;
import de.dal33t.powerfolder.ui.PFUIComponent;
import de.dal33t.powerfolder.ui.action.BaseAction;
import de.dal33t.powerfolder.ui.dialog.DialogFactory;
import de.dal33t.powerfolder.ui.dialog.FolderRemoveDialog;
import de.dal33t.powerfolder.ui.dialog.GenericDialogType;
import de.dal33t.powerfolder.ui.dialog.PreviewToJoinDialog;
import de.dal33t.powerfolder.ui.event.ExpansionEvent;
import de.dal33t.powerfolder.ui.event.ExpansionListener;
import de.dal33t.powerfolder.ui.folders.ExpandableFolderModel.Type;
import de.dal33t.powerfolder.ui.information.folder.settings.SettingsTab;
import de.dal33t.powerfolder.ui.util.CursorUtils;
import de.dal33t.powerfolder.ui.util.DelayedUpdater;
import de.dal33t.powerfolder.ui.util.Icons;
import de.dal33t.powerfolder.ui.util.SyncIconButtonMini;
import de.dal33t.powerfolder.ui.widget.ActionLabel;
import de.dal33t.powerfolder.ui.widget.ActivityVisualizationWorker;
import de.dal33t.powerfolder.ui.widget.JButtonMini;
import de.dal33t.powerfolder.ui.widget.ResizingJLabel;
import de.dal33t.powerfolder.ui.wizard.PFWizard;
import de.dal33t.powerfolder.util.BrowserLauncher;
import de.dal33t.powerfolder.util.DateUtil;
import de.dal33t.powerfolder.util.Format;
import de.dal33t.powerfolder.util.PathUtils;
import de.dal33t.powerfolder.util.StringUtils;
import de.dal33t.powerfolder.util.Translation;
import de.dal33t.powerfolder.util.WebDAV;
import de.dal33t.powerfolder.util.os.OSUtil;

/**
 * Class to render expandable view of a folder.
 */
public class ExpandableFolderView extends PFUIComponent implements
    ExpandableView
{

    private final FolderInfo folderInfo;
    private Folder folder;
    private Type type;
    private boolean online;
    private final AtomicBoolean focus = new AtomicBoolean();

    private final AtomicBoolean showing100Sync = new AtomicBoolean();

    private ResizingJLabel nameLabel;
    private JButtonMini openSettingsInformationButton;
    private JButtonMini openFilesInformationButton;
    private JButtonMini inviteButton;
    private ActionLabel membersLabel;
    private ActionLabel upperSyncPercentageLabel;

    private JPanel uiComponent;
    private JPanel borderPanel;
    private JPanel lowerOuterPanel;
    private AtomicBoolean expanded;
    private AtomicBoolean mouseOver;

    private ActionLabel filesLabel;
    private ActionLabel deletedFilesLabel;
    private ActionLabel transferModeLabel;
    private ActionLabel localDirectoryLabel;
    private JLabel syncPercentLabel;
    private ActionLabel syncDateLabel;
    private JLabel localSizeLabel;
    private JLabel totalSizeLabel;
    // private ActionLabel filesAvailableLabel;
    private JPanel upperPanel;
    private JButtonMini primaryButton;
    private SyncIconButtonMini upperSyncFolderButton;
    private JButtonMini lowerSyncFolderButton;

    private MyFolderListener myFolderListener;
    private MyFolderMembershipListener myFolderMembershipListener;

    // private MyServerClientListener myServerClientListener;
    private MyTransferManagerListener myTransferManagerListener;
    private MyFolderRepositoryListener myFolderRepositoryListener;
    private MyNodeManagerListener myNodeManagerListener;

    private ExpansionListener listenerSupport;

    private OnlineStorageComponent osComponent;
    private ServerClient serverClient;

    private MySyncFolderAction syncFolderAction;
    private MyOpenFilesInformationAction openFilesInformationAction;
    private MyOpenSettingsInformationAction openSettingsInformationAction;
    private MyInviteAction inviteAction;
    private MyOpenMembersInformationAction openMembersInformationAction;
    private MyMostRecentChangesAction mostRecentChangesAction;
    private MyClearCompletedDownloadsAction clearCompletedDownloadsAction;
    private MyOpenExplorerAction openExplorerAction;
    private FolderRemoveAction removeFolderLocalAction;
    private FolderRemoveAction removeFolderOnlineAction;
    private BackupOnlineStorageAction backupOnlineStorageAction;
    private StopOnlineStorageAction stopOnlineStorageAction;
    private WebdavAction webdavAction;
    private WebViewAction webViewAction;

    // Performance stuff
    private DelayedUpdater syncUpdater;
    private DelayedUpdater folderUpdater;
    private DelayedUpdater folderDetailsUpdater;

    private String webDAVURL;

    /**
     * Constructor
     * 
     * @param controller
     * @param folderInfo
     */
    public ExpandableFolderView(Controller controller, FolderInfo folderInfo) {
        super(controller);
        serverClient = controller.getOSClient();
        this.folderInfo = folderInfo;
        listenerSupport = ListenerSupportFactory
            .createListenerSupport(ExpansionListener.class);
        initComponent();
        buildUI();
    }

    /**
     * Set the folder for this view. May be null if online storage only, so
     * update visual components if null --> folder or folder --> null
     * 
     * @param folderModel
     */
    public void configure(ExpandableFolderModel folderModel) {
        boolean changed = false;
        Folder beanFolder = folderModel.getFolder();
        Type beanType = folderModel.getType();
        boolean beanOnline = folderModel.isOnline();
        if (beanFolder != null && folder == null) {
            changed = true;
        } else if (beanFolder == null && folder != null) {
            changed = true;
        } else if (beanFolder != null && !folder.equals(beanFolder)) {
            changed = true;
        } else if (beanType != type) {
            changed = true;
        } else if (beanOnline ^ online) {
            changed = true;
        }

        if (!changed) {
            return;
        }

        // Something changed - change details.
        unregisterFolderListeners();

        type = beanType;
        folder = beanFolder;
        online = beanOnline;
        osComponent.setFolder(beanFolder);

        updateStatsDetails();
        updateNumberOfFiles();
        updateTransferMode();
        updateFolderMembershipDetails();
        updateIconAndOS();
        updateLocalButtons();
        updateNameLabel();
        updatePermissions();
        updateDeletedFiles();

        registerFolderListeners();
    }

    /**
     * Expand this view if collapsed.
     */
    public void expand() {
        // Only actually expand local folders in advanced mode,
        // but we still need to fire the reset to clear others' focus.
        if (PreferencesEntry.EXPERT_MODE.getValueBoolean(getController())
            && type == Type.Local)
        {
            expanded.set(true);
            updateWebDAVURL();
            upperPanel.setToolTipText(Translation
                .getTranslation("exp_folder_view.collapse"));
            updateNameLabel();
            lowerOuterPanel.setVisible(true);
        }
        listenerSupport.resetAllButSource(new ExpansionEvent(this));
    }

    /**
     * Collapse this view if expanded.
     */
    public void collapse() {
        expanded.set(false);
        updateWebDAVURL();
        upperPanel.setToolTipText(Translation
            .getTranslation("exp_folder_view.expand"));
        updateNameLabel();
        lowerOuterPanel.setVisible(false);
    }

    public void setFocus(boolean focus) {
        this.focus.set(focus);
        updateBorderPanel();
    }

    public boolean hasFocus() {
        return focus.get();
    }

    private void updateBorderPanel() {
        if (focus.get()) {
            borderPanel.setBorder(BorderFactory.createEtchedBorder());
        } else {
            borderPanel.setBorder(BorderFactory.createEmptyBorder());
        }
    }

    private void updateWebDAVURL() {
        SwingWorker worker = new SwingWorker() {
            protected Object doInBackground() throws Exception {
                createWebDAVURL();
                return null;
            }
        };
        worker.execute();
    }

    private synchronized void createWebDAVURL() {
        if (!serverClient.isConnected() || !serverClient.isLoggedIn()) {
            return;
        }
        if (webDAVURL == null) {
            webDAVURL = serverClient.getFolderService()
                .getWebDAVURL(folderInfo);
            if (webDAVURL == null) {
                // Don't fetch again. It's simply not available.
                webDAVURL = "";
            }
        }

    }

    /**
     * Gets the ui component, building if required.
     * 
     * @return
     */
    public JPanel getUIComponent() {
        return uiComponent;
    }

    /**
     * Builds the ui component.
     */
    private void buildUI() {

        // Build ui
        // icon name #-files webdav open
        FormLayout upperLayout = new FormLayout(
        // "pref, 3dlu, pref:grow, 3dlu, pref, 3dlu, pref, 3dlu", "pref");
            "pref, 3dlu, pref:grow, 3dlu, pref, 3dlu", "pref");
        PanelBuilder upperBuilder = new PanelBuilder(upperLayout);
        CellConstraints cc = new CellConstraints();
        updateIconAndOS();

        // Primary and upperSyncFolder buttons share the same slot.
        upperBuilder.add(primaryButton, cc.xy(1, 1));
        upperBuilder.add(upperSyncFolderButton, cc.xy(1, 1));

        MouseAdapter mca = new MyMouseClickAdapter();
        MouseAdapter moa = new MyMouseOverAdapter();
        nameLabel = new ResizingJLabel();
        upperBuilder.add(nameLabel, cc.xy(3, 1));
        nameLabel.addMouseListener(moa);
        nameLabel.addMouseListener(mca); // Because this is the biggest blank
                                         // area where the user might click.
        upperBuilder
            .add(upperSyncPercentageLabel.getUIComponent(), cc.xy(5, 1));
        // upperBuilder.add(filesAvailableLabel.getUIComponent(), cc.xy(7, 1));
        // filesAvailableLabel.getUIComponent().addMouseListener(moa);

        upperPanel = upperBuilder.getPanel();
        upperPanel.setOpaque(false);
        if (type == Type.Local) {
            upperPanel.setToolTipText(Translation
                .getTranslation("exp_folder_view.expand"));
        }
        CursorUtils.setHandCursor(upperPanel);
        upperPanel.addMouseListener(moa);
        upperPanel.addMouseListener(mca);

        // Build lower detials with line border.
        FormLayout lowerLayout;
        if (getController().isBackupOnly()) {
            // Skip computers stuff
            lowerLayout = new FormLayout(
                "3dlu, pref, pref:grow, 3dlu, pref, 3dlu",
                "pref, 3dlu, pref, 3dlu, pref, 3dlu, pref, 3dlu, pref, 3dlu, pref, 3dlu, pref, 3dlu, pref, 3dlu, pref, 3dlu, pref, pref");
        } else {
            lowerLayout = new FormLayout(
                "3dlu, pref, pref:grow, 3dlu, pref, 3dlu",
                "pref, 3dlu, pref, 3dlu, pref, 3dlu, pref, 3dlu, pref, 3dlu, pref, 3dlu, pref, 3dlu, pref, 3dlu, pref, 3dlu, pref, 3dlu, pref, 3dlu, pref, pref");
        }
        PanelBuilder lowerBuilder = new PanelBuilder(lowerLayout);

        int row = 1;

        lowerBuilder.addSeparator(null, cc.xywh(1, row, 6, 1));

        row += 2;

        lowerBuilder.add(syncDateLabel.getUIComponent(), cc.xy(2, row));
        lowerBuilder.add(lowerSyncFolderButton, cc.xy(5, row));

        row += 2;

        lowerBuilder.add(syncPercentLabel, cc.xy(2, row));
        lowerBuilder.add(openFilesInformationButton, cc.xy(5, row));

        row += 2;

        lowerBuilder.add(filesLabel.getUIComponent(), cc.xy(2, row));

        row += 2;

        lowerBuilder.add(localSizeLabel, cc.xy(2, row));

        row += 2;

        lowerBuilder.add(totalSizeLabel, cc.xy(2, row));

        row += 2;

        lowerBuilder.add(deletedFilesLabel.getUIComponent(), cc.xy(2, row));

        row += 2;

        lowerBuilder.addSeparator(null, cc.xywh(2, row, 4, 1));

        row += 2;

        // No computers stuff if backup mode.
        if (getController().isBackupOnly()) {
            lowerBuilder.add(transferModeLabel.getUIComponent(), cc.xy(2, row));
            lowerBuilder.add(openSettingsInformationButton, cc.xy(5, row));

            row += 2;

            lowerBuilder.add(localDirectoryLabel.getUIComponent(),
                cc.xy(2, row));

        } else {
            if (ConfigurationEntry.MEMBERS_ENABLED
                .getValueBoolean(getController()))
            {
                lowerBuilder.add(membersLabel.getUIComponent(), cc.xy(2, row));
            }
            if (ConfigurationEntry.SERVER_INVITE_ENABLED
                .getValueBoolean(getController()))
            {
                lowerBuilder.add(inviteButton, cc.xy(5, row));
            }

            if (ConfigurationEntry.MEMBERS_ENABLED
                .getValueBoolean(getController())
                || ConfigurationEntry.SERVER_INVITE_ENABLED
                    .getValueBoolean(getController()))
            {
                row += 2;
                lowerBuilder.addSeparator(null, cc.xywh(2, row, 4, 1));
            }

            row += 2;

            lowerBuilder.add(transferModeLabel.getUIComponent(), cc.xy(2, row));
            lowerBuilder.add(openSettingsInformationButton, cc.xy(5, row));

            row += 2;

            lowerBuilder.add(localDirectoryLabel.getUIComponent(),
                cc.xy(2, row));

        }

        row++; // Just add one.

        lowerBuilder.add(osComponent.getUIComponent(), cc.xywh(2, row, 4, 1));

        JPanel lowerPanel = lowerBuilder.getPanel();
        lowerPanel.setOpaque(false);

        // Build spacer then lower outer with lower panel
        FormLayout lowerOuterLayout = new FormLayout("pref:grow", "3dlu, pref");
        PanelBuilder lowerOuterBuilder = new PanelBuilder(lowerOuterLayout);
        lowerOuterPanel = lowerOuterBuilder.getPanel();
        lowerOuterPanel.setVisible(false);
        lowerOuterBuilder.add(lowerPanel, cc.xy(1, 2));

        // Build border around upper and lower
        FormLayout borderLayout = new FormLayout("3dlu, pref:grow, 3dlu",
            "3dlu, pref, pref, 3dlu");
        PanelBuilder borderBuilder = new PanelBuilder(borderLayout);
        borderBuilder.add(upperPanel, cc.xy(2, 2));
        JPanel panel = lowerOuterBuilder.getPanel();
        panel.setOpaque(false);
        borderBuilder.add(panel, cc.xy(2, 3));
        borderPanel = borderBuilder.getPanel();
        borderPanel.setOpaque(false);

        // Build ui with vertical space before the next one
        FormLayout outerLayout = new FormLayout("3dlu, pref:grow, 3dlu",
            "pref, 3dlu");
        PanelBuilder outerBuilder = new PanelBuilder(outerLayout);
        outerBuilder.add(borderPanel, cc.xy(2, 1));

        uiComponent = outerBuilder.getPanel();
        uiComponent.setOpaque(false);
    }

    /**
     * Initializes the components.
     */
    private void initComponent() {

        syncUpdater = new DelayedUpdater(getController(), 1000L);
        folderDetailsUpdater = new DelayedUpdater(getController());
        folderUpdater = new DelayedUpdater(getController());

        openFilesInformationAction = new MyOpenFilesInformationAction(
            getController());
        inviteAction = new MyInviteAction(getController());
        openSettingsInformationAction = new MyOpenSettingsInformationAction(
            getController());
        openSettingsInformationAction.setEnabled(!getController()
            .isBackupOnly());
        MyMoveLocalFolderAction moveLocalFolderAction = new MyMoveLocalFolderAction(
            getController());
        moveLocalFolderAction.setEnabled(!getController().isBackupOnly());
        openMembersInformationAction = new MyOpenMembersInformationAction(
            getController());
        mostRecentChangesAction = new MyMostRecentChangesAction(getController());
        clearCompletedDownloadsAction = new MyClearCompletedDownloadsAction(
            getController());
        openExplorerAction = new MyOpenExplorerAction(getController());

        // Allow to stop local sync even if no folder remove permissions was
        // given.
        removeFolderLocalAction = new FolderRemoveAction(getController());

        // Don't allow to choose action at all if online folder only.
        removeFolderOnlineAction = new FolderRemoveAction(getController());
        removeFolderOnlineAction.allowWith(FolderRemovePermission.INSTANCE);

        backupOnlineStorageAction = new BackupOnlineStorageAction(
            getController());
        stopOnlineStorageAction = new StopOnlineStorageAction(getController());

        syncFolderAction = new MySyncFolderAction(getController());

        webdavAction = new WebdavAction(getController());
        webViewAction = new WebViewAction(getController());

        expanded = new AtomicBoolean();
        mouseOver = new AtomicBoolean();

        osComponent = new OnlineStorageComponent(getController(), folder);

        primaryButton = new JButtonMini(Icons.getIconById(Icons.BLANK), "");
        primaryButton.addActionListener(new PrimaryButtonActionListener());
        openSettingsInformationButton = new JButtonMini(
            openSettingsInformationAction);

        upperSyncPercentageLabel = new ActionLabel(getController(),
            new MyOpenFilesUnsyncedAction(getController()));
        openFilesInformationButton = new JButtonMini(openFilesInformationAction);

        inviteButton = new JButtonMini(inviteAction);

        upperSyncFolderButton = new SyncIconButtonMini(getController());
        upperSyncFolderButton
            .addActionListener(new PrimaryButtonActionListener());
        upperSyncFolderButton.setVisible(false);

        Icon pIcon = Icons.getIconById(Icons.SYNC_COMPLETE);
        Icon sIcon = Icons.getIconById(Icons.SYNC_ANIMATION[0]);
        if (pIcon.getIconHeight() > sIcon.getIconHeight()) {
            // HACK(tm) when mixing 16x16 sync icon with 24x24 icons
            upperSyncFolderButton.setBorder(Borders
                .createEmptyBorder("6, 6, 6, 6"));
        }

        lowerSyncFolderButton = new JButtonMini(syncFolderAction);

        filesLabel = new ActionLabel(getController(),
            openFilesInformationAction);
        transferModeLabel = new ActionLabel(getController(),
            openSettingsInformationAction);
        localDirectoryLabel = new ActionLabel(getController(),
            moveLocalFolderAction);
        syncPercentLabel = new JLabel();
        syncDateLabel = new ActionLabel(getController(),
            mostRecentChangesAction);
        localSizeLabel = new JLabel();
        totalSizeLabel = new JLabel();
        membersLabel = new ActionLabel(getController(),
            openMembersInformationAction);
        // filesAvailableLabel = new ActionLabel(getController(),
        // new MyFilesAvailableAction());
        deletedFilesLabel = new ActionLabel(getController(),
            new MyDeletedFilesAction());
        updateNumberOfFiles();
        updateStatsDetails();
        updateFolderMembershipDetails();
        updateTransferMode();
        updateLocalButtons();
        updateIconAndOS();
        updatePermissions();

        registerListeners();
    }

    private void updatePermissions() {
        if (getController().isBackupOnly()) {
            backupOnlineStorageAction.setEnabled(false);
            stopOnlineStorageAction.setEnabled(false);
            inviteAction.setEnabled(false);
            return;
        }
        // Update permissions
        Permission folderAdmin = FolderPermission.admin(folderInfo);
        backupOnlineStorageAction.allowWith(folderAdmin);
        stopOnlineStorageAction.allowWith(folderAdmin);
        inviteAction.allowWith(folderAdmin);
    }

    private void updateLocalButtons() {
        boolean enabled = type == Type.Local;

        openSettingsInformationButton.setEnabled(enabled
            && !getController().isBackupOnly());
        transferModeLabel
            .setEnabled(enabled && !getController().isBackupOnly());
        localDirectoryLabel.setEnabled(enabled
            && !getController().isBackupOnly());
        openSettingsInformationAction.setEnabled(enabled
            && !getController().isBackupOnly());

        openFilesInformationButton.setEnabled(enabled);
        openFilesInformationAction.setEnabled(enabled);

        inviteButton.setEnabled(enabled && !getController().isBackupOnly());
        inviteAction.setEnabled(enabled && !getController().isBackupOnly());

        syncDateLabel.setEnabled(enabled);
        mostRecentChangesAction.setEnabled(enabled);

        membersLabel.setEnabled(enabled);
        openMembersInformationAction.setEnabled(enabled
            && !getController().isBackupOnly());

        openExplorerAction.setEnabled(enabled);

        // Controlled by permission system.
        // removeFolderAction.setEnabled(true);

        updateSyncButton();
    }

    private void updateSyncButton() {
        if (type != Type.Local) {
            upperSyncFolderButton.setVisible(false);
            upperSyncFolderButton.spin(false);
            primaryButton.setVisible(true);
            return;
        }

        // Do Local updates later.
        syncUpdater.schedule(new Runnable() {
            public void run() {
                if (folder == null) {
                    return;
                }
                if (folder.isSyncing()) {
                    primaryButton.setVisible(false);
                    upperSyncFolderButton.setVisible(true);
                    upperSyncFolderButton.spin(true);
                } else {
                    primaryButton.setVisible(true);
                    upperSyncFolderButton.setVisible(false);
                    upperSyncFolderButton.spin(false);
                }
            }
        });
    }

    private void registerListeners() {
        // myServerClientListener = new MyServerClientListener();
        // getController().getOSClient().addListener(myServerClientListener);
        //
        myNodeManagerListener = new MyNodeManagerListener();
        getController().getNodeManager().addNodeManagerListener(
            myNodeManagerListener);

        myTransferManagerListener = new MyTransferManagerListener();
        getController().getTransferManager().addListener(
            myTransferManagerListener);

        myFolderRepositoryListener = new MyFolderRepositoryListener();
        getController().getFolderRepository().addFolderRepositoryListener(
            myFolderRepositoryListener);
    }

    /**
     * Call if this object is being discarded, so that listeners are not
     * orphaned.
     */
    public void unregisterListeners() {
        if (myNodeManagerListener != null) {
            getController().getNodeManager().removeNodeManagerListener(
                myNodeManagerListener);
            myNodeManagerListener = null;
        }
        if (myTransferManagerListener != null) {
            getController().getTransferManager().removeListener(
                myTransferManagerListener);
            myTransferManagerListener = null;
        }
        if (myFolderRepositoryListener != null) {
            getController().getFolderRepository()
                .removeFolderRepositoryListener(myFolderRepositoryListener);
            myFolderRepositoryListener = null;
        }
        unregisterFolderListeners();
    }

    /**
     * Register listeners of the folder.
     */
    private void registerFolderListeners() {
        if (folder != null) {
            myFolderListener = new MyFolderListener();
            folder.addFolderListener(myFolderListener);

            myFolderMembershipListener = new MyFolderMembershipListener();
            folder.addMembershipListener(myFolderMembershipListener);
        }
    }

    /**
     * Unregister listeners of the folder.
     */
    private void unregisterFolderListeners() {
        if (folder != null) {
            if (myFolderListener != null) {
                folder.removeFolderListener(myFolderListener);
                myFolderListener = null;
            }
            if (myFolderMembershipListener != null) {
                folder.removeMembershipListener(myFolderMembershipListener);
                myFolderMembershipListener = null;
            }
        }
    }

    /**
     * @return the Info of the associated folder.
     */
    public FolderInfo getFolderInfo() {
        return folderInfo;
    }

    /**
     * Updates the statistics details of the folder.
     */
    private void updateStatsDetails() {

        String syncPercentText;
        String syncPercentTip = null;
        String syncDateText;
        String localSizeString;
        String totalSizeString;
        if (type == Type.Local) {

            Date lastSyncDate = folder.getLastSyncDate();

            if (lastSyncDate == null) {
                syncDateText = Translation
                    .getTranslation("exp_folder_view.never_synchronized");
            } else {
                String formattedDate = Format.formatDateShort(lastSyncDate);
                syncDateText = Translation.getTranslation(
                    "exp_folder_view.last_synchronized", formattedDate);
            }

            if (folder.hasOwnDatabase()) {
                FolderStatistic statistic = folder.getStatistic();
                double sync = statistic.getHarmonizedSyncPercentage();
                if (sync < UNKNOWN_SYNC_STATUS) {
                    sync = UNKNOWN_SYNC_STATUS;
                }
                if (sync > 100) {
                    sync = 100;
                }

                // Sync in progress? Rewrite date as estimate.
                if (Double.compare(sync, 100.0) < 0
                    && Double.compare(sync, UNKNOWN_SYNC_STATUS) > 0)
                {
                    Date date = folder.getStatistic().getEstimatedSyncDate();
                    if (date != null) {
                        // If ETA sync > 2 days show text:
                        // "Estimated sync: Unknown"
                        // If ETA sync > 20 hours show text:
                        // "Estimated sync: in X days"
                        // If ETA sync > 45 minutes show text:
                        // "Estimated sync: in X hours"
                        // If ETA sync < 45 minutes show text:
                        // "Estimated sync: in X minutes"
                        if (DateUtil.isDateMoreThanNDaysInFuture(date, 2)) {
                            syncDateText = Translation
                                .getTranslation("main_frame.sync_eta_unknown");
                        } else if (DateUtil.isDateMoreThanNHoursInFuture(date,
                            20))
                        {
                            int days = DateUtil.getDaysInFuture(date);
                            if (days <= 1) {
                                syncDateText = Translation
                                    .getTranslation("exp_folder_view.sync_eta_one_day");
                            } else {
                                syncDateText = Translation.getTranslation(
                                    "exp_folder_view.sync_eta_days",
                                    String.valueOf(days));
                            }
                        } else if (DateUtil.isDateMoreThanNMinutesInFuture(
                            date, 45))
                        {
                            int hours = DateUtil.getDaysInFuture(date);
                            if (hours <= 1) {
                                syncDateText = Translation
                                    .getTranslation("exp_folder_view.sync_eta_one_hour");
                            } else {
                                syncDateText = Translation.getTranslation(
                                    "exp_folder_view.sync_eta_hours",
                                    String.valueOf(hours));
                            }
                        } else {
                            int minutes = DateUtil.getHoursInFuture(date);
                            if (minutes <= 1) {
                                syncDateText = Translation
                                    .getTranslation("exp_folder_view.sync_eta_one_minute");
                            } else {
                                syncDateText = Translation.getTranslation(
                                    "exp_folder_view.sync_eta_minutes",
                                    String.valueOf(minutes));

                            }
                        }
                    }
                }

                if (lastSyncDate == null
                    && (Double.compare(sync, 100.0) == 0 || Double.compare(
                        sync, UNKNOWN_SYNC_STATUS) == 0))
                {
                    // Never synced with others.
                    syncPercentText = Translation
                        .getTranslation("exp_folder_view.unsynchronized");
                    showing100Sync.set(false);
                } else {
                    showing100Sync.set(Double.compare(sync, 100) == 0);
                    if (Double.compare(sync, UNKNOWN_SYNC_STATUS) == 0) {
                        if (folder.getConnectedMembersCount() >= 1) {
                            syncPercentText = Translation
                                .getTranslation("exp_folder_view.unsynchronized");
                            syncPercentTip = Translation
                                .getTranslation("exp_folder_view.unsynchronized.tip");
                        } else {
                            syncPercentText = "";
                            syncPercentTip = "";
                        }
                    } else {
                        syncPercentText = Translation.getTranslation(
                            "exp_folder_view.synchronized",
                            Format.formatDecimal(sync));
                    }
                }

                if (lastSyncDate != null && Double.compare(sync, 100.0) == 0) {
                    // 100% sync - remove any sync problem.
                    folder.checkSync();
                }

                long localSize = statistic.getLocalSize();
                localSizeString = Format.formatBytesShort(localSize);

                long totalSize = statistic.getTotalSize();
                totalSizeString = Format.formatBytesShort(totalSize);

                if (sync >= 0 && sync < 100) {
                    upperSyncPercentageLabel
                        .setText(Format.formatDecimal(sync) + '%');
                } else {
                    upperSyncPercentageLabel.setText("");
                }
            } else {
                upperSyncPercentageLabel.setText("");
                showing100Sync.set(false);
                syncPercentText = Translation
                    .getTranslation("exp_folder_view.not_yet_scanned");
                localSizeString = "?";
                totalSizeString = "?";
            }
        } else {
            upperSyncPercentageLabel.setText("");
            syncPercentText = Translation.getTranslation(
                "exp_folder_view.synchronized", "?");
            syncDateText = Translation.getTranslation(
                "exp_folder_view.last_synchronized", "?");
            localSizeString = "?";
            totalSizeString = "?";
        }

        syncPercentLabel.setText(syncPercentText);
        syncPercentLabel.setToolTipText(syncPercentTip);
        syncDateLabel.setText(syncDateText);
        localSizeLabel.setText(Translation.getTranslation(
            "exp_folder_view.local", localSizeString));
        totalSizeLabel.setText(Translation.getTranslation(
            "exp_folder_view.total", totalSizeString));
        // Maybe change visibility of upperSyncLink.
        updateWebDAVURL();
    }

    /**
     * Updates the number of files details of the folder.
     */
    private void updateNumberOfFiles() {
        String filesText;
        if (type == Type.Local) {
            // FIXME: Returns # of files + # of directories
            filesText = Translation.getTranslation("exp_folder_view.files",
                String.valueOf(folder.getStatistic().getLocalFilesCount()));
        } else {
            filesText = Translation
                .getTranslation("exp_folder_view.files", "?");
        }
        filesLabel.setText(filesText);
    }

    private void updateDeletedFiles() {
        String deletedFileText;
        if (type == Type.Local) {
            Collection<FileInfo> allFiles = folder.getDAO().findAllFiles(
                getController().getMySelf().getId());
            int deletedCount = 0;
            for (FileInfo file : allFiles) {
                if (file.isDeleted()) {
                    deletedCount++;
                }
            }
            deletedFileText = Translation.getTranslation(
                "exp_folder_view.deleted_files", String.valueOf(deletedCount));
        } else {
            deletedFileText = Translation.getTranslation(
                "exp_folder_view.deleted_files", "?");
        }
        deletedFilesLabel.setText(deletedFileText);
    }

    /**
     * Updates transfer mode of the folder.
     */
    private void updateTransferMode() {
        String transferMode;
        if (type == Type.Local) {
            transferMode = Translation.getTranslation(
                "exp_folder_view.transfer_mode", folder.getSyncProfile()
                    .getName());
            String path = folder.getCommitOrLocalDir().toAbsolutePath().toString();
            if (path.length() >= 35) {
                path = path.substring(0, 15) + "..."
                    + path.substring(path.length() - 15, path.length());
            }
            localDirectoryLabel.setVisible(true);
            localDirectoryLabel.setText(path);
        } else {
            transferMode = Translation.getTranslation(
                "exp_folder_view.transfer_mode", "?");
            localDirectoryLabel.setVisible(false);
        }
        transferModeLabel.setText(transferMode);
    }

    /**
     * Updates the folder member details.
     */
    private void updateFolderMembershipDetails() {
        folderDetailsUpdater.schedule(new Runnable() {
            public void run() {
                updateFolderMembershipDetails0();
            }
        });
    }

    /**
     * Updates the folder member details.
     */
    private void updateFolderMembershipDetails0() {
        String countText;
        String connectedCountText;
        if (type == Type.Local) {
            countText = String.valueOf(folder.getMembersCount());
            // And me!
            connectedCountText = String.valueOf(folder
                .getConnectedMembersCount() + 1);
        } else {
            countText = "?";
            connectedCountText = "?";
        }
        membersLabel.setText(Translation.getTranslation(
            "exp_folder_view.members", countText, connectedCountText));
    }

    /**
     * Gets called externally to update the display of problems.
     */
    public void updateIconAndOS() {
        boolean osComponentVisible = getController().getOSClient()
            .isBackupByDefault() && !getController().isBackupOnly();
        if (type == Type.Local) {

            double sync = folder.getStatistic().getHarmonizedSyncPercentage();
            if (folder != null && folder.countProblems() > 0) {
                // Got a problem.
                primaryButton.setIcon(Icons.getIconById(Icons.PROBLEMS));
                primaryButton.setToolTipText(Translation
                    .getTranslation("exp_folder_view.folder_problem_text"));
            } else if (folder != null && folder.isPreviewOnly()) {
                // It's a preview.
                primaryButton.setIcon(Icons.getIconById(Icons.PREVIEW_FOLDER));
                primaryButton.setToolTipText(Translation
                    .getTranslation("exp_folder_view.folder_preview_text"));
            } else if (getController().isPaused()
                && Double.compare(sync, 100.0d) < 0
                && sync != FolderStatistic.UNKNOWN_SYNC_STATUS)
            {
                // Sync is in pause
                primaryButton.setIcon(Icons.getIconById(Icons.PAUSE));
                primaryButton.setToolTipText(Translation
                    .getTranslation("exp_folder_view.folder_sync_paused"));
            } else if (Double.compare(sync, 100.0d) < 0) {
                // Not synced and not syncing.
                primaryButton.setIcon(Icons.getIconById(Icons.SYNC_INCOMPLETE));
                primaryButton.setToolTipText(Translation
                    .getTranslation("exp_folder_view.folder_sync_incomplete"));
            } else {
                // We are in sync.
                primaryButton.setIcon(Icons.getIconById(Icons.SYNC_COMPLETE));
                primaryButton.setToolTipText(Translation
                    .getTranslation("exp_folder_view.folder_sync_complete"));
            }
        } else if (type == Type.Typical) {
            primaryButton.setIcon(Icons.getIconById(Icons.TYPICAL_FOLDER));
            primaryButton.setToolTipText(Translation
                .getTranslation("exp_folder_view.folder_typical_text"));
            osComponent.getUIComponent().setVisible(false);
        } else { // CloudOnly
            primaryButton.setIcon(Icons.getIconById(Icons.ONLINE_FOLDER));
            primaryButton.setToolTipText(Translation
                .getTranslation("exp_folder_view.folder_online_text"));
            osComponent.getUIComponent().setVisible(osComponentVisible);
        }

        if (folder != null && folder.isPreviewOnly()) {
            osComponent.getUIComponent().setVisible(false);
        } else {
            osComponent.getUIComponent().setVisible(osComponentVisible);
            if (osComponentVisible) {
                double sync = 0;
                if (folder != null) {
                    sync = folder.getStatistic().getServerSyncPercentage();
                }
                boolean warned = serverClient.getAccountDetails().getAccount()
                    .getOSSubscription().isDisabledUsage();
                boolean joined = folder != null
                    && serverClient.joinedByCloud(folder);
                osComponent.setSyncPercentage(sync, warned, joined);
            }
        }
    }

    public void addExpansionListener(ExpansionListener listener) {
        ListenerSupportFactory.addListener(listenerSupport, listener);
    }

    public void removeExpansionListener(ExpansionListener listener) {
        ListenerSupportFactory.removeListener(listenerSupport, listener);
    }

    /**
     * Is the view expanded?
     * 
     * @return
     */
    public boolean isExpanded() {
        return expanded.get();
    }

    public JPopupMenu createPopupMenu() {
        JPopupMenu contextMenu = new JPopupMenu();
        if (type == Type.CloudOnly) {
            // Cloud-only folder popup
            createWebDAVURL();
            if (StringUtils.isNotBlank(webDAVURL)) {
                if (serverClient.supportsWebDAV() && OSUtil.isWindowsSystem()) {
                    contextMenu.add(webdavAction).setIcon(null);
                }
                if (serverClient.supportsWebLogin()) {
                    contextMenu.add(webViewAction).setIcon(null);
                }
            }
            contextMenu.add(removeFolderOnlineAction).setIcon(null);
        } else {
            // Local folder popup
            contextMenu.add(openExplorerAction).setIcon(null);
            contextMenu.addSeparator();
            boolean expert = PreferencesEntry.EXPERT_MODE
                .getValueBoolean(getController());
            if (expert) {
                contextMenu.add(syncFolderAction).setIcon(null);
                contextMenu.add(openFilesInformationAction).setIcon(null);
                contextMenu.add(mostRecentChangesAction).setIcon(null);
                contextMenu.add(clearCompletedDownloadsAction).setIcon(null);
            }
            if (!getController().isBackupOnly()) {
                boolean addedSeparator = false;
                if (ConfigurationEntry.SERVER_INVITE_ENABLED
                    .getValueBoolean(getController()))
                {
                    contextMenu.addSeparator();
                    addedSeparator = true;
                    contextMenu.add(inviteAction).setIcon(null);
                }
                if (expert) {
                    if (!addedSeparator) {
                        contextMenu.addSeparator();
                    }
                    contextMenu.add(openMembersInformationAction).setIcon(null);
                }
            }
            contextMenu.addSeparator();
            if (ConfigurationEntry.SETTINGS_ENABLED
                .getValueBoolean(getController()))
            {
                contextMenu.add(openSettingsInformationAction).setIcon(null);
            }
            contextMenu.add(removeFolderLocalAction).setIcon(null);
            if (expert && serverClient.isConnected()
                && serverClient.isLoggedIn())
            {
                boolean osConfigured = serverClient.joinedByCloud(folder);
                if (osConfigured) {
                    contextMenu.add(stopOnlineStorageAction).setIcon(null);
                } else {
                    contextMenu.add(backupOnlineStorageAction).setIcon(null);
                }
            }
        }
        return contextMenu;
    }

    private void openExplorer() {
<<<<<<< HEAD
        PathUtils.openFile(folder.getCommitOrLocalDir());
=======
        // PFC-2349 : Don't freeze UI
        getController().getIOProvider().startIO(new Runnable() {
            public void run() {
                FileUtils.openFile(folder.getCommitOrLocalDir());
            }
        });
>>>>>>> 210c6de2
    }

    /**
     * Downloads added or removed for this folder. Recalculate new files status.
     * Or if expanded / collapsed - might need to change tool tip.
     */
    public void updateNameLabel() {

        boolean newFiles = false;
        String newCountString = "";

        if (folder != null) {
            int newCount = getController().getTransferManager()
                .countCompletedDownloads(folder);
            newFiles = newCount > 0;
            if (newFiles) {
                newCountString = " (" + newCount + ')';
                nameLabel.setToolTipText(Translation.getTranslation(
                    "exp_folder_view.new_files_tip_text",
                    String.valueOf(newCount)));
            }
        }

        if (!newFiles && folder != null) {
            if (expanded.get()) {
                nameLabel.setToolTipText(Translation
                    .getTranslation("exp_folder_view.collapse"));
            } else {
                nameLabel.setToolTipText(Translation
                    .getTranslation("exp_folder_view.expand"));
            }
        }
        
        String folderName = folderInfo.name;

        folderName = folderName.replace(Constants.ZYNCRO_GROUP_TOKEN.trim(),
            Translation.getTranslation("general.group")).replace(
            Constants.ZYNCRO_DEPARTMENT_TOKEN.trim(),
            Translation.getTranslation("general.department"));

        nameLabel.setText(folderName + newCountString);
        nameLabel.setFont(new Font(nameLabel.getFont().getName(), newFiles
            ? Font.BOLD
            : Font.PLAIN, nameLabel.getFont().getSize()));
        clearCompletedDownloadsAction.setEnabled(newFiles);
    }

    /**
     * Create a WebDAV connection to this folder. Should be something like 'net
     * use * "https://my.powerfolder.com/webdav/afolder"
     * /User:bob@powerfolder.com pazzword'
     */
    private void createWebdavConnection() {
        ActivityVisualizationWorker worker = new ActivityVisualizationWorker(
            getUIController())
        {
            protected String getTitle() {
                return Translation
                    .getTranslation("exp_folder_view.webdav_title");
            }

            protected String getWorkingText() {
                return Translation
                    .getTranslation("exp_folder_view.webdav_working_text");
            }

            public Object construct() throws Throwable {
                try {
                    createWebDAVURL();
                    return WebDAV.createConnection(serverClient, webDAVURL);
                } catch (Exception e) {
                    // Looks like the link failed, badly :-(
                    logSevere(e.getMessage(), e);
                    return 'N' + e.getMessage();
                }
            }

            public void finished() {

                // See what happened.
                String result = (String) get();
                if (result != null) {
                    if (result.startsWith("Y")) {
                        String[] parts = result.substring(1).split("\\s");
                        for (final String part : parts) {
                            if (part.length() == 2 && part.charAt(1) == ':') {
                                // Probably the new drive name, so open it.
                                getController().getIOProvider().startIO(
                                    new Runnable() {
                                        public void run() {
                                            PathUtils.openFile(Paths.get(part));
                                        }
                                    });

                                break;
                            }
                        }
                    } else if (result.startsWith("N")) {
                        DialogFactory
                            .genericDialog(
                                getController(),
                                Translation
                                    .getTranslation("exp_folder_view.webdav_failure_title"),
                                Translation.getTranslation(
                                    "exp_folder_view.webdav_failure_text",
                                    result.substring(1)),
                                GenericDialogType.ERROR);
                    }
                }
            }
        };
        worker.start();
    }

    /**
     * See if user wants to create this typical folder.
     */
    private void askToCreateFolder() {
        if (type != Type.Typical) {
            logSevere("Folder " + folderInfo.getName() + " is not Typical");
            return;
        }
        PFWizard.openTypicalFolderJoinWizard(getController(), folderInfo);
    }

    // ////////////////
    // Inner Classes //
    // ////////////////

    private class MyNodeManagerListener extends NodeManagerAdapter {
        private void updateIfRequired(NodeManagerEvent e) {
            if (folder != null && folder.hasMember(e.getNode())) {
                updateFolderMembershipDetails();
                doFolderChanges(folder);
            }
        }

        public void nodeConnected(NodeManagerEvent e) {
            updateIfRequired(e);
        }

        public void nodeDisconnected(NodeManagerEvent e) {
            updateIfRequired(e);
        }

        public void friendAdded(NodeManagerEvent e) {
            updateIfRequired(e);
        }

        public void friendRemoved(NodeManagerEvent e) {
            updateIfRequired(e);
        }

        @Override
        public void settingsChanged(NodeManagerEvent e) {
            updateIfRequired(e);
        }

        public boolean fireInEventDispatchThread() {
            return true;
        }
    }

    private synchronized void doFolderChanges(Folder eventFolder) {
        if (folder == null || folder.equals(eventFolder)) {
            folderUpdater.schedule(new Runnable() {
                public void run() {
                    updateNumberOfFiles();
                    updateDeletedFiles();
                    updateStatsDetails();
                    updateIconAndOS();
                    updateLocalButtons();
                    updateTransferMode();
                    updatePermissions();
                }
            });
        }
    }

    /**
     * Class to respond to folder events.
     */
    private class MyFolderListener implements FolderListener {

        public void statisticsCalculated(FolderEvent folderEvent) {
            doFolderChanges(folderEvent.getFolder());
        }

        public void fileChanged(FolderEvent folderEvent) {
            doFolderChanges(folderEvent.getFolder());
        }

        public void filesDeleted(FolderEvent folderEvent) {
            doFolderChanges(folderEvent.getFolder());
        }

        public void remoteContentsChanged(FolderEvent folderEvent) {
            if (folderEvent.getMember().hasCompleteFileListFor(
                folderEvent.getFolder().getInfo()))
            {
                doFolderChanges(folderEvent.getFolder());
            }
        }

        public void scanResultCommited(FolderEvent folderEvent) {
            if (folderEvent.getScanResult().isChangeDetected()) {
                doFolderChanges(folderEvent.getFolder());
            }
        }

        public void syncProfileChanged(FolderEvent folderEvent) {
            doFolderChanges(folderEvent.getFolder());
        }

        public void archiveSettingsChanged(FolderEvent folderEvent) {
            doFolderChanges(folderEvent.getFolder());
        }

        public boolean fireInEventDispatchThread() {
            return true;
        }
    }

    /**
     * Class to respond to folder membership events.
     */
    private class MyFolderMembershipListener implements
        FolderMembershipListener
    {

        public void memberJoined(FolderMembershipEvent folderEvent) {
            updateFolderMembershipDetails();
            doFolderChanges(folder);
        }

        public void memberLeft(FolderMembershipEvent folderEvent) {
            updateFolderMembershipDetails();
            doFolderChanges(folder);
        }

        public boolean fireInEventDispatchThread() {
            return true;
        }
    }

    private class MyFolderRepositoryListener implements
        FolderRepositoryListener
    {

        private void updateIfRequired(FolderRepositoryEvent e) {
            if (folder == null || !folder.equals(e.getFolder())) {
                return;
            }
            updateSyncButton();
            updateIconAndOS();
        }

        public void folderCreated(FolderRepositoryEvent e) {
        }

        public void folderRemoved(FolderRepositoryEvent e) {
        }

        public void maintenanceFinished(FolderRepositoryEvent e) {
            updateIfRequired(e);
        }

        public void maintenanceStarted(FolderRepositoryEvent e) {
            updateIfRequired(e);
        }

        public boolean fireInEventDispatchThread() {
            return true;
        }

    }

    private class MyTransferManagerListener extends TransferManagerAdapter {

        private void updateIfRequired(TransferManagerEvent event) {
            if (folder == null
                || !folderInfo.equals(event.getFile().getFolderInfo()))
            {
                return;
            }
            updateSyncButton();
            updateIconAndOS();
        }

        @Override
        public void downloadAborted(TransferManagerEvent event) {
            updateIfRequired(event);
        }

        @Override
        public void downloadBroken(TransferManagerEvent event) {
            updateIfRequired(event);
        }

        @Override
        public void downloadCompleted(TransferManagerEvent event) {
            updateIfRequired(event);
        }

        @Override
        public void downloadQueued(TransferManagerEvent event) {
            updateIfRequired(event);
        }

        @Override
        public void downloadRequested(TransferManagerEvent event) {
            updateIfRequired(event);
        }

        @Override
        public void downloadStarted(TransferManagerEvent event) {
            updateIfRequired(event);
        }

        @Override
        public void uploadAborted(TransferManagerEvent event) {
            updateIfRequired(event);
        }

        @Override
        public void uploadBroken(TransferManagerEvent event) {
            updateIfRequired(event);
        }

        @Override
        public void uploadCompleted(TransferManagerEvent event) {
            updateIfRequired(event);
        }

        @Override
        public void uploadRequested(TransferManagerEvent event) {
            updateIfRequired(event);
        }

        @Override
        public void uploadStarted(TransferManagerEvent event) {
            updateIfRequired(event);
        }

        public boolean fireInEventDispatchThread() {
            return true;
        }

    }

    /** Hover over any component in the upper panel should expand / collapse. */
    private class MyMouseOverAdapter extends MouseAdapter {

        // Auto expand if user hovers for two seconds.
        public void mouseEntered(MouseEvent e) {
            mouseOver.set(true);
            if (PreferencesEntry.AUTO_EXPAND.getValueBoolean(getController())) {
                if (!expanded.get()) {
                    getController().schedule(new TimerTask() {
                        public void run() {
                            if (mouseOver.get()) {
                                if (!expanded.get()) {
                                    expand();
                                    PreferencesEntry.AUTO_EXPAND.setValue(
                                        getController(), Boolean.FALSE);
                                }
                            }
                        }
                    }, 2000);
                }
            }
            SwingUtilities.invokeLater(new Runnable() {
                public void run() {
                    updateWebDAVURL();
                }
            });
        }

        public void mouseExited(MouseEvent e) {
            mouseOver.set(false);
            SwingUtilities.invokeLater(new Runnable() {
                public void run() {
                    updateWebDAVURL();
                }
            });
        }
    }

    /** Click on the upper panel should expand or display context menu */
    private class MyMouseClickAdapter extends MouseAdapter {

        public void mousePressed(MouseEvent e) {
            if (e.isPopupTrigger()) {
                showContextMenu(e);
            }
        }

        public void mouseReleased(MouseEvent e) {
            if (e.isPopupTrigger()) {
                showContextMenu(e);
            }
        }

        private void showContextMenu(MouseEvent evt) {
            Cursor c = CursorUtils.setWaitCursor(upperPanel);
            try {
                createPopupMenu().show(evt.getComponent(), evt.getX(),
                    evt.getY());
            } finally {
                CursorUtils.returnToOriginal(upperPanel, c);
            }
        }

        public void mouseClicked(MouseEvent e) {
            if (e.getButton() == MouseEvent.BUTTON1) {
                setFocus(true);
                if (expanded.get()) {
                    collapse();
                } else {
                    expand();
                    if (type == Type.Local) {
                        getController().getUIController().openFilesInformation(
                            folderInfo);
                    }
                    if (type == Type.CloudOnly && folderInfo != null) {
                        PFWizard.openOnlineStorageJoinWizard(getController(),
                            Collections.singletonList(folderInfo));
                    }
                    if (type == Type.Typical) {
                        askToCreateFolder();
                    }
                }
            }
        }
    }

    // Action to invite friend.
    private class MyInviteAction extends BaseAction {

        private MyInviteAction(Controller controller) {
            super("action_invite_friend", controller);
        }

        public void actionPerformed(ActionEvent e) {
            PFWizard.openSendInvitationWizard(getController(), folderInfo);
        }
    }

    private class MyOpenSettingsInformationAction extends BaseAction {
        private MyOpenSettingsInformationAction(Controller controller) {
            super("action_open_settings_information", controller);
        }

        public void actionPerformed(ActionEvent e) {
            getController().getUIController().openSettingsInformation(
                folderInfo);
        }
    }

    private class MyMoveLocalFolderAction extends BaseAction {
        private MyMoveLocalFolderAction(Controller controller) {
            super("action_move_local_folder", controller);
        }

        public void actionPerformed(ActionEvent e) {
            getController().getUIController().moveLocalFolder(folderInfo);
        }
    }

    private class MyOpenFilesInformationAction extends BaseAction {

        MyOpenFilesInformationAction(Controller controller) {
            super("action_open_files_information", controller);
        }

        public void actionPerformed(ActionEvent e) {
            getController().getUIController().openFilesInformation(folderInfo);
        }
    }

    private class MyOpenFilesUnsyncedAction extends BaseAction {

        MyOpenFilesUnsyncedAction(Controller controller) {
            super("action_open_files_unsynced", controller);
        }

        public void actionPerformed(ActionEvent e) {
            getController().getUIController().openFilesInformationUnsynced(
                folderInfo);
        }
    }

    private class MyOpenMembersInformationAction extends BaseAction {

        MyOpenMembersInformationAction(Controller controller) {
            super("action_open_members_information", controller);
        }

        public void actionPerformed(ActionEvent e) {
            getController().getUIController()
                .openMembersInformation(folderInfo);
        }
    }

    private class MySyncFolderAction extends BaseAction {

        private MySyncFolderAction(Controller controller) {
            super("action_sync_folder", controller);
        }

        public void actionPerformed(ActionEvent e) {
            if (folder.isPreviewOnly()) {
                SwingUtilities.invokeLater(new Runnable() {
                    public void run() {
                        PreviewToJoinDialog panel = new PreviewToJoinDialog(
                            getController(), folder);
                        panel.open();
                    }
                });
            } else {
                getApplicationModel().syncFolder(folder);
            }
        }
    }

    private class FolderRemoveAction extends BaseAction {

        private FolderRemoveAction(Controller controller) {
            super("action_remove_folder", controller);
        }

        public void actionPerformed(ActionEvent e) {
            FolderRemoveDialog panel = new FolderRemoveDialog(getController(),
                folderInfo);
            panel.open();
        }
    }

    // private class MyProblemAction extends BaseAction {
    //
    // private MyProblemAction(Controller controller) {
    // super("action_folder_problem", controller);
    // }
    //
    // public void actionPerformed(ActionEvent e) {
    // getController().getUIController().openProblemsInformation(
    // folderInfo);
    // }
    // }
    //
    private class MyClearCompletedDownloadsAction extends BaseAction {

        private MyClearCompletedDownloadsAction(Controller controller) {
            super("action_clear_completed_downloads", controller);
        }

        public void actionPerformed(ActionEvent e) {
            TransferManager transferManager = getController()
                .getTransferManager();
            for (DownloadManager dlMan : transferManager
                .getCompletedDownloadsCollection())
            {
                if (dlMan.getFileInfo().getFolderInfo()
                    .equals(folder.getInfo()))
                {
                    transferManager.clearCompletedDownload(dlMan);
                }
            }
        }
    }

    private class MyMostRecentChangesAction extends BaseAction {

        private MyMostRecentChangesAction(Controller controller) {
            super("action_most_recent_changes", controller);
        }

        public void actionPerformed(ActionEvent e) {
            getController().getUIController().openFilesInformationLatest(
                folderInfo);
        }
    }

    // private class MyFilesAvailableAction extends AbstractAction {
    //
    // public void actionPerformed(ActionEvent e) {
    // getController().getUIController().openFilesInformationIncoming(
    // folderInfo);
    // }
    // }

    private class MyDeletedFilesAction extends AbstractAction {

        public void actionPerformed(ActionEvent e) {
            getController().getUIController().openFilesInformationDeleted(
                folderInfo);
        }
    }

    private class MyOpenExplorerAction extends BaseAction {

        private MyOpenExplorerAction(Controller controller) {
            super("action_open_explorer", controller);
        }

        public void actionPerformed(ActionEvent e) {
            openExplorer();
        }
    }

    @SuppressWarnings("serial")
    private class BackupOnlineStorageAction extends BaseAction {
        private BackupOnlineStorageAction(Controller controller) {
            super("action_backup_online_storage", controller);
        }

        public void actionPerformed(ActionEvent e) {
            // FolderOnlineStoragePanel knows if folder already joined :-)
            getUIController().getApplicationModel().getServerClientModel()
                .checkAndSetupAccount();
            PFWizard.openMirrorFolderWizard(getController(), folder);
        }
    }

    @SuppressWarnings("serial")
    private class StopOnlineStorageAction extends BaseAction {
        private StopOnlineStorageAction(Controller controller) {
            super("action_stop_online_storage", controller);
        }

        public void actionPerformed(ActionEvent e) {
            // FolderOnlineStoragePanel knows if folder already joined :-)
            getUIController().getApplicationModel().getServerClientModel()
                .checkAndSetupAccount();
            PFWizard.openMirrorFolderWizard(getController(), folder);
        }
    }

    private class PrimaryButtonActionListener implements ActionListener {
        public void actionPerformed(ActionEvent e) {
            if (type == Type.Local && folder != null
                && folder.countProblems() > 0)
            {
                // Display the problem.
                getController().getUIController().openProblemsInformation(
                    folderInfo);
            } else if (type == Type.CloudOnly) {
                // Join the folder locally.
                PFWizard.openOnlineStorageJoinWizard(getController(),
                    Collections.singletonList(folderInfo));
            } else if (type == Type.Local && folder != null
                && folder.isPreviewOnly())
            {
                // Local Preview - want to change?
                SettingsTab.doPreviewChange(getController(), folder);
            } else if (type == Type.Local) {
                // Local - open it
                openExplorer();
            } else {
                // Typical - ask to create.
                askToCreateFolder();
            }
        }
    }

    @SuppressWarnings("serial")
    private class WebdavAction extends BaseAction {
        private WebdavAction(Controller controller) {
            super("action_webdav", controller);
        }

        public void actionPerformed(ActionEvent e) {
            createWebdavConnection();
        }
    }

    @SuppressWarnings("serial")
    private class WebViewAction extends BaseAction {

        private WebViewAction(Controller controller) {
            super("action_webview", controller);
        }

        public void actionPerformed(ActionEvent e) {
            ServerClient client = getController().getOSClient();
            if (client.supportsWebLogin()) {
                try {
                    String folderURL = client
                        .getFolderURLWithCredentials(folderInfo);
                    BrowserLauncher.openURL(folderURL);
                } catch (IOException e1) {
                    logSevere(e1);
                }
            }
        }
    }

    void dispose() {
        removeFolderLocalAction.dispose();
        removeFolderOnlineAction.dispose();
        backupOnlineStorageAction.dispose();
        stopOnlineStorageAction.dispose();
        inviteAction.dispose();
    }

}
<|MERGE_RESOLUTION|>--- conflicted
+++ resolved
@@ -1,1865 +1,1861 @@
-/*
- * Copyright 2004 - 2008 Christian Sprajc. All rights reserved.
- *
- * This file is part of PowerFolder.
- *
- * PowerFolder is free software: you can redistribute it and/or modify
- * it under the terms of the GNU General Public License as published by
- * the Free Software Foundation.
- *
- * PowerFolder is distributed in the hope that it will be useful,
- * but WITHOUT ANY WARRANTY; without even the implied warranty of
- * MERCHANTABILITY or FITNESS FOR A PARTICULAR PURPOSE.  See the
- * GNU General Public License for more details.
- *
- * You should have received a copy of the GNU General Public License
- * along with PowerFolder. If not, see <http://www.gnu.org/licenses/>.
- *
- * $Id: ExpandableFolderView.java 5495 2008-10-24 04:59:13Z harry $
- */
-package de.dal33t.powerfolder.ui.folders;
-
-import static de.dal33t.powerfolder.disk.FolderStatistic.UNKNOWN_SYNC_STATUS;
-
-import java.awt.Cursor;
-import java.awt.Font;
-import java.awt.event.ActionEvent;
-import java.awt.event.ActionListener;
-import java.awt.event.MouseAdapter;
-import java.awt.event.MouseEvent;
-import java.io.IOException;
-import java.nio.file.Paths;
-import java.util.Collection;
-import java.util.Collections;
-import java.util.Date;
-import java.util.TimerTask;
-import java.util.concurrent.atomic.AtomicBoolean;
-
-import javax.swing.AbstractAction;
-import javax.swing.BorderFactory;
-import javax.swing.Icon;
-import javax.swing.JLabel;
-import javax.swing.JPanel;
-import javax.swing.JPopupMenu;
-import javax.swing.SwingUtilities;
-import javax.swing.SwingWorker;
-
-import com.jgoodies.forms.builder.PanelBuilder;
-import com.jgoodies.forms.factories.Borders;
-import com.jgoodies.forms.layout.CellConstraints;
-import com.jgoodies.forms.layout.FormLayout;
-
-import de.dal33t.powerfolder.ConfigurationEntry;
-import de.dal33t.powerfolder.Constants;
-import de.dal33t.powerfolder.Controller;
-import de.dal33t.powerfolder.PreferencesEntry;
-import de.dal33t.powerfolder.clientserver.ServerClient;
-import de.dal33t.powerfolder.disk.Folder;
-import de.dal33t.powerfolder.disk.FolderStatistic;
-import de.dal33t.powerfolder.event.FolderEvent;
-import de.dal33t.powerfolder.event.FolderListener;
-import de.dal33t.powerfolder.event.FolderMembershipEvent;
-import de.dal33t.powerfolder.event.FolderMembershipListener;
-import de.dal33t.powerfolder.event.FolderRepositoryEvent;
-import de.dal33t.powerfolder.event.FolderRepositoryListener;
-import de.dal33t.powerfolder.event.ListenerSupportFactory;
-import de.dal33t.powerfolder.event.NodeManagerAdapter;
-import de.dal33t.powerfolder.event.NodeManagerEvent;
-import de.dal33t.powerfolder.event.TransferManagerAdapter;
-import de.dal33t.powerfolder.event.TransferManagerEvent;
-import de.dal33t.powerfolder.light.FileInfo;
-import de.dal33t.powerfolder.light.FolderInfo;
-import de.dal33t.powerfolder.security.FolderPermission;
-import de.dal33t.powerfolder.security.FolderRemovePermission;
-import de.dal33t.powerfolder.security.Permission;
-import de.dal33t.powerfolder.transfer.DownloadManager;
-import de.dal33t.powerfolder.transfer.TransferManager;
-import de.dal33t.powerfolder.ui.ExpandableView;
-import de.dal33t.powerfolder.ui.PFUIComponent;
-import de.dal33t.powerfolder.ui.action.BaseAction;
-import de.dal33t.powerfolder.ui.dialog.DialogFactory;
-import de.dal33t.powerfolder.ui.dialog.FolderRemoveDialog;
-import de.dal33t.powerfolder.ui.dialog.GenericDialogType;
-import de.dal33t.powerfolder.ui.dialog.PreviewToJoinDialog;
-import de.dal33t.powerfolder.ui.event.ExpansionEvent;
-import de.dal33t.powerfolder.ui.event.ExpansionListener;
-import de.dal33t.powerfolder.ui.folders.ExpandableFolderModel.Type;
-import de.dal33t.powerfolder.ui.information.folder.settings.SettingsTab;
-import de.dal33t.powerfolder.ui.util.CursorUtils;
-import de.dal33t.powerfolder.ui.util.DelayedUpdater;
-import de.dal33t.powerfolder.ui.util.Icons;
-import de.dal33t.powerfolder.ui.util.SyncIconButtonMini;
-import de.dal33t.powerfolder.ui.widget.ActionLabel;
-import de.dal33t.powerfolder.ui.widget.ActivityVisualizationWorker;
-import de.dal33t.powerfolder.ui.widget.JButtonMini;
-import de.dal33t.powerfolder.ui.widget.ResizingJLabel;
-import de.dal33t.powerfolder.ui.wizard.PFWizard;
-import de.dal33t.powerfolder.util.BrowserLauncher;
-import de.dal33t.powerfolder.util.DateUtil;
-import de.dal33t.powerfolder.util.Format;
-import de.dal33t.powerfolder.util.PathUtils;
-import de.dal33t.powerfolder.util.StringUtils;
-import de.dal33t.powerfolder.util.Translation;
-import de.dal33t.powerfolder.util.WebDAV;
-import de.dal33t.powerfolder.util.os.OSUtil;
-
-/**
- * Class to render expandable view of a folder.
- */
-public class ExpandableFolderView extends PFUIComponent implements
-    ExpandableView
-{
-
-    private final FolderInfo folderInfo;
-    private Folder folder;
-    private Type type;
-    private boolean online;
-    private final AtomicBoolean focus = new AtomicBoolean();
-
-    private final AtomicBoolean showing100Sync = new AtomicBoolean();
-
-    private ResizingJLabel nameLabel;
-    private JButtonMini openSettingsInformationButton;
-    private JButtonMini openFilesInformationButton;
-    private JButtonMini inviteButton;
-    private ActionLabel membersLabel;
-    private ActionLabel upperSyncPercentageLabel;
-
-    private JPanel uiComponent;
-    private JPanel borderPanel;
-    private JPanel lowerOuterPanel;
-    private AtomicBoolean expanded;
-    private AtomicBoolean mouseOver;
-
-    private ActionLabel filesLabel;
-    private ActionLabel deletedFilesLabel;
-    private ActionLabel transferModeLabel;
-    private ActionLabel localDirectoryLabel;
-    private JLabel syncPercentLabel;
-    private ActionLabel syncDateLabel;
-    private JLabel localSizeLabel;
-    private JLabel totalSizeLabel;
-    // private ActionLabel filesAvailableLabel;
-    private JPanel upperPanel;
-    private JButtonMini primaryButton;
-    private SyncIconButtonMini upperSyncFolderButton;
-    private JButtonMini lowerSyncFolderButton;
-
-    private MyFolderListener myFolderListener;
-    private MyFolderMembershipListener myFolderMembershipListener;
-
-    // private MyServerClientListener myServerClientListener;
-    private MyTransferManagerListener myTransferManagerListener;
-    private MyFolderRepositoryListener myFolderRepositoryListener;
-    private MyNodeManagerListener myNodeManagerListener;
-
-    private ExpansionListener listenerSupport;
-
-    private OnlineStorageComponent osComponent;
-    private ServerClient serverClient;
-
-    private MySyncFolderAction syncFolderAction;
-    private MyOpenFilesInformationAction openFilesInformationAction;
-    private MyOpenSettingsInformationAction openSettingsInformationAction;
-    private MyInviteAction inviteAction;
-    private MyOpenMembersInformationAction openMembersInformationAction;
-    private MyMostRecentChangesAction mostRecentChangesAction;
-    private MyClearCompletedDownloadsAction clearCompletedDownloadsAction;
-    private MyOpenExplorerAction openExplorerAction;
-    private FolderRemoveAction removeFolderLocalAction;
-    private FolderRemoveAction removeFolderOnlineAction;
-    private BackupOnlineStorageAction backupOnlineStorageAction;
-    private StopOnlineStorageAction stopOnlineStorageAction;
-    private WebdavAction webdavAction;
-    private WebViewAction webViewAction;
-
-    // Performance stuff
-    private DelayedUpdater syncUpdater;
-    private DelayedUpdater folderUpdater;
-    private DelayedUpdater folderDetailsUpdater;
-
-    private String webDAVURL;
-
-    /**
-     * Constructor
-     * 
-     * @param controller
-     * @param folderInfo
-     */
-    public ExpandableFolderView(Controller controller, FolderInfo folderInfo) {
-        super(controller);
-        serverClient = controller.getOSClient();
-        this.folderInfo = folderInfo;
-        listenerSupport = ListenerSupportFactory
-            .createListenerSupport(ExpansionListener.class);
-        initComponent();
-        buildUI();
-    }
-
-    /**
-     * Set the folder for this view. May be null if online storage only, so
-     * update visual components if null --> folder or folder --> null
-     * 
-     * @param folderModel
-     */
-    public void configure(ExpandableFolderModel folderModel) {
-        boolean changed = false;
-        Folder beanFolder = folderModel.getFolder();
-        Type beanType = folderModel.getType();
-        boolean beanOnline = folderModel.isOnline();
-        if (beanFolder != null && folder == null) {
-            changed = true;
-        } else if (beanFolder == null && folder != null) {
-            changed = true;
-        } else if (beanFolder != null && !folder.equals(beanFolder)) {
-            changed = true;
-        } else if (beanType != type) {
-            changed = true;
-        } else if (beanOnline ^ online) {
-            changed = true;
-        }
-
-        if (!changed) {
-            return;
-        }
-
-        // Something changed - change details.
-        unregisterFolderListeners();
-
-        type = beanType;
-        folder = beanFolder;
-        online = beanOnline;
-        osComponent.setFolder(beanFolder);
-
-        updateStatsDetails();
-        updateNumberOfFiles();
-        updateTransferMode();
-        updateFolderMembershipDetails();
-        updateIconAndOS();
-        updateLocalButtons();
-        updateNameLabel();
-        updatePermissions();
-        updateDeletedFiles();
-
-        registerFolderListeners();
-    }
-
-    /**
-     * Expand this view if collapsed.
-     */
-    public void expand() {
-        // Only actually expand local folders in advanced mode,
-        // but we still need to fire the reset to clear others' focus.
-        if (PreferencesEntry.EXPERT_MODE.getValueBoolean(getController())
-            && type == Type.Local)
-        {
-            expanded.set(true);
-            updateWebDAVURL();
-            upperPanel.setToolTipText(Translation
-                .getTranslation("exp_folder_view.collapse"));
-            updateNameLabel();
-            lowerOuterPanel.setVisible(true);
-        }
-        listenerSupport.resetAllButSource(new ExpansionEvent(this));
-    }
-
-    /**
-     * Collapse this view if expanded.
-     */
-    public void collapse() {
-        expanded.set(false);
-        updateWebDAVURL();
-        upperPanel.setToolTipText(Translation
-            .getTranslation("exp_folder_view.expand"));
-        updateNameLabel();
-        lowerOuterPanel.setVisible(false);
-    }
-
-    public void setFocus(boolean focus) {
-        this.focus.set(focus);
-        updateBorderPanel();
-    }
-
-    public boolean hasFocus() {
-        return focus.get();
-    }
-
-    private void updateBorderPanel() {
-        if (focus.get()) {
-            borderPanel.setBorder(BorderFactory.createEtchedBorder());
-        } else {
-            borderPanel.setBorder(BorderFactory.createEmptyBorder());
-        }
-    }
-
-    private void updateWebDAVURL() {
-        SwingWorker worker = new SwingWorker() {
-            protected Object doInBackground() throws Exception {
-                createWebDAVURL();
-                return null;
-            }
-        };
-        worker.execute();
-    }
-
-    private synchronized void createWebDAVURL() {
-        if (!serverClient.isConnected() || !serverClient.isLoggedIn()) {
-            return;
-        }
-        if (webDAVURL == null) {
-            webDAVURL = serverClient.getFolderService()
-                .getWebDAVURL(folderInfo);
-            if (webDAVURL == null) {
-                // Don't fetch again. It's simply not available.
-                webDAVURL = "";
-            }
-        }
-
-    }
-
-    /**
-     * Gets the ui component, building if required.
-     * 
-     * @return
-     */
-    public JPanel getUIComponent() {
-        return uiComponent;
-    }
-
-    /**
-     * Builds the ui component.
-     */
-    private void buildUI() {
-
-        // Build ui
-        // icon name #-files webdav open
-        FormLayout upperLayout = new FormLayout(
-        // "pref, 3dlu, pref:grow, 3dlu, pref, 3dlu, pref, 3dlu", "pref");
-            "pref, 3dlu, pref:grow, 3dlu, pref, 3dlu", "pref");
-        PanelBuilder upperBuilder = new PanelBuilder(upperLayout);
-        CellConstraints cc = new CellConstraints();
-        updateIconAndOS();
-
-        // Primary and upperSyncFolder buttons share the same slot.
-        upperBuilder.add(primaryButton, cc.xy(1, 1));
-        upperBuilder.add(upperSyncFolderButton, cc.xy(1, 1));
-
-        MouseAdapter mca = new MyMouseClickAdapter();
-        MouseAdapter moa = new MyMouseOverAdapter();
-        nameLabel = new ResizingJLabel();
-        upperBuilder.add(nameLabel, cc.xy(3, 1));
-        nameLabel.addMouseListener(moa);
-        nameLabel.addMouseListener(mca); // Because this is the biggest blank
-                                         // area where the user might click.
-        upperBuilder
-            .add(upperSyncPercentageLabel.getUIComponent(), cc.xy(5, 1));
-        // upperBuilder.add(filesAvailableLabel.getUIComponent(), cc.xy(7, 1));
-        // filesAvailableLabel.getUIComponent().addMouseListener(moa);
-
-        upperPanel = upperBuilder.getPanel();
-        upperPanel.setOpaque(false);
-        if (type == Type.Local) {
-            upperPanel.setToolTipText(Translation
-                .getTranslation("exp_folder_view.expand"));
-        }
-        CursorUtils.setHandCursor(upperPanel);
-        upperPanel.addMouseListener(moa);
-        upperPanel.addMouseListener(mca);
-
-        // Build lower detials with line border.
-        FormLayout lowerLayout;
-        if (getController().isBackupOnly()) {
-            // Skip computers stuff
-            lowerLayout = new FormLayout(
-                "3dlu, pref, pref:grow, 3dlu, pref, 3dlu",
-                "pref, 3dlu, pref, 3dlu, pref, 3dlu, pref, 3dlu, pref, 3dlu, pref, 3dlu, pref, 3dlu, pref, 3dlu, pref, 3dlu, pref, pref");
-        } else {
-            lowerLayout = new FormLayout(
-                "3dlu, pref, pref:grow, 3dlu, pref, 3dlu",
-                "pref, 3dlu, pref, 3dlu, pref, 3dlu, pref, 3dlu, pref, 3dlu, pref, 3dlu, pref, 3dlu, pref, 3dlu, pref, 3dlu, pref, 3dlu, pref, 3dlu, pref, pref");
-        }
-        PanelBuilder lowerBuilder = new PanelBuilder(lowerLayout);
-
-        int row = 1;
-
-        lowerBuilder.addSeparator(null, cc.xywh(1, row, 6, 1));
-
-        row += 2;
-
-        lowerBuilder.add(syncDateLabel.getUIComponent(), cc.xy(2, row));
-        lowerBuilder.add(lowerSyncFolderButton, cc.xy(5, row));
-
-        row += 2;
-
-        lowerBuilder.add(syncPercentLabel, cc.xy(2, row));
-        lowerBuilder.add(openFilesInformationButton, cc.xy(5, row));
-
-        row += 2;
-
-        lowerBuilder.add(filesLabel.getUIComponent(), cc.xy(2, row));
-
-        row += 2;
-
-        lowerBuilder.add(localSizeLabel, cc.xy(2, row));
-
-        row += 2;
-
-        lowerBuilder.add(totalSizeLabel, cc.xy(2, row));
-
-        row += 2;
-
-        lowerBuilder.add(deletedFilesLabel.getUIComponent(), cc.xy(2, row));
-
-        row += 2;
-
-        lowerBuilder.addSeparator(null, cc.xywh(2, row, 4, 1));
-
-        row += 2;
-
-        // No computers stuff if backup mode.
-        if (getController().isBackupOnly()) {
-            lowerBuilder.add(transferModeLabel.getUIComponent(), cc.xy(2, row));
-            lowerBuilder.add(openSettingsInformationButton, cc.xy(5, row));
-
-            row += 2;
-
-            lowerBuilder.add(localDirectoryLabel.getUIComponent(),
-                cc.xy(2, row));
-
-        } else {
-            if (ConfigurationEntry.MEMBERS_ENABLED
-                .getValueBoolean(getController()))
-            {
-                lowerBuilder.add(membersLabel.getUIComponent(), cc.xy(2, row));
-            }
-            if (ConfigurationEntry.SERVER_INVITE_ENABLED
-                .getValueBoolean(getController()))
-            {
-                lowerBuilder.add(inviteButton, cc.xy(5, row));
-            }
-
-            if (ConfigurationEntry.MEMBERS_ENABLED
-                .getValueBoolean(getController())
-                || ConfigurationEntry.SERVER_INVITE_ENABLED
-                    .getValueBoolean(getController()))
-            {
-                row += 2;
-                lowerBuilder.addSeparator(null, cc.xywh(2, row, 4, 1));
-            }
-
-            row += 2;
-
-            lowerBuilder.add(transferModeLabel.getUIComponent(), cc.xy(2, row));
-            lowerBuilder.add(openSettingsInformationButton, cc.xy(5, row));
-
-            row += 2;
-
-            lowerBuilder.add(localDirectoryLabel.getUIComponent(),
-                cc.xy(2, row));
-
-        }
-
-        row++; // Just add one.
-
-        lowerBuilder.add(osComponent.getUIComponent(), cc.xywh(2, row, 4, 1));
-
-        JPanel lowerPanel = lowerBuilder.getPanel();
-        lowerPanel.setOpaque(false);
-
-        // Build spacer then lower outer with lower panel
-        FormLayout lowerOuterLayout = new FormLayout("pref:grow", "3dlu, pref");
-        PanelBuilder lowerOuterBuilder = new PanelBuilder(lowerOuterLayout);
-        lowerOuterPanel = lowerOuterBuilder.getPanel();
-        lowerOuterPanel.setVisible(false);
-        lowerOuterBuilder.add(lowerPanel, cc.xy(1, 2));
-
-        // Build border around upper and lower
-        FormLayout borderLayout = new FormLayout("3dlu, pref:grow, 3dlu",
-            "3dlu, pref, pref, 3dlu");
-        PanelBuilder borderBuilder = new PanelBuilder(borderLayout);
-        borderBuilder.add(upperPanel, cc.xy(2, 2));
-        JPanel panel = lowerOuterBuilder.getPanel();
-        panel.setOpaque(false);
-        borderBuilder.add(panel, cc.xy(2, 3));
-        borderPanel = borderBuilder.getPanel();
-        borderPanel.setOpaque(false);
-
-        // Build ui with vertical space before the next one
-        FormLayout outerLayout = new FormLayout("3dlu, pref:grow, 3dlu",
-            "pref, 3dlu");
-        PanelBuilder outerBuilder = new PanelBuilder(outerLayout);
-        outerBuilder.add(borderPanel, cc.xy(2, 1));
-
-        uiComponent = outerBuilder.getPanel();
-        uiComponent.setOpaque(false);
-    }
-
-    /**
-     * Initializes the components.
-     */
-    private void initComponent() {
-
-        syncUpdater = new DelayedUpdater(getController(), 1000L);
-        folderDetailsUpdater = new DelayedUpdater(getController());
-        folderUpdater = new DelayedUpdater(getController());
-
-        openFilesInformationAction = new MyOpenFilesInformationAction(
-            getController());
-        inviteAction = new MyInviteAction(getController());
-        openSettingsInformationAction = new MyOpenSettingsInformationAction(
-            getController());
-        openSettingsInformationAction.setEnabled(!getController()
-            .isBackupOnly());
-        MyMoveLocalFolderAction moveLocalFolderAction = new MyMoveLocalFolderAction(
-            getController());
-        moveLocalFolderAction.setEnabled(!getController().isBackupOnly());
-        openMembersInformationAction = new MyOpenMembersInformationAction(
-            getController());
-        mostRecentChangesAction = new MyMostRecentChangesAction(getController());
-        clearCompletedDownloadsAction = new MyClearCompletedDownloadsAction(
-            getController());
-        openExplorerAction = new MyOpenExplorerAction(getController());
-
-        // Allow to stop local sync even if no folder remove permissions was
-        // given.
-        removeFolderLocalAction = new FolderRemoveAction(getController());
-
-        // Don't allow to choose action at all if online folder only.
-        removeFolderOnlineAction = new FolderRemoveAction(getController());
-        removeFolderOnlineAction.allowWith(FolderRemovePermission.INSTANCE);
-
-        backupOnlineStorageAction = new BackupOnlineStorageAction(
-            getController());
-        stopOnlineStorageAction = new StopOnlineStorageAction(getController());
-
-        syncFolderAction = new MySyncFolderAction(getController());
-
-        webdavAction = new WebdavAction(getController());
-        webViewAction = new WebViewAction(getController());
-
-        expanded = new AtomicBoolean();
-        mouseOver = new AtomicBoolean();
-
-        osComponent = new OnlineStorageComponent(getController(), folder);
-
-        primaryButton = new JButtonMini(Icons.getIconById(Icons.BLANK), "");
-        primaryButton.addActionListener(new PrimaryButtonActionListener());
-        openSettingsInformationButton = new JButtonMini(
-            openSettingsInformationAction);
-
-        upperSyncPercentageLabel = new ActionLabel(getController(),
-            new MyOpenFilesUnsyncedAction(getController()));
-        openFilesInformationButton = new JButtonMini(openFilesInformationAction);
-
-        inviteButton = new JButtonMini(inviteAction);
-
-        upperSyncFolderButton = new SyncIconButtonMini(getController());
-        upperSyncFolderButton
-            .addActionListener(new PrimaryButtonActionListener());
-        upperSyncFolderButton.setVisible(false);
-
-        Icon pIcon = Icons.getIconById(Icons.SYNC_COMPLETE);
-        Icon sIcon = Icons.getIconById(Icons.SYNC_ANIMATION[0]);
-        if (pIcon.getIconHeight() > sIcon.getIconHeight()) {
-            // HACK(tm) when mixing 16x16 sync icon with 24x24 icons
-            upperSyncFolderButton.setBorder(Borders
-                .createEmptyBorder("6, 6, 6, 6"));
-        }
-
-        lowerSyncFolderButton = new JButtonMini(syncFolderAction);
-
-        filesLabel = new ActionLabel(getController(),
-            openFilesInformationAction);
-        transferModeLabel = new ActionLabel(getController(),
-            openSettingsInformationAction);
-        localDirectoryLabel = new ActionLabel(getController(),
-            moveLocalFolderAction);
-        syncPercentLabel = new JLabel();
-        syncDateLabel = new ActionLabel(getController(),
-            mostRecentChangesAction);
-        localSizeLabel = new JLabel();
-        totalSizeLabel = new JLabel();
-        membersLabel = new ActionLabel(getController(),
-            openMembersInformationAction);
-        // filesAvailableLabel = new ActionLabel(getController(),
-        // new MyFilesAvailableAction());
-        deletedFilesLabel = new ActionLabel(getController(),
-            new MyDeletedFilesAction());
-        updateNumberOfFiles();
-        updateStatsDetails();
-        updateFolderMembershipDetails();
-        updateTransferMode();
-        updateLocalButtons();
-        updateIconAndOS();
-        updatePermissions();
-
-        registerListeners();
-    }
-
-    private void updatePermissions() {
-        if (getController().isBackupOnly()) {
-            backupOnlineStorageAction.setEnabled(false);
-            stopOnlineStorageAction.setEnabled(false);
-            inviteAction.setEnabled(false);
-            return;
-        }
-        // Update permissions
-        Permission folderAdmin = FolderPermission.admin(folderInfo);
-        backupOnlineStorageAction.allowWith(folderAdmin);
-        stopOnlineStorageAction.allowWith(folderAdmin);
-        inviteAction.allowWith(folderAdmin);
-    }
-
-    private void updateLocalButtons() {
-        boolean enabled = type == Type.Local;
-
-        openSettingsInformationButton.setEnabled(enabled
-            && !getController().isBackupOnly());
-        transferModeLabel
-            .setEnabled(enabled && !getController().isBackupOnly());
-        localDirectoryLabel.setEnabled(enabled
-            && !getController().isBackupOnly());
-        openSettingsInformationAction.setEnabled(enabled
-            && !getController().isBackupOnly());
-
-        openFilesInformationButton.setEnabled(enabled);
-        openFilesInformationAction.setEnabled(enabled);
-
-        inviteButton.setEnabled(enabled && !getController().isBackupOnly());
-        inviteAction.setEnabled(enabled && !getController().isBackupOnly());
-
-        syncDateLabel.setEnabled(enabled);
-        mostRecentChangesAction.setEnabled(enabled);
-
-        membersLabel.setEnabled(enabled);
-        openMembersInformationAction.setEnabled(enabled
-            && !getController().isBackupOnly());
-
-        openExplorerAction.setEnabled(enabled);
-
-        // Controlled by permission system.
-        // removeFolderAction.setEnabled(true);
-
-        updateSyncButton();
-    }
-
-    private void updateSyncButton() {
-        if (type != Type.Local) {
-            upperSyncFolderButton.setVisible(false);
-            upperSyncFolderButton.spin(false);
-            primaryButton.setVisible(true);
-            return;
-        }
-
-        // Do Local updates later.
-        syncUpdater.schedule(new Runnable() {
-            public void run() {
-                if (folder == null) {
-                    return;
-                }
-                if (folder.isSyncing()) {
-                    primaryButton.setVisible(false);
-                    upperSyncFolderButton.setVisible(true);
-                    upperSyncFolderButton.spin(true);
-                } else {
-                    primaryButton.setVisible(true);
-                    upperSyncFolderButton.setVisible(false);
-                    upperSyncFolderButton.spin(false);
-                }
-            }
+/*
+ * Copyright 2004 - 2008 Christian Sprajc. All rights reserved.
+ *
+ * This file is part of PowerFolder.
+ *
+ * PowerFolder is free software: you can redistribute it and/or modify
+ * it under the terms of the GNU General Public License as published by
+ * the Free Software Foundation.
+ *
+ * PowerFolder is distributed in the hope that it will be useful,
+ * but WITHOUT ANY WARRANTY; without even the implied warranty of
+ * MERCHANTABILITY or FITNESS FOR A PARTICULAR PURPOSE.  See the
+ * GNU General Public License for more details.
+ *
+ * You should have received a copy of the GNU General Public License
+ * along with PowerFolder. If not, see <http://www.gnu.org/licenses/>.
+ *
+ * $Id: ExpandableFolderView.java 5495 2008-10-24 04:59:13Z harry $
+ */
+package de.dal33t.powerfolder.ui.folders;
+
+import static de.dal33t.powerfolder.disk.FolderStatistic.UNKNOWN_SYNC_STATUS;
+
+import java.awt.Cursor;
+import java.awt.Font;
+import java.awt.event.ActionEvent;
+import java.awt.event.ActionListener;
+import java.awt.event.MouseAdapter;
+import java.awt.event.MouseEvent;
+import java.io.IOException;
+import java.nio.file.Paths;
+import java.util.Collection;
+import java.util.Collections;
+import java.util.Date;
+import java.util.TimerTask;
+import java.util.concurrent.atomic.AtomicBoolean;
+
+import javax.swing.AbstractAction;
+import javax.swing.BorderFactory;
+import javax.swing.Icon;
+import javax.swing.JLabel;
+import javax.swing.JPanel;
+import javax.swing.JPopupMenu;
+import javax.swing.SwingUtilities;
+import javax.swing.SwingWorker;
+
+import com.jgoodies.forms.builder.PanelBuilder;
+import com.jgoodies.forms.factories.Borders;
+import com.jgoodies.forms.layout.CellConstraints;
+import com.jgoodies.forms.layout.FormLayout;
+
+import de.dal33t.powerfolder.ConfigurationEntry;
+import de.dal33t.powerfolder.Constants;
+import de.dal33t.powerfolder.Controller;
+import de.dal33t.powerfolder.PreferencesEntry;
+import de.dal33t.powerfolder.clientserver.ServerClient;
+import de.dal33t.powerfolder.disk.Folder;
+import de.dal33t.powerfolder.disk.FolderStatistic;
+import de.dal33t.powerfolder.event.FolderEvent;
+import de.dal33t.powerfolder.event.FolderListener;
+import de.dal33t.powerfolder.event.FolderMembershipEvent;
+import de.dal33t.powerfolder.event.FolderMembershipListener;
+import de.dal33t.powerfolder.event.FolderRepositoryEvent;
+import de.dal33t.powerfolder.event.FolderRepositoryListener;
+import de.dal33t.powerfolder.event.ListenerSupportFactory;
+import de.dal33t.powerfolder.event.NodeManagerAdapter;
+import de.dal33t.powerfolder.event.NodeManagerEvent;
+import de.dal33t.powerfolder.event.TransferManagerAdapter;
+import de.dal33t.powerfolder.event.TransferManagerEvent;
+import de.dal33t.powerfolder.light.FileInfo;
+import de.dal33t.powerfolder.light.FolderInfo;
+import de.dal33t.powerfolder.security.FolderPermission;
+import de.dal33t.powerfolder.security.FolderRemovePermission;
+import de.dal33t.powerfolder.security.Permission;
+import de.dal33t.powerfolder.transfer.DownloadManager;
+import de.dal33t.powerfolder.transfer.TransferManager;
+import de.dal33t.powerfolder.ui.ExpandableView;
+import de.dal33t.powerfolder.ui.PFUIComponent;
+import de.dal33t.powerfolder.ui.action.BaseAction;
+import de.dal33t.powerfolder.ui.dialog.DialogFactory;
+import de.dal33t.powerfolder.ui.dialog.FolderRemoveDialog;
+import de.dal33t.powerfolder.ui.dialog.GenericDialogType;
+import de.dal33t.powerfolder.ui.dialog.PreviewToJoinDialog;
+import de.dal33t.powerfolder.ui.event.ExpansionEvent;
+import de.dal33t.powerfolder.ui.event.ExpansionListener;
+import de.dal33t.powerfolder.ui.folders.ExpandableFolderModel.Type;
+import de.dal33t.powerfolder.ui.information.folder.settings.SettingsTab;
+import de.dal33t.powerfolder.ui.util.CursorUtils;
+import de.dal33t.powerfolder.ui.util.DelayedUpdater;
+import de.dal33t.powerfolder.ui.util.Icons;
+import de.dal33t.powerfolder.ui.util.SyncIconButtonMini;
+import de.dal33t.powerfolder.ui.widget.ActionLabel;
+import de.dal33t.powerfolder.ui.widget.ActivityVisualizationWorker;
+import de.dal33t.powerfolder.ui.widget.JButtonMini;
+import de.dal33t.powerfolder.ui.widget.ResizingJLabel;
+import de.dal33t.powerfolder.ui.wizard.PFWizard;
+import de.dal33t.powerfolder.util.BrowserLauncher;
+import de.dal33t.powerfolder.util.DateUtil;
+import de.dal33t.powerfolder.util.Format;
+import de.dal33t.powerfolder.util.PathUtils;
+import de.dal33t.powerfolder.util.StringUtils;
+import de.dal33t.powerfolder.util.Translation;
+import de.dal33t.powerfolder.util.WebDAV;
+import de.dal33t.powerfolder.util.os.OSUtil;
+
+/**
+ * Class to render expandable view of a folder.
+ */
+public class ExpandableFolderView extends PFUIComponent implements
+    ExpandableView
+{
+
+    private final FolderInfo folderInfo;
+    private Folder folder;
+    private Type type;
+    private boolean online;
+    private final AtomicBoolean focus = new AtomicBoolean();
+
+    private final AtomicBoolean showing100Sync = new AtomicBoolean();
+
+    private ResizingJLabel nameLabel;
+    private JButtonMini openSettingsInformationButton;
+    private JButtonMini openFilesInformationButton;
+    private JButtonMini inviteButton;
+    private ActionLabel membersLabel;
+    private ActionLabel upperSyncPercentageLabel;
+
+    private JPanel uiComponent;
+    private JPanel borderPanel;
+    private JPanel lowerOuterPanel;
+    private AtomicBoolean expanded;
+    private AtomicBoolean mouseOver;
+
+    private ActionLabel filesLabel;
+    private ActionLabel deletedFilesLabel;
+    private ActionLabel transferModeLabel;
+    private ActionLabel localDirectoryLabel;
+    private JLabel syncPercentLabel;
+    private ActionLabel syncDateLabel;
+    private JLabel localSizeLabel;
+    private JLabel totalSizeLabel;
+    // private ActionLabel filesAvailableLabel;
+    private JPanel upperPanel;
+    private JButtonMini primaryButton;
+    private SyncIconButtonMini upperSyncFolderButton;
+    private JButtonMini lowerSyncFolderButton;
+
+    private MyFolderListener myFolderListener;
+    private MyFolderMembershipListener myFolderMembershipListener;
+
+    // private MyServerClientListener myServerClientListener;
+    private MyTransferManagerListener myTransferManagerListener;
+    private MyFolderRepositoryListener myFolderRepositoryListener;
+    private MyNodeManagerListener myNodeManagerListener;
+
+    private ExpansionListener listenerSupport;
+
+    private OnlineStorageComponent osComponent;
+    private ServerClient serverClient;
+
+    private MySyncFolderAction syncFolderAction;
+    private MyOpenFilesInformationAction openFilesInformationAction;
+    private MyOpenSettingsInformationAction openSettingsInformationAction;
+    private MyInviteAction inviteAction;
+    private MyOpenMembersInformationAction openMembersInformationAction;
+    private MyMostRecentChangesAction mostRecentChangesAction;
+    private MyClearCompletedDownloadsAction clearCompletedDownloadsAction;
+    private MyOpenExplorerAction openExplorerAction;
+    private FolderRemoveAction removeFolderLocalAction;
+    private FolderRemoveAction removeFolderOnlineAction;
+    private BackupOnlineStorageAction backupOnlineStorageAction;
+    private StopOnlineStorageAction stopOnlineStorageAction;
+    private WebdavAction webdavAction;
+    private WebViewAction webViewAction;
+
+    // Performance stuff
+    private DelayedUpdater syncUpdater;
+    private DelayedUpdater folderUpdater;
+    private DelayedUpdater folderDetailsUpdater;
+
+    private String webDAVURL;
+
+    /**
+     * Constructor
+     * 
+     * @param controller
+     * @param folderInfo
+     */
+    public ExpandableFolderView(Controller controller, FolderInfo folderInfo) {
+        super(controller);
+        serverClient = controller.getOSClient();
+        this.folderInfo = folderInfo;
+        listenerSupport = ListenerSupportFactory
+            .createListenerSupport(ExpansionListener.class);
+        initComponent();
+        buildUI();
+    }
+
+    /**
+     * Set the folder for this view. May be null if online storage only, so
+     * update visual components if null --> folder or folder --> null
+     * 
+     * @param folderModel
+     */
+    public void configure(ExpandableFolderModel folderModel) {
+        boolean changed = false;
+        Folder beanFolder = folderModel.getFolder();
+        Type beanType = folderModel.getType();
+        boolean beanOnline = folderModel.isOnline();
+        if (beanFolder != null && folder == null) {
+            changed = true;
+        } else if (beanFolder == null && folder != null) {
+            changed = true;
+        } else if (beanFolder != null && !folder.equals(beanFolder)) {
+            changed = true;
+        } else if (beanType != type) {
+            changed = true;
+        } else if (beanOnline ^ online) {
+            changed = true;
+        }
+
+        if (!changed) {
+            return;
+        }
+
+        // Something changed - change details.
+        unregisterFolderListeners();
+
+        type = beanType;
+        folder = beanFolder;
+        online = beanOnline;
+        osComponent.setFolder(beanFolder);
+
+        updateStatsDetails();
+        updateNumberOfFiles();
+        updateTransferMode();
+        updateFolderMembershipDetails();
+        updateIconAndOS();
+        updateLocalButtons();
+        updateNameLabel();
+        updatePermissions();
+        updateDeletedFiles();
+
+        registerFolderListeners();
+    }
+
+    /**
+     * Expand this view if collapsed.
+     */
+    public void expand() {
+        // Only actually expand local folders in advanced mode,
+        // but we still need to fire the reset to clear others' focus.
+        if (PreferencesEntry.EXPERT_MODE.getValueBoolean(getController())
+            && type == Type.Local)
+        {
+            expanded.set(true);
+            updateWebDAVURL();
+            upperPanel.setToolTipText(Translation
+                .getTranslation("exp_folder_view.collapse"));
+            updateNameLabel();
+            lowerOuterPanel.setVisible(true);
+        }
+        listenerSupport.resetAllButSource(new ExpansionEvent(this));
+    }
+
+    /**
+     * Collapse this view if expanded.
+     */
+    public void collapse() {
+        expanded.set(false);
+        updateWebDAVURL();
+        upperPanel.setToolTipText(Translation
+            .getTranslation("exp_folder_view.expand"));
+        updateNameLabel();
+        lowerOuterPanel.setVisible(false);
+    }
+
+    public void setFocus(boolean focus) {
+        this.focus.set(focus);
+        updateBorderPanel();
+    }
+
+    public boolean hasFocus() {
+        return focus.get();
+    }
+
+    private void updateBorderPanel() {
+        if (focus.get()) {
+            borderPanel.setBorder(BorderFactory.createEtchedBorder());
+        } else {
+            borderPanel.setBorder(BorderFactory.createEmptyBorder());
+        }
+    }
+
+    private void updateWebDAVURL() {
+        SwingWorker worker = new SwingWorker() {
+            protected Object doInBackground() throws Exception {
+                createWebDAVURL();
+                return null;
+            }
+        };
+        worker.execute();
+    }
+
+    private synchronized void createWebDAVURL() {
+        if (!serverClient.isConnected() || !serverClient.isLoggedIn()) {
+            return;
+        }
+        if (webDAVURL == null) {
+            webDAVURL = serverClient.getFolderService()
+                .getWebDAVURL(folderInfo);
+            if (webDAVURL == null) {
+                // Don't fetch again. It's simply not available.
+                webDAVURL = "";
+            }
+        }
+
+    }
+
+    /**
+     * Gets the ui component, building if required.
+     * 
+     * @return
+     */
+    public JPanel getUIComponent() {
+        return uiComponent;
+    }
+
+    /**
+     * Builds the ui component.
+     */
+    private void buildUI() {
+
+        // Build ui
+        // icon name #-files webdav open
+        FormLayout upperLayout = new FormLayout(
+        // "pref, 3dlu, pref:grow, 3dlu, pref, 3dlu, pref, 3dlu", "pref");
+            "pref, 3dlu, pref:grow, 3dlu, pref, 3dlu", "pref");
+        PanelBuilder upperBuilder = new PanelBuilder(upperLayout);
+        CellConstraints cc = new CellConstraints();
+        updateIconAndOS();
+
+        // Primary and upperSyncFolder buttons share the same slot.
+        upperBuilder.add(primaryButton, cc.xy(1, 1));
+        upperBuilder.add(upperSyncFolderButton, cc.xy(1, 1));
+
+        MouseAdapter mca = new MyMouseClickAdapter();
+        MouseAdapter moa = new MyMouseOverAdapter();
+        nameLabel = new ResizingJLabel();
+        upperBuilder.add(nameLabel, cc.xy(3, 1));
+        nameLabel.addMouseListener(moa);
+        nameLabel.addMouseListener(mca); // Because this is the biggest blank
+                                         // area where the user might click.
+        upperBuilder
+            .add(upperSyncPercentageLabel.getUIComponent(), cc.xy(5, 1));
+        // upperBuilder.add(filesAvailableLabel.getUIComponent(), cc.xy(7, 1));
+        // filesAvailableLabel.getUIComponent().addMouseListener(moa);
+
+        upperPanel = upperBuilder.getPanel();
+        upperPanel.setOpaque(false);
+        if (type == Type.Local) {
+            upperPanel.setToolTipText(Translation
+                .getTranslation("exp_folder_view.expand"));
+        }
+        CursorUtils.setHandCursor(upperPanel);
+        upperPanel.addMouseListener(moa);
+        upperPanel.addMouseListener(mca);
+
+        // Build lower detials with line border.
+        FormLayout lowerLayout;
+        if (getController().isBackupOnly()) {
+            // Skip computers stuff
+            lowerLayout = new FormLayout(
+                "3dlu, pref, pref:grow, 3dlu, pref, 3dlu",
+                "pref, 3dlu, pref, 3dlu, pref, 3dlu, pref, 3dlu, pref, 3dlu, pref, 3dlu, pref, 3dlu, pref, 3dlu, pref, 3dlu, pref, pref");
+        } else {
+            lowerLayout = new FormLayout(
+                "3dlu, pref, pref:grow, 3dlu, pref, 3dlu",
+                "pref, 3dlu, pref, 3dlu, pref, 3dlu, pref, 3dlu, pref, 3dlu, pref, 3dlu, pref, 3dlu, pref, 3dlu, pref, 3dlu, pref, 3dlu, pref, 3dlu, pref, pref");
+        }
+        PanelBuilder lowerBuilder = new PanelBuilder(lowerLayout);
+
+        int row = 1;
+
+        lowerBuilder.addSeparator(null, cc.xywh(1, row, 6, 1));
+
+        row += 2;
+
+        lowerBuilder.add(syncDateLabel.getUIComponent(), cc.xy(2, row));
+        lowerBuilder.add(lowerSyncFolderButton, cc.xy(5, row));
+
+        row += 2;
+
+        lowerBuilder.add(syncPercentLabel, cc.xy(2, row));
+        lowerBuilder.add(openFilesInformationButton, cc.xy(5, row));
+
+        row += 2;
+
+        lowerBuilder.add(filesLabel.getUIComponent(), cc.xy(2, row));
+
+        row += 2;
+
+        lowerBuilder.add(localSizeLabel, cc.xy(2, row));
+
+        row += 2;
+
+        lowerBuilder.add(totalSizeLabel, cc.xy(2, row));
+
+        row += 2;
+
+        lowerBuilder.add(deletedFilesLabel.getUIComponent(), cc.xy(2, row));
+
+        row += 2;
+
+        lowerBuilder.addSeparator(null, cc.xywh(2, row, 4, 1));
+
+        row += 2;
+
+        // No computers stuff if backup mode.
+        if (getController().isBackupOnly()) {
+            lowerBuilder.add(transferModeLabel.getUIComponent(), cc.xy(2, row));
+            lowerBuilder.add(openSettingsInformationButton, cc.xy(5, row));
+
+            row += 2;
+
+            lowerBuilder.add(localDirectoryLabel.getUIComponent(),
+                cc.xy(2, row));
+
+        } else {
+            if (ConfigurationEntry.MEMBERS_ENABLED
+                .getValueBoolean(getController()))
+            {
+                lowerBuilder.add(membersLabel.getUIComponent(), cc.xy(2, row));
+            }
+            if (ConfigurationEntry.SERVER_INVITE_ENABLED
+                .getValueBoolean(getController()))
+            {
+                lowerBuilder.add(inviteButton, cc.xy(5, row));
+            }
+
+            if (ConfigurationEntry.MEMBERS_ENABLED
+                .getValueBoolean(getController())
+                || ConfigurationEntry.SERVER_INVITE_ENABLED
+                    .getValueBoolean(getController()))
+            {
+                row += 2;
+                lowerBuilder.addSeparator(null, cc.xywh(2, row, 4, 1));
+            }
+
+            row += 2;
+
+            lowerBuilder.add(transferModeLabel.getUIComponent(), cc.xy(2, row));
+            lowerBuilder.add(openSettingsInformationButton, cc.xy(5, row));
+
+            row += 2;
+
+            lowerBuilder.add(localDirectoryLabel.getUIComponent(),
+                cc.xy(2, row));
+
+        }
+
+        row++; // Just add one.
+
+        lowerBuilder.add(osComponent.getUIComponent(), cc.xywh(2, row, 4, 1));
+
+        JPanel lowerPanel = lowerBuilder.getPanel();
+        lowerPanel.setOpaque(false);
+
+        // Build spacer then lower outer with lower panel
+        FormLayout lowerOuterLayout = new FormLayout("pref:grow", "3dlu, pref");
+        PanelBuilder lowerOuterBuilder = new PanelBuilder(lowerOuterLayout);
+        lowerOuterPanel = lowerOuterBuilder.getPanel();
+        lowerOuterPanel.setVisible(false);
+        lowerOuterBuilder.add(lowerPanel, cc.xy(1, 2));
+
+        // Build border around upper and lower
+        FormLayout borderLayout = new FormLayout("3dlu, pref:grow, 3dlu",
+            "3dlu, pref, pref, 3dlu");
+        PanelBuilder borderBuilder = new PanelBuilder(borderLayout);
+        borderBuilder.add(upperPanel, cc.xy(2, 2));
+        JPanel panel = lowerOuterBuilder.getPanel();
+        panel.setOpaque(false);
+        borderBuilder.add(panel, cc.xy(2, 3));
+        borderPanel = borderBuilder.getPanel();
+        borderPanel.setOpaque(false);
+
+        // Build ui with vertical space before the next one
+        FormLayout outerLayout = new FormLayout("3dlu, pref:grow, 3dlu",
+            "pref, 3dlu");
+        PanelBuilder outerBuilder = new PanelBuilder(outerLayout);
+        outerBuilder.add(borderPanel, cc.xy(2, 1));
+
+        uiComponent = outerBuilder.getPanel();
+        uiComponent.setOpaque(false);
+    }
+
+    /**
+     * Initializes the components.
+     */
+    private void initComponent() {
+
+        syncUpdater = new DelayedUpdater(getController(), 1000L);
+        folderDetailsUpdater = new DelayedUpdater(getController());
+        folderUpdater = new DelayedUpdater(getController());
+
+        openFilesInformationAction = new MyOpenFilesInformationAction(
+            getController());
+        inviteAction = new MyInviteAction(getController());
+        openSettingsInformationAction = new MyOpenSettingsInformationAction(
+            getController());
+        openSettingsInformationAction.setEnabled(!getController()
+            .isBackupOnly());
+        MyMoveLocalFolderAction moveLocalFolderAction = new MyMoveLocalFolderAction(
+            getController());
+        moveLocalFolderAction.setEnabled(!getController().isBackupOnly());
+        openMembersInformationAction = new MyOpenMembersInformationAction(
+            getController());
+        mostRecentChangesAction = new MyMostRecentChangesAction(getController());
+        clearCompletedDownloadsAction = new MyClearCompletedDownloadsAction(
+            getController());
+        openExplorerAction = new MyOpenExplorerAction(getController());
+
+        // Allow to stop local sync even if no folder remove permissions was
+        // given.
+        removeFolderLocalAction = new FolderRemoveAction(getController());
+
+        // Don't allow to choose action at all if online folder only.
+        removeFolderOnlineAction = new FolderRemoveAction(getController());
+        removeFolderOnlineAction.allowWith(FolderRemovePermission.INSTANCE);
+
+        backupOnlineStorageAction = new BackupOnlineStorageAction(
+            getController());
+        stopOnlineStorageAction = new StopOnlineStorageAction(getController());
+
+        syncFolderAction = new MySyncFolderAction(getController());
+
+        webdavAction = new WebdavAction(getController());
+        webViewAction = new WebViewAction(getController());
+
+        expanded = new AtomicBoolean();
+        mouseOver = new AtomicBoolean();
+
+        osComponent = new OnlineStorageComponent(getController(), folder);
+
+        primaryButton = new JButtonMini(Icons.getIconById(Icons.BLANK), "");
+        primaryButton.addActionListener(new PrimaryButtonActionListener());
+        openSettingsInformationButton = new JButtonMini(
+            openSettingsInformationAction);
+
+        upperSyncPercentageLabel = new ActionLabel(getController(),
+            new MyOpenFilesUnsyncedAction(getController()));
+        openFilesInformationButton = new JButtonMini(openFilesInformationAction);
+
+        inviteButton = new JButtonMini(inviteAction);
+
+        upperSyncFolderButton = new SyncIconButtonMini(getController());
+        upperSyncFolderButton
+            .addActionListener(new PrimaryButtonActionListener());
+        upperSyncFolderButton.setVisible(false);
+
+        Icon pIcon = Icons.getIconById(Icons.SYNC_COMPLETE);
+        Icon sIcon = Icons.getIconById(Icons.SYNC_ANIMATION[0]);
+        if (pIcon.getIconHeight() > sIcon.getIconHeight()) {
+            // HACK(tm) when mixing 16x16 sync icon with 24x24 icons
+            upperSyncFolderButton.setBorder(Borders
+                .createEmptyBorder("6, 6, 6, 6"));
+        }
+
+        lowerSyncFolderButton = new JButtonMini(syncFolderAction);
+
+        filesLabel = new ActionLabel(getController(),
+            openFilesInformationAction);
+        transferModeLabel = new ActionLabel(getController(),
+            openSettingsInformationAction);
+        localDirectoryLabel = new ActionLabel(getController(),
+            moveLocalFolderAction);
+        syncPercentLabel = new JLabel();
+        syncDateLabel = new ActionLabel(getController(),
+            mostRecentChangesAction);
+        localSizeLabel = new JLabel();
+        totalSizeLabel = new JLabel();
+        membersLabel = new ActionLabel(getController(),
+            openMembersInformationAction);
+        // filesAvailableLabel = new ActionLabel(getController(),
+        // new MyFilesAvailableAction());
+        deletedFilesLabel = new ActionLabel(getController(),
+            new MyDeletedFilesAction());
+        updateNumberOfFiles();
+        updateStatsDetails();
+        updateFolderMembershipDetails();
+        updateTransferMode();
+        updateLocalButtons();
+        updateIconAndOS();
+        updatePermissions();
+
+        registerListeners();
+    }
+
+    private void updatePermissions() {
+        if (getController().isBackupOnly()) {
+            backupOnlineStorageAction.setEnabled(false);
+            stopOnlineStorageAction.setEnabled(false);
+            inviteAction.setEnabled(false);
+            return;
+        }
+        // Update permissions
+        Permission folderAdmin = FolderPermission.admin(folderInfo);
+        backupOnlineStorageAction.allowWith(folderAdmin);
+        stopOnlineStorageAction.allowWith(folderAdmin);
+        inviteAction.allowWith(folderAdmin);
+    }
+
+    private void updateLocalButtons() {
+        boolean enabled = type == Type.Local;
+
+        openSettingsInformationButton.setEnabled(enabled
+            && !getController().isBackupOnly());
+        transferModeLabel
+            .setEnabled(enabled && !getController().isBackupOnly());
+        localDirectoryLabel.setEnabled(enabled
+            && !getController().isBackupOnly());
+        openSettingsInformationAction.setEnabled(enabled
+            && !getController().isBackupOnly());
+
+        openFilesInformationButton.setEnabled(enabled);
+        openFilesInformationAction.setEnabled(enabled);
+
+        inviteButton.setEnabled(enabled && !getController().isBackupOnly());
+        inviteAction.setEnabled(enabled && !getController().isBackupOnly());
+
+        syncDateLabel.setEnabled(enabled);
+        mostRecentChangesAction.setEnabled(enabled);
+
+        membersLabel.setEnabled(enabled);
+        openMembersInformationAction.setEnabled(enabled
+            && !getController().isBackupOnly());
+
+        openExplorerAction.setEnabled(enabled);
+
+        // Controlled by permission system.
+        // removeFolderAction.setEnabled(true);
+
+        updateSyncButton();
+    }
+
+    private void updateSyncButton() {
+        if (type != Type.Local) {
+            upperSyncFolderButton.setVisible(false);
+            upperSyncFolderButton.spin(false);
+            primaryButton.setVisible(true);
+            return;
+        }
+
+        // Do Local updates later.
+        syncUpdater.schedule(new Runnable() {
+            public void run() {
+                if (folder == null) {
+                    return;
+                }
+                if (folder.isSyncing()) {
+                    primaryButton.setVisible(false);
+                    upperSyncFolderButton.setVisible(true);
+                    upperSyncFolderButton.spin(true);
+                } else {
+                    primaryButton.setVisible(true);
+                    upperSyncFolderButton.setVisible(false);
+                    upperSyncFolderButton.spin(false);
+                }
+            }
+        });
+    }
+
+    private void registerListeners() {
+        // myServerClientListener = new MyServerClientListener();
+        // getController().getOSClient().addListener(myServerClientListener);
+        //
+        myNodeManagerListener = new MyNodeManagerListener();
+        getController().getNodeManager().addNodeManagerListener(
+            myNodeManagerListener);
+
+        myTransferManagerListener = new MyTransferManagerListener();
+        getController().getTransferManager().addListener(
+            myTransferManagerListener);
+
+        myFolderRepositoryListener = new MyFolderRepositoryListener();
+        getController().getFolderRepository().addFolderRepositoryListener(
+            myFolderRepositoryListener);
+    }
+
+    /**
+     * Call if this object is being discarded, so that listeners are not
+     * orphaned.
+     */
+    public void unregisterListeners() {
+        if (myNodeManagerListener != null) {
+            getController().getNodeManager().removeNodeManagerListener(
+                myNodeManagerListener);
+            myNodeManagerListener = null;
+        }
+        if (myTransferManagerListener != null) {
+            getController().getTransferManager().removeListener(
+                myTransferManagerListener);
+            myTransferManagerListener = null;
+        }
+        if (myFolderRepositoryListener != null) {
+            getController().getFolderRepository()
+                .removeFolderRepositoryListener(myFolderRepositoryListener);
+            myFolderRepositoryListener = null;
+        }
+        unregisterFolderListeners();
+    }
+
+    /**
+     * Register listeners of the folder.
+     */
+    private void registerFolderListeners() {
+        if (folder != null) {
+            myFolderListener = new MyFolderListener();
+            folder.addFolderListener(myFolderListener);
+
+            myFolderMembershipListener = new MyFolderMembershipListener();
+            folder.addMembershipListener(myFolderMembershipListener);
+        }
+    }
+
+    /**
+     * Unregister listeners of the folder.
+     */
+    private void unregisterFolderListeners() {
+        if (folder != null) {
+            if (myFolderListener != null) {
+                folder.removeFolderListener(myFolderListener);
+                myFolderListener = null;
+            }
+            if (myFolderMembershipListener != null) {
+                folder.removeMembershipListener(myFolderMembershipListener);
+                myFolderMembershipListener = null;
+            }
+        }
+    }
+
+    /**
+     * @return the Info of the associated folder.
+     */
+    public FolderInfo getFolderInfo() {
+        return folderInfo;
+    }
+
+    /**
+     * Updates the statistics details of the folder.
+     */
+    private void updateStatsDetails() {
+
+        String syncPercentText;
+        String syncPercentTip = null;
+        String syncDateText;
+        String localSizeString;
+        String totalSizeString;
+        if (type == Type.Local) {
+
+            Date lastSyncDate = folder.getLastSyncDate();
+
+            if (lastSyncDate == null) {
+                syncDateText = Translation
+                    .getTranslation("exp_folder_view.never_synchronized");
+            } else {
+                String formattedDate = Format.formatDateShort(lastSyncDate);
+                syncDateText = Translation.getTranslation(
+                    "exp_folder_view.last_synchronized", formattedDate);
+            }
+
+            if (folder.hasOwnDatabase()) {
+                FolderStatistic statistic = folder.getStatistic();
+                double sync = statistic.getHarmonizedSyncPercentage();
+                if (sync < UNKNOWN_SYNC_STATUS) {
+                    sync = UNKNOWN_SYNC_STATUS;
+                }
+                if (sync > 100) {
+                    sync = 100;
+                }
+
+                // Sync in progress? Rewrite date as estimate.
+                if (Double.compare(sync, 100.0) < 0
+                    && Double.compare(sync, UNKNOWN_SYNC_STATUS) > 0)
+                {
+                    Date date = folder.getStatistic().getEstimatedSyncDate();
+                    if (date != null) {
+                        // If ETA sync > 2 days show text:
+                        // "Estimated sync: Unknown"
+                        // If ETA sync > 20 hours show text:
+                        // "Estimated sync: in X days"
+                        // If ETA sync > 45 minutes show text:
+                        // "Estimated sync: in X hours"
+                        // If ETA sync < 45 minutes show text:
+                        // "Estimated sync: in X minutes"
+                        if (DateUtil.isDateMoreThanNDaysInFuture(date, 2)) {
+                            syncDateText = Translation
+                                .getTranslation("main_frame.sync_eta_unknown");
+                        } else if (DateUtil.isDateMoreThanNHoursInFuture(date,
+                            20))
+                        {
+                            int days = DateUtil.getDaysInFuture(date);
+                            if (days <= 1) {
+                                syncDateText = Translation
+                                    .getTranslation("exp_folder_view.sync_eta_one_day");
+                            } else {
+                                syncDateText = Translation.getTranslation(
+                                    "exp_folder_view.sync_eta_days",
+                                    String.valueOf(days));
+                            }
+                        } else if (DateUtil.isDateMoreThanNMinutesInFuture(
+                            date, 45))
+                        {
+                            int hours = DateUtil.getDaysInFuture(date);
+                            if (hours <= 1) {
+                                syncDateText = Translation
+                                    .getTranslation("exp_folder_view.sync_eta_one_hour");
+                            } else {
+                                syncDateText = Translation.getTranslation(
+                                    "exp_folder_view.sync_eta_hours",
+                                    String.valueOf(hours));
+                            }
+                        } else {
+                            int minutes = DateUtil.getHoursInFuture(date);
+                            if (minutes <= 1) {
+                                syncDateText = Translation
+                                    .getTranslation("exp_folder_view.sync_eta_one_minute");
+                            } else {
+                                syncDateText = Translation.getTranslation(
+                                    "exp_folder_view.sync_eta_minutes",
+                                    String.valueOf(minutes));
+
+                            }
+                        }
+                    }
+                }
+
+                if (lastSyncDate == null
+                    && (Double.compare(sync, 100.0) == 0 || Double.compare(
+                        sync, UNKNOWN_SYNC_STATUS) == 0))
+                {
+                    // Never synced with others.
+                    syncPercentText = Translation
+                        .getTranslation("exp_folder_view.unsynchronized");
+                    showing100Sync.set(false);
+                } else {
+                    showing100Sync.set(Double.compare(sync, 100) == 0);
+                    if (Double.compare(sync, UNKNOWN_SYNC_STATUS) == 0) {
+                        if (folder.getConnectedMembersCount() >= 1) {
+                            syncPercentText = Translation
+                                .getTranslation("exp_folder_view.unsynchronized");
+                            syncPercentTip = Translation
+                                .getTranslation("exp_folder_view.unsynchronized.tip");
+                        } else {
+                            syncPercentText = "";
+                            syncPercentTip = "";
+                        }
+                    } else {
+                        syncPercentText = Translation.getTranslation(
+                            "exp_folder_view.synchronized",
+                            Format.formatDecimal(sync));
+                    }
+                }
+
+                if (lastSyncDate != null && Double.compare(sync, 100.0) == 0) {
+                    // 100% sync - remove any sync problem.
+                    folder.checkSync();
+                }
+
+                long localSize = statistic.getLocalSize();
+                localSizeString = Format.formatBytesShort(localSize);
+
+                long totalSize = statistic.getTotalSize();
+                totalSizeString = Format.formatBytesShort(totalSize);
+
+                if (sync >= 0 && sync < 100) {
+                    upperSyncPercentageLabel
+                        .setText(Format.formatDecimal(sync) + '%');
+                } else {
+                    upperSyncPercentageLabel.setText("");
+                }
+            } else {
+                upperSyncPercentageLabel.setText("");
+                showing100Sync.set(false);
+                syncPercentText = Translation
+                    .getTranslation("exp_folder_view.not_yet_scanned");
+                localSizeString = "?";
+                totalSizeString = "?";
+            }
+        } else {
+            upperSyncPercentageLabel.setText("");
+            syncPercentText = Translation.getTranslation(
+                "exp_folder_view.synchronized", "?");
+            syncDateText = Translation.getTranslation(
+                "exp_folder_view.last_synchronized", "?");
+            localSizeString = "?";
+            totalSizeString = "?";
+        }
+
+        syncPercentLabel.setText(syncPercentText);
+        syncPercentLabel.setToolTipText(syncPercentTip);
+        syncDateLabel.setText(syncDateText);
+        localSizeLabel.setText(Translation.getTranslation(
+            "exp_folder_view.local", localSizeString));
+        totalSizeLabel.setText(Translation.getTranslation(
+            "exp_folder_view.total", totalSizeString));
+        // Maybe change visibility of upperSyncLink.
+        updateWebDAVURL();
+    }
+
+    /**
+     * Updates the number of files details of the folder.
+     */
+    private void updateNumberOfFiles() {
+        String filesText;
+        if (type == Type.Local) {
+            // FIXME: Returns # of files + # of directories
+            filesText = Translation.getTranslation("exp_folder_view.files",
+                String.valueOf(folder.getStatistic().getLocalFilesCount()));
+        } else {
+            filesText = Translation
+                .getTranslation("exp_folder_view.files", "?");
+        }
+        filesLabel.setText(filesText);
+    }
+
+    private void updateDeletedFiles() {
+        String deletedFileText;
+        if (type == Type.Local) {
+            Collection<FileInfo> allFiles = folder.getDAO().findAllFiles(
+                getController().getMySelf().getId());
+            int deletedCount = 0;
+            for (FileInfo file : allFiles) {
+                if (file.isDeleted()) {
+                    deletedCount++;
+                }
+            }
+            deletedFileText = Translation.getTranslation(
+                "exp_folder_view.deleted_files", String.valueOf(deletedCount));
+        } else {
+            deletedFileText = Translation.getTranslation(
+                "exp_folder_view.deleted_files", "?");
+        }
+        deletedFilesLabel.setText(deletedFileText);
+    }
+
+    /**
+     * Updates transfer mode of the folder.
+     */
+    private void updateTransferMode() {
+        String transferMode;
+        if (type == Type.Local) {
+            transferMode = Translation.getTranslation(
+                "exp_folder_view.transfer_mode", folder.getSyncProfile()
+                    .getName());
+            String path = folder.getCommitOrLocalDir().toAbsolutePath().toString();
+            if (path.length() >= 35) {
+                path = path.substring(0, 15) + "..."
+                    + path.substring(path.length() - 15, path.length());
+            }
+            localDirectoryLabel.setVisible(true);
+            localDirectoryLabel.setText(path);
+        } else {
+            transferMode = Translation.getTranslation(
+                "exp_folder_view.transfer_mode", "?");
+            localDirectoryLabel.setVisible(false);
+        }
+        transferModeLabel.setText(transferMode);
+    }
+
+    /**
+     * Updates the folder member details.
+     */
+    private void updateFolderMembershipDetails() {
+        folderDetailsUpdater.schedule(new Runnable() {
+            public void run() {
+                updateFolderMembershipDetails0();
+            }
+        });
+    }
+
+    /**
+     * Updates the folder member details.
+     */
+    private void updateFolderMembershipDetails0() {
+        String countText;
+        String connectedCountText;
+        if (type == Type.Local) {
+            countText = String.valueOf(folder.getMembersCount());
+            // And me!
+            connectedCountText = String.valueOf(folder
+                .getConnectedMembersCount() + 1);
+        } else {
+            countText = "?";
+            connectedCountText = "?";
+        }
+        membersLabel.setText(Translation.getTranslation(
+            "exp_folder_view.members", countText, connectedCountText));
+    }
+
+    /**
+     * Gets called externally to update the display of problems.
+     */
+    public void updateIconAndOS() {
+        boolean osComponentVisible = getController().getOSClient()
+            .isBackupByDefault() && !getController().isBackupOnly();
+        if (type == Type.Local) {
+
+            double sync = folder.getStatistic().getHarmonizedSyncPercentage();
+            if (folder != null && folder.countProblems() > 0) {
+                // Got a problem.
+                primaryButton.setIcon(Icons.getIconById(Icons.PROBLEMS));
+                primaryButton.setToolTipText(Translation
+                    .getTranslation("exp_folder_view.folder_problem_text"));
+            } else if (folder != null && folder.isPreviewOnly()) {
+                // It's a preview.
+                primaryButton.setIcon(Icons.getIconById(Icons.PREVIEW_FOLDER));
+                primaryButton.setToolTipText(Translation
+                    .getTranslation("exp_folder_view.folder_preview_text"));
+            } else if (getController().isPaused()
+                && Double.compare(sync, 100.0d) < 0
+                && sync != FolderStatistic.UNKNOWN_SYNC_STATUS)
+            {
+                // Sync is in pause
+                primaryButton.setIcon(Icons.getIconById(Icons.PAUSE));
+                primaryButton.setToolTipText(Translation
+                    .getTranslation("exp_folder_view.folder_sync_paused"));
+            } else if (Double.compare(sync, 100.0d) < 0) {
+                // Not synced and not syncing.
+                primaryButton.setIcon(Icons.getIconById(Icons.SYNC_INCOMPLETE));
+                primaryButton.setToolTipText(Translation
+                    .getTranslation("exp_folder_view.folder_sync_incomplete"));
+            } else {
+                // We are in sync.
+                primaryButton.setIcon(Icons.getIconById(Icons.SYNC_COMPLETE));
+                primaryButton.setToolTipText(Translation
+                    .getTranslation("exp_folder_view.folder_sync_complete"));
+            }
+        } else if (type == Type.Typical) {
+            primaryButton.setIcon(Icons.getIconById(Icons.TYPICAL_FOLDER));
+            primaryButton.setToolTipText(Translation
+                .getTranslation("exp_folder_view.folder_typical_text"));
+            osComponent.getUIComponent().setVisible(false);
+        } else { // CloudOnly
+            primaryButton.setIcon(Icons.getIconById(Icons.ONLINE_FOLDER));
+            primaryButton.setToolTipText(Translation
+                .getTranslation("exp_folder_view.folder_online_text"));
+            osComponent.getUIComponent().setVisible(osComponentVisible);
+        }
+
+        if (folder != null && folder.isPreviewOnly()) {
+            osComponent.getUIComponent().setVisible(false);
+        } else {
+            osComponent.getUIComponent().setVisible(osComponentVisible);
+            if (osComponentVisible) {
+                double sync = 0;
+                if (folder != null) {
+                    sync = folder.getStatistic().getServerSyncPercentage();
+                }
+                boolean warned = serverClient.getAccountDetails().getAccount()
+                    .getOSSubscription().isDisabledUsage();
+                boolean joined = folder != null
+                    && serverClient.joinedByCloud(folder);
+                osComponent.setSyncPercentage(sync, warned, joined);
+            }
+        }
+    }
+
+    public void addExpansionListener(ExpansionListener listener) {
+        ListenerSupportFactory.addListener(listenerSupport, listener);
+    }
+
+    public void removeExpansionListener(ExpansionListener listener) {
+        ListenerSupportFactory.removeListener(listenerSupport, listener);
+    }
+
+    /**
+     * Is the view expanded?
+     * 
+     * @return
+     */
+    public boolean isExpanded() {
+        return expanded.get();
+    }
+
+    public JPopupMenu createPopupMenu() {
+        JPopupMenu contextMenu = new JPopupMenu();
+        if (type == Type.CloudOnly) {
+            // Cloud-only folder popup
+            createWebDAVURL();
+            if (StringUtils.isNotBlank(webDAVURL)) {
+                if (serverClient.supportsWebDAV() && OSUtil.isWindowsSystem()) {
+                    contextMenu.add(webdavAction).setIcon(null);
+                }
+                if (serverClient.supportsWebLogin()) {
+                    contextMenu.add(webViewAction).setIcon(null);
+                }
+            }
+            contextMenu.add(removeFolderOnlineAction).setIcon(null);
+        } else {
+            // Local folder popup
+            contextMenu.add(openExplorerAction).setIcon(null);
+            contextMenu.addSeparator();
+            boolean expert = PreferencesEntry.EXPERT_MODE
+                .getValueBoolean(getController());
+            if (expert) {
+                contextMenu.add(syncFolderAction).setIcon(null);
+                contextMenu.add(openFilesInformationAction).setIcon(null);
+                contextMenu.add(mostRecentChangesAction).setIcon(null);
+                contextMenu.add(clearCompletedDownloadsAction).setIcon(null);
+            }
+            if (!getController().isBackupOnly()) {
+                boolean addedSeparator = false;
+                if (ConfigurationEntry.SERVER_INVITE_ENABLED
+                    .getValueBoolean(getController()))
+                {
+                    contextMenu.addSeparator();
+                    addedSeparator = true;
+                    contextMenu.add(inviteAction).setIcon(null);
+                }
+                if (expert) {
+                    if (!addedSeparator) {
+                        contextMenu.addSeparator();
+                    }
+                    contextMenu.add(openMembersInformationAction).setIcon(null);
+                }
+            }
+            contextMenu.addSeparator();
+            if (ConfigurationEntry.SETTINGS_ENABLED
+                .getValueBoolean(getController()))
+            {
+                contextMenu.add(openSettingsInformationAction).setIcon(null);
+            }
+            contextMenu.add(removeFolderLocalAction).setIcon(null);
+            if (expert && serverClient.isConnected()
+                && serverClient.isLoggedIn())
+            {
+                boolean osConfigured = serverClient.joinedByCloud(folder);
+                if (osConfigured) {
+                    contextMenu.add(stopOnlineStorageAction).setIcon(null);
+                } else {
+                    contextMenu.add(backupOnlineStorageAction).setIcon(null);
+                }
+            }
+        }
+        return contextMenu;
+    }
+
+    private void openExplorer() {
+        // PFC-2349 : Don't freeze UI
+        getController().getIOProvider().startIO(new Runnable() {
+            public void run() {
+                PathUtils.openFile(folder.getCommitOrLocalDir());
+            }
         });
-    }
-
-    private void registerListeners() {
-        // myServerClientListener = new MyServerClientListener();
-        // getController().getOSClient().addListener(myServerClientListener);
-        //
-        myNodeManagerListener = new MyNodeManagerListener();
-        getController().getNodeManager().addNodeManagerListener(
-            myNodeManagerListener);
-
-        myTransferManagerListener = new MyTransferManagerListener();
-        getController().getTransferManager().addListener(
-            myTransferManagerListener);
-
-        myFolderRepositoryListener = new MyFolderRepositoryListener();
-        getController().getFolderRepository().addFolderRepositoryListener(
-            myFolderRepositoryListener);
-    }
-
-    /**
-     * Call if this object is being discarded, so that listeners are not
-     * orphaned.
-     */
-    public void unregisterListeners() {
-        if (myNodeManagerListener != null) {
-            getController().getNodeManager().removeNodeManagerListener(
-                myNodeManagerListener);
-            myNodeManagerListener = null;
-        }
-        if (myTransferManagerListener != null) {
-            getController().getTransferManager().removeListener(
-                myTransferManagerListener);
-            myTransferManagerListener = null;
-        }
-        if (myFolderRepositoryListener != null) {
-            getController().getFolderRepository()
-                .removeFolderRepositoryListener(myFolderRepositoryListener);
-            myFolderRepositoryListener = null;
-        }
-        unregisterFolderListeners();
-    }
-
-    /**
-     * Register listeners of the folder.
-     */
-    private void registerFolderListeners() {
-        if (folder != null) {
-            myFolderListener = new MyFolderListener();
-            folder.addFolderListener(myFolderListener);
-
-            myFolderMembershipListener = new MyFolderMembershipListener();
-            folder.addMembershipListener(myFolderMembershipListener);
-        }
-    }
-
-    /**
-     * Unregister listeners of the folder.
-     */
-    private void unregisterFolderListeners() {
-        if (folder != null) {
-            if (myFolderListener != null) {
-                folder.removeFolderListener(myFolderListener);
-                myFolderListener = null;
-            }
-            if (myFolderMembershipListener != null) {
-                folder.removeMembershipListener(myFolderMembershipListener);
-                myFolderMembershipListener = null;
-            }
-        }
-    }
-
-    /**
-     * @return the Info of the associated folder.
-     */
-    public FolderInfo getFolderInfo() {
-        return folderInfo;
-    }
-
-    /**
-     * Updates the statistics details of the folder.
-     */
-    private void updateStatsDetails() {
-
-        String syncPercentText;
-        String syncPercentTip = null;
-        String syncDateText;
-        String localSizeString;
-        String totalSizeString;
-        if (type == Type.Local) {
-
-            Date lastSyncDate = folder.getLastSyncDate();
-
-            if (lastSyncDate == null) {
-                syncDateText = Translation
-                    .getTranslation("exp_folder_view.never_synchronized");
-            } else {
-                String formattedDate = Format.formatDateShort(lastSyncDate);
-                syncDateText = Translation.getTranslation(
-                    "exp_folder_view.last_synchronized", formattedDate);
-            }
-
-            if (folder.hasOwnDatabase()) {
-                FolderStatistic statistic = folder.getStatistic();
-                double sync = statistic.getHarmonizedSyncPercentage();
-                if (sync < UNKNOWN_SYNC_STATUS) {
-                    sync = UNKNOWN_SYNC_STATUS;
-                }
-                if (sync > 100) {
-                    sync = 100;
-                }
-
-                // Sync in progress? Rewrite date as estimate.
-                if (Double.compare(sync, 100.0) < 0
-                    && Double.compare(sync, UNKNOWN_SYNC_STATUS) > 0)
-                {
-                    Date date = folder.getStatistic().getEstimatedSyncDate();
-                    if (date != null) {
-                        // If ETA sync > 2 days show text:
-                        // "Estimated sync: Unknown"
-                        // If ETA sync > 20 hours show text:
-                        // "Estimated sync: in X days"
-                        // If ETA sync > 45 minutes show text:
-                        // "Estimated sync: in X hours"
-                        // If ETA sync < 45 minutes show text:
-                        // "Estimated sync: in X minutes"
-                        if (DateUtil.isDateMoreThanNDaysInFuture(date, 2)) {
-                            syncDateText = Translation
-                                .getTranslation("main_frame.sync_eta_unknown");
-                        } else if (DateUtil.isDateMoreThanNHoursInFuture(date,
-                            20))
-                        {
-                            int days = DateUtil.getDaysInFuture(date);
-                            if (days <= 1) {
-                                syncDateText = Translation
-                                    .getTranslation("exp_folder_view.sync_eta_one_day");
-                            } else {
-                                syncDateText = Translation.getTranslation(
-                                    "exp_folder_view.sync_eta_days",
-                                    String.valueOf(days));
-                            }
-                        } else if (DateUtil.isDateMoreThanNMinutesInFuture(
-                            date, 45))
-                        {
-                            int hours = DateUtil.getDaysInFuture(date);
-                            if (hours <= 1) {
-                                syncDateText = Translation
-                                    .getTranslation("exp_folder_view.sync_eta_one_hour");
-                            } else {
-                                syncDateText = Translation.getTranslation(
-                                    "exp_folder_view.sync_eta_hours",
-                                    String.valueOf(hours));
-                            }
-                        } else {
-                            int minutes = DateUtil.getHoursInFuture(date);
-                            if (minutes <= 1) {
-                                syncDateText = Translation
-                                    .getTranslation("exp_folder_view.sync_eta_one_minute");
-                            } else {
-                                syncDateText = Translation.getTranslation(
-                                    "exp_folder_view.sync_eta_minutes",
-                                    String.valueOf(minutes));
-
-                            }
-                        }
-                    }
-                }
-
-                if (lastSyncDate == null
-                    && (Double.compare(sync, 100.0) == 0 || Double.compare(
-                        sync, UNKNOWN_SYNC_STATUS) == 0))
-                {
-                    // Never synced with others.
-                    syncPercentText = Translation
-                        .getTranslation("exp_folder_view.unsynchronized");
-                    showing100Sync.set(false);
-                } else {
-                    showing100Sync.set(Double.compare(sync, 100) == 0);
-                    if (Double.compare(sync, UNKNOWN_SYNC_STATUS) == 0) {
-                        if (folder.getConnectedMembersCount() >= 1) {
-                            syncPercentText = Translation
-                                .getTranslation("exp_folder_view.unsynchronized");
-                            syncPercentTip = Translation
-                                .getTranslation("exp_folder_view.unsynchronized.tip");
-                        } else {
-                            syncPercentText = "";
-                            syncPercentTip = "";
-                        }
-                    } else {
-                        syncPercentText = Translation.getTranslation(
-                            "exp_folder_view.synchronized",
-                            Format.formatDecimal(sync));
-                    }
-                }
-
-                if (lastSyncDate != null && Double.compare(sync, 100.0) == 0) {
-                    // 100% sync - remove any sync problem.
-                    folder.checkSync();
-                }
-
-                long localSize = statistic.getLocalSize();
-                localSizeString = Format.formatBytesShort(localSize);
-
-                long totalSize = statistic.getTotalSize();
-                totalSizeString = Format.formatBytesShort(totalSize);
-
-                if (sync >= 0 && sync < 100) {
-                    upperSyncPercentageLabel
-                        .setText(Format.formatDecimal(sync) + '%');
-                } else {
-                    upperSyncPercentageLabel.setText("");
-                }
-            } else {
-                upperSyncPercentageLabel.setText("");
-                showing100Sync.set(false);
-                syncPercentText = Translation
-                    .getTranslation("exp_folder_view.not_yet_scanned");
-                localSizeString = "?";
-                totalSizeString = "?";
-            }
-        } else {
-            upperSyncPercentageLabel.setText("");
-            syncPercentText = Translation.getTranslation(
-                "exp_folder_view.synchronized", "?");
-            syncDateText = Translation.getTranslation(
-                "exp_folder_view.last_synchronized", "?");
-            localSizeString = "?";
-            totalSizeString = "?";
-        }
-
-        syncPercentLabel.setText(syncPercentText);
-        syncPercentLabel.setToolTipText(syncPercentTip);
-        syncDateLabel.setText(syncDateText);
-        localSizeLabel.setText(Translation.getTranslation(
-            "exp_folder_view.local", localSizeString));
-        totalSizeLabel.setText(Translation.getTranslation(
-            "exp_folder_view.total", totalSizeString));
-        // Maybe change visibility of upperSyncLink.
-        updateWebDAVURL();
-    }
-
-    /**
-     * Updates the number of files details of the folder.
-     */
-    private void updateNumberOfFiles() {
-        String filesText;
-        if (type == Type.Local) {
-            // FIXME: Returns # of files + # of directories
-            filesText = Translation.getTranslation("exp_folder_view.files",
-                String.valueOf(folder.getStatistic().getLocalFilesCount()));
-        } else {
-            filesText = Translation
-                .getTranslation("exp_folder_view.files", "?");
-        }
-        filesLabel.setText(filesText);
-    }
-
-    private void updateDeletedFiles() {
-        String deletedFileText;
-        if (type == Type.Local) {
-            Collection<FileInfo> allFiles = folder.getDAO().findAllFiles(
-                getController().getMySelf().getId());
-            int deletedCount = 0;
-            for (FileInfo file : allFiles) {
-                if (file.isDeleted()) {
-                    deletedCount++;
-                }
-            }
-            deletedFileText = Translation.getTranslation(
-                "exp_folder_view.deleted_files", String.valueOf(deletedCount));
-        } else {
-            deletedFileText = Translation.getTranslation(
-                "exp_folder_view.deleted_files", "?");
-        }
-        deletedFilesLabel.setText(deletedFileText);
-    }
-
-    /**
-     * Updates transfer mode of the folder.
-     */
-    private void updateTransferMode() {
-        String transferMode;
-        if (type == Type.Local) {
-            transferMode = Translation.getTranslation(
-                "exp_folder_view.transfer_mode", folder.getSyncProfile()
-                    .getName());
-            String path = folder.getCommitOrLocalDir().toAbsolutePath().toString();
-            if (path.length() >= 35) {
-                path = path.substring(0, 15) + "..."
-                    + path.substring(path.length() - 15, path.length());
-            }
-            localDirectoryLabel.setVisible(true);
-            localDirectoryLabel.setText(path);
-        } else {
-            transferMode = Translation.getTranslation(
-                "exp_folder_view.transfer_mode", "?");
-            localDirectoryLabel.setVisible(false);
-        }
-        transferModeLabel.setText(transferMode);
-    }
-
-    /**
-     * Updates the folder member details.
-     */
-    private void updateFolderMembershipDetails() {
-        folderDetailsUpdater.schedule(new Runnable() {
-            public void run() {
-                updateFolderMembershipDetails0();
-            }
-        });
-    }
-
-    /**
-     * Updates the folder member details.
-     */
-    private void updateFolderMembershipDetails0() {
-        String countText;
-        String connectedCountText;
-        if (type == Type.Local) {
-            countText = String.valueOf(folder.getMembersCount());
-            // And me!
-            connectedCountText = String.valueOf(folder
-                .getConnectedMembersCount() + 1);
-        } else {
-            countText = "?";
-            connectedCountText = "?";
-        }
-        membersLabel.setText(Translation.getTranslation(
-            "exp_folder_view.members", countText, connectedCountText));
-    }
-
-    /**
-     * Gets called externally to update the display of problems.
-     */
-    public void updateIconAndOS() {
-        boolean osComponentVisible = getController().getOSClient()
-            .isBackupByDefault() && !getController().isBackupOnly();
-        if (type == Type.Local) {
-
-            double sync = folder.getStatistic().getHarmonizedSyncPercentage();
-            if (folder != null && folder.countProblems() > 0) {
-                // Got a problem.
-                primaryButton.setIcon(Icons.getIconById(Icons.PROBLEMS));
-                primaryButton.setToolTipText(Translation
-                    .getTranslation("exp_folder_view.folder_problem_text"));
-            } else if (folder != null && folder.isPreviewOnly()) {
-                // It's a preview.
-                primaryButton.setIcon(Icons.getIconById(Icons.PREVIEW_FOLDER));
-                primaryButton.setToolTipText(Translation
-                    .getTranslation("exp_folder_view.folder_preview_text"));
-            } else if (getController().isPaused()
-                && Double.compare(sync, 100.0d) < 0
-                && sync != FolderStatistic.UNKNOWN_SYNC_STATUS)
-            {
-                // Sync is in pause
-                primaryButton.setIcon(Icons.getIconById(Icons.PAUSE));
-                primaryButton.setToolTipText(Translation
-                    .getTranslation("exp_folder_view.folder_sync_paused"));
-            } else if (Double.compare(sync, 100.0d) < 0) {
-                // Not synced and not syncing.
-                primaryButton.setIcon(Icons.getIconById(Icons.SYNC_INCOMPLETE));
-                primaryButton.setToolTipText(Translation
-                    .getTranslation("exp_folder_view.folder_sync_incomplete"));
-            } else {
-                // We are in sync.
-                primaryButton.setIcon(Icons.getIconById(Icons.SYNC_COMPLETE));
-                primaryButton.setToolTipText(Translation
-                    .getTranslation("exp_folder_view.folder_sync_complete"));
-            }
-        } else if (type == Type.Typical) {
-            primaryButton.setIcon(Icons.getIconById(Icons.TYPICAL_FOLDER));
-            primaryButton.setToolTipText(Translation
-                .getTranslation("exp_folder_view.folder_typical_text"));
-            osComponent.getUIComponent().setVisible(false);
-        } else { // CloudOnly
-            primaryButton.setIcon(Icons.getIconById(Icons.ONLINE_FOLDER));
-            primaryButton.setToolTipText(Translation
-                .getTranslation("exp_folder_view.folder_online_text"));
-            osComponent.getUIComponent().setVisible(osComponentVisible);
-        }
-
-        if (folder != null && folder.isPreviewOnly()) {
-            osComponent.getUIComponent().setVisible(false);
-        } else {
-            osComponent.getUIComponent().setVisible(osComponentVisible);
-            if (osComponentVisible) {
-                double sync = 0;
-                if (folder != null) {
-                    sync = folder.getStatistic().getServerSyncPercentage();
-                }
-                boolean warned = serverClient.getAccountDetails().getAccount()
-                    .getOSSubscription().isDisabledUsage();
-                boolean joined = folder != null
-                    && serverClient.joinedByCloud(folder);
-                osComponent.setSyncPercentage(sync, warned, joined);
-            }
-        }
-    }
-
-    public void addExpansionListener(ExpansionListener listener) {
-        ListenerSupportFactory.addListener(listenerSupport, listener);
-    }
-
-    public void removeExpansionListener(ExpansionListener listener) {
-        ListenerSupportFactory.removeListener(listenerSupport, listener);
-    }
-
-    /**
-     * Is the view expanded?
-     * 
-     * @return
-     */
-    public boolean isExpanded() {
-        return expanded.get();
-    }
-
-    public JPopupMenu createPopupMenu() {
-        JPopupMenu contextMenu = new JPopupMenu();
-        if (type == Type.CloudOnly) {
-            // Cloud-only folder popup
-            createWebDAVURL();
-            if (StringUtils.isNotBlank(webDAVURL)) {
-                if (serverClient.supportsWebDAV() && OSUtil.isWindowsSystem()) {
-                    contextMenu.add(webdavAction).setIcon(null);
-                }
-                if (serverClient.supportsWebLogin()) {
-                    contextMenu.add(webViewAction).setIcon(null);
-                }
-            }
-            contextMenu.add(removeFolderOnlineAction).setIcon(null);
-        } else {
-            // Local folder popup
-            contextMenu.add(openExplorerAction).setIcon(null);
-            contextMenu.addSeparator();
-            boolean expert = PreferencesEntry.EXPERT_MODE
-                .getValueBoolean(getController());
-            if (expert) {
-                contextMenu.add(syncFolderAction).setIcon(null);
-                contextMenu.add(openFilesInformationAction).setIcon(null);
-                contextMenu.add(mostRecentChangesAction).setIcon(null);
-                contextMenu.add(clearCompletedDownloadsAction).setIcon(null);
-            }
-            if (!getController().isBackupOnly()) {
-                boolean addedSeparator = false;
-                if (ConfigurationEntry.SERVER_INVITE_ENABLED
-                    .getValueBoolean(getController()))
-                {
-                    contextMenu.addSeparator();
-                    addedSeparator = true;
-                    contextMenu.add(inviteAction).setIcon(null);
-                }
-                if (expert) {
-                    if (!addedSeparator) {
-                        contextMenu.addSeparator();
-                    }
-                    contextMenu.add(openMembersInformationAction).setIcon(null);
-                }
-            }
-            contextMenu.addSeparator();
-            if (ConfigurationEntry.SETTINGS_ENABLED
-                .getValueBoolean(getController()))
-            {
-                contextMenu.add(openSettingsInformationAction).setIcon(null);
-            }
-            contextMenu.add(removeFolderLocalAction).setIcon(null);
-            if (expert && serverClient.isConnected()
-                && serverClient.isLoggedIn())
-            {
-                boolean osConfigured = serverClient.joinedByCloud(folder);
-                if (osConfigured) {
-                    contextMenu.add(stopOnlineStorageAction).setIcon(null);
-                } else {
-                    contextMenu.add(backupOnlineStorageAction).setIcon(null);
-                }
-            }
-        }
-        return contextMenu;
-    }
-
-    private void openExplorer() {
-<<<<<<< HEAD
-        PathUtils.openFile(folder.getCommitOrLocalDir());
-=======
-        // PFC-2349 : Don't freeze UI
-        getController().getIOProvider().startIO(new Runnable() {
-            public void run() {
-                FileUtils.openFile(folder.getCommitOrLocalDir());
-            }
-        });
->>>>>>> 210c6de2
-    }
-
-    /**
-     * Downloads added or removed for this folder. Recalculate new files status.
-     * Or if expanded / collapsed - might need to change tool tip.
-     */
-    public void updateNameLabel() {
-
-        boolean newFiles = false;
-        String newCountString = "";
-
-        if (folder != null) {
-            int newCount = getController().getTransferManager()
-                .countCompletedDownloads(folder);
-            newFiles = newCount > 0;
-            if (newFiles) {
-                newCountString = " (" + newCount + ')';
-                nameLabel.setToolTipText(Translation.getTranslation(
-                    "exp_folder_view.new_files_tip_text",
-                    String.valueOf(newCount)));
-            }
-        }
-
-        if (!newFiles && folder != null) {
-            if (expanded.get()) {
-                nameLabel.setToolTipText(Translation
-                    .getTranslation("exp_folder_view.collapse"));
-            } else {
-                nameLabel.setToolTipText(Translation
-                    .getTranslation("exp_folder_view.expand"));
-            }
-        }
-        
-        String folderName = folderInfo.name;
-
-        folderName = folderName.replace(Constants.ZYNCRO_GROUP_TOKEN.trim(),
-            Translation.getTranslation("general.group")).replace(
-            Constants.ZYNCRO_DEPARTMENT_TOKEN.trim(),
-            Translation.getTranslation("general.department"));
-
-        nameLabel.setText(folderName + newCountString);
-        nameLabel.setFont(new Font(nameLabel.getFont().getName(), newFiles
-            ? Font.BOLD
-            : Font.PLAIN, nameLabel.getFont().getSize()));
-        clearCompletedDownloadsAction.setEnabled(newFiles);
-    }
-
-    /**
-     * Create a WebDAV connection to this folder. Should be something like 'net
-     * use * "https://my.powerfolder.com/webdav/afolder"
-     * /User:bob@powerfolder.com pazzword'
-     */
-    private void createWebdavConnection() {
-        ActivityVisualizationWorker worker = new ActivityVisualizationWorker(
-            getUIController())
-        {
-            protected String getTitle() {
-                return Translation
-                    .getTranslation("exp_folder_view.webdav_title");
-            }
-
-            protected String getWorkingText() {
-                return Translation
-                    .getTranslation("exp_folder_view.webdav_working_text");
-            }
-
-            public Object construct() throws Throwable {
-                try {
-                    createWebDAVURL();
-                    return WebDAV.createConnection(serverClient, webDAVURL);
-                } catch (Exception e) {
-                    // Looks like the link failed, badly :-(
-                    logSevere(e.getMessage(), e);
-                    return 'N' + e.getMessage();
-                }
-            }
-
-            public void finished() {
-
-                // See what happened.
-                String result = (String) get();
-                if (result != null) {
-                    if (result.startsWith("Y")) {
-                        String[] parts = result.substring(1).split("\\s");
-                        for (final String part : parts) {
-                            if (part.length() == 2 && part.charAt(1) == ':') {
-                                // Probably the new drive name, so open it.
-                                getController().getIOProvider().startIO(
-                                    new Runnable() {
-                                        public void run() {
-                                            PathUtils.openFile(Paths.get(part));
-                                        }
-                                    });
-
-                                break;
-                            }
-                        }
-                    } else if (result.startsWith("N")) {
-                        DialogFactory
-                            .genericDialog(
-                                getController(),
-                                Translation
-                                    .getTranslation("exp_folder_view.webdav_failure_title"),
-                                Translation.getTranslation(
-                                    "exp_folder_view.webdav_failure_text",
-                                    result.substring(1)),
-                                GenericDialogType.ERROR);
-                    }
-                }
-            }
-        };
-        worker.start();
-    }
-
-    /**
-     * See if user wants to create this typical folder.
-     */
-    private void askToCreateFolder() {
-        if (type != Type.Typical) {
-            logSevere("Folder " + folderInfo.getName() + " is not Typical");
-            return;
-        }
-        PFWizard.openTypicalFolderJoinWizard(getController(), folderInfo);
-    }
-
-    // ////////////////
-    // Inner Classes //
-    // ////////////////
-
-    private class MyNodeManagerListener extends NodeManagerAdapter {
-        private void updateIfRequired(NodeManagerEvent e) {
-            if (folder != null && folder.hasMember(e.getNode())) {
-                updateFolderMembershipDetails();
-                doFolderChanges(folder);
-            }
-        }
-
-        public void nodeConnected(NodeManagerEvent e) {
-            updateIfRequired(e);
-        }
-
-        public void nodeDisconnected(NodeManagerEvent e) {
-            updateIfRequired(e);
-        }
-
-        public void friendAdded(NodeManagerEvent e) {
-            updateIfRequired(e);
-        }
-
-        public void friendRemoved(NodeManagerEvent e) {
-            updateIfRequired(e);
-        }
-
-        @Override
-        public void settingsChanged(NodeManagerEvent e) {
-            updateIfRequired(e);
-        }
-
-        public boolean fireInEventDispatchThread() {
-            return true;
-        }
-    }
-
-    private synchronized void doFolderChanges(Folder eventFolder) {
-        if (folder == null || folder.equals(eventFolder)) {
-            folderUpdater.schedule(new Runnable() {
-                public void run() {
-                    updateNumberOfFiles();
-                    updateDeletedFiles();
-                    updateStatsDetails();
-                    updateIconAndOS();
-                    updateLocalButtons();
-                    updateTransferMode();
-                    updatePermissions();
-                }
-            });
-        }
-    }
-
-    /**
-     * Class to respond to folder events.
-     */
-    private class MyFolderListener implements FolderListener {
-
-        public void statisticsCalculated(FolderEvent folderEvent) {
-            doFolderChanges(folderEvent.getFolder());
-        }
-
-        public void fileChanged(FolderEvent folderEvent) {
-            doFolderChanges(folderEvent.getFolder());
-        }
-
-        public void filesDeleted(FolderEvent folderEvent) {
-            doFolderChanges(folderEvent.getFolder());
-        }
-
-        public void remoteContentsChanged(FolderEvent folderEvent) {
-            if (folderEvent.getMember().hasCompleteFileListFor(
-                folderEvent.getFolder().getInfo()))
-            {
-                doFolderChanges(folderEvent.getFolder());
-            }
-        }
-
-        public void scanResultCommited(FolderEvent folderEvent) {
-            if (folderEvent.getScanResult().isChangeDetected()) {
-                doFolderChanges(folderEvent.getFolder());
-            }
-        }
-
-        public void syncProfileChanged(FolderEvent folderEvent) {
-            doFolderChanges(folderEvent.getFolder());
-        }
-
-        public void archiveSettingsChanged(FolderEvent folderEvent) {
-            doFolderChanges(folderEvent.getFolder());
-        }
-
-        public boolean fireInEventDispatchThread() {
-            return true;
-        }
-    }
-
-    /**
-     * Class to respond to folder membership events.
-     */
-    private class MyFolderMembershipListener implements
-        FolderMembershipListener
-    {
-
-        public void memberJoined(FolderMembershipEvent folderEvent) {
-            updateFolderMembershipDetails();
-            doFolderChanges(folder);
-        }
-
-        public void memberLeft(FolderMembershipEvent folderEvent) {
-            updateFolderMembershipDetails();
-            doFolderChanges(folder);
-        }
-
-        public boolean fireInEventDispatchThread() {
-            return true;
-        }
-    }
-
-    private class MyFolderRepositoryListener implements
-        FolderRepositoryListener
-    {
-
-        private void updateIfRequired(FolderRepositoryEvent e) {
-            if (folder == null || !folder.equals(e.getFolder())) {
-                return;
-            }
-            updateSyncButton();
-            updateIconAndOS();
-        }
-
-        public void folderCreated(FolderRepositoryEvent e) {
-        }
-
-        public void folderRemoved(FolderRepositoryEvent e) {
-        }
-
-        public void maintenanceFinished(FolderRepositoryEvent e) {
-            updateIfRequired(e);
-        }
-
-        public void maintenanceStarted(FolderRepositoryEvent e) {
-            updateIfRequired(e);
-        }
-
-        public boolean fireInEventDispatchThread() {
-            return true;
-        }
-
-    }
-
-    private class MyTransferManagerListener extends TransferManagerAdapter {
-
-        private void updateIfRequired(TransferManagerEvent event) {
-            if (folder == null
-                || !folderInfo.equals(event.getFile().getFolderInfo()))
-            {
-                return;
-            }
-            updateSyncButton();
-            updateIconAndOS();
-        }
-
-        @Override
-        public void downloadAborted(TransferManagerEvent event) {
-            updateIfRequired(event);
-        }
-
-        @Override
-        public void downloadBroken(TransferManagerEvent event) {
-            updateIfRequired(event);
-        }
-
-        @Override
-        public void downloadCompleted(TransferManagerEvent event) {
-            updateIfRequired(event);
-        }
-
-        @Override
-        public void downloadQueued(TransferManagerEvent event) {
-            updateIfRequired(event);
-        }
-
-        @Override
-        public void downloadRequested(TransferManagerEvent event) {
-            updateIfRequired(event);
-        }
-
-        @Override
-        public void downloadStarted(TransferManagerEvent event) {
-            updateIfRequired(event);
-        }
-
-        @Override
-        public void uploadAborted(TransferManagerEvent event) {
-            updateIfRequired(event);
-        }
-
-        @Override
-        public void uploadBroken(TransferManagerEvent event) {
-            updateIfRequired(event);
-        }
-
-        @Override
-        public void uploadCompleted(TransferManagerEvent event) {
-            updateIfRequired(event);
-        }
-
-        @Override
-        public void uploadRequested(TransferManagerEvent event) {
-            updateIfRequired(event);
-        }
-
-        @Override
-        public void uploadStarted(TransferManagerEvent event) {
-            updateIfRequired(event);
-        }
-
-        public boolean fireInEventDispatchThread() {
-            return true;
-        }
-
-    }
-
-    /** Hover over any component in the upper panel should expand / collapse. */
-    private class MyMouseOverAdapter extends MouseAdapter {
-
-        // Auto expand if user hovers for two seconds.
-        public void mouseEntered(MouseEvent e) {
-            mouseOver.set(true);
-            if (PreferencesEntry.AUTO_EXPAND.getValueBoolean(getController())) {
-                if (!expanded.get()) {
-                    getController().schedule(new TimerTask() {
-                        public void run() {
-                            if (mouseOver.get()) {
-                                if (!expanded.get()) {
-                                    expand();
-                                    PreferencesEntry.AUTO_EXPAND.setValue(
-                                        getController(), Boolean.FALSE);
-                                }
-                            }
-                        }
-                    }, 2000);
-                }
-            }
-            SwingUtilities.invokeLater(new Runnable() {
-                public void run() {
-                    updateWebDAVURL();
-                }
-            });
-        }
-
-        public void mouseExited(MouseEvent e) {
-            mouseOver.set(false);
-            SwingUtilities.invokeLater(new Runnable() {
-                public void run() {
-                    updateWebDAVURL();
-                }
-            });
-        }
-    }
-
-    /** Click on the upper panel should expand or display context menu */
-    private class MyMouseClickAdapter extends MouseAdapter {
-
-        public void mousePressed(MouseEvent e) {
-            if (e.isPopupTrigger()) {
-                showContextMenu(e);
-            }
-        }
-
-        public void mouseReleased(MouseEvent e) {
-            if (e.isPopupTrigger()) {
-                showContextMenu(e);
-            }
-        }
-
-        private void showContextMenu(MouseEvent evt) {
-            Cursor c = CursorUtils.setWaitCursor(upperPanel);
-            try {
-                createPopupMenu().show(evt.getComponent(), evt.getX(),
-                    evt.getY());
-            } finally {
-                CursorUtils.returnToOriginal(upperPanel, c);
-            }
-        }
-
-        public void mouseClicked(MouseEvent e) {
-            if (e.getButton() == MouseEvent.BUTTON1) {
-                setFocus(true);
-                if (expanded.get()) {
-                    collapse();
-                } else {
-                    expand();
-                    if (type == Type.Local) {
-                        getController().getUIController().openFilesInformation(
-                            folderInfo);
-                    }
-                    if (type == Type.CloudOnly && folderInfo != null) {
-                        PFWizard.openOnlineStorageJoinWizard(getController(),
-                            Collections.singletonList(folderInfo));
-                    }
-                    if (type == Type.Typical) {
-                        askToCreateFolder();
-                    }
-                }
-            }
-        }
-    }
-
-    // Action to invite friend.
-    private class MyInviteAction extends BaseAction {
-
-        private MyInviteAction(Controller controller) {
-            super("action_invite_friend", controller);
-        }
-
-        public void actionPerformed(ActionEvent e) {
-            PFWizard.openSendInvitationWizard(getController(), folderInfo);
-        }
-    }
-
-    private class MyOpenSettingsInformationAction extends BaseAction {
-        private MyOpenSettingsInformationAction(Controller controller) {
-            super("action_open_settings_information", controller);
-        }
-
-        public void actionPerformed(ActionEvent e) {
-            getController().getUIController().openSettingsInformation(
-                folderInfo);
-        }
-    }
-
-    private class MyMoveLocalFolderAction extends BaseAction {
-        private MyMoveLocalFolderAction(Controller controller) {
-            super("action_move_local_folder", controller);
-        }
-
-        public void actionPerformed(ActionEvent e) {
-            getController().getUIController().moveLocalFolder(folderInfo);
-        }
-    }
-
-    private class MyOpenFilesInformationAction extends BaseAction {
-
-        MyOpenFilesInformationAction(Controller controller) {
-            super("action_open_files_information", controller);
-        }
-
-        public void actionPerformed(ActionEvent e) {
-            getController().getUIController().openFilesInformation(folderInfo);
-        }
-    }
-
-    private class MyOpenFilesUnsyncedAction extends BaseAction {
-
-        MyOpenFilesUnsyncedAction(Controller controller) {
-            super("action_open_files_unsynced", controller);
-        }
-
-        public void actionPerformed(ActionEvent e) {
-            getController().getUIController().openFilesInformationUnsynced(
-                folderInfo);
-        }
-    }
-
-    private class MyOpenMembersInformationAction extends BaseAction {
-
-        MyOpenMembersInformationAction(Controller controller) {
-            super("action_open_members_information", controller);
-        }
-
-        public void actionPerformed(ActionEvent e) {
-            getController().getUIController()
-                .openMembersInformation(folderInfo);
-        }
-    }
-
-    private class MySyncFolderAction extends BaseAction {
-
-        private MySyncFolderAction(Controller controller) {
-            super("action_sync_folder", controller);
-        }
-
-        public void actionPerformed(ActionEvent e) {
-            if (folder.isPreviewOnly()) {
-                SwingUtilities.invokeLater(new Runnable() {
-                    public void run() {
-                        PreviewToJoinDialog panel = new PreviewToJoinDialog(
-                            getController(), folder);
-                        panel.open();
-                    }
-                });
-            } else {
-                getApplicationModel().syncFolder(folder);
-            }
-        }
-    }
-
-    private class FolderRemoveAction extends BaseAction {
-
-        private FolderRemoveAction(Controller controller) {
-            super("action_remove_folder", controller);
-        }
-
-        public void actionPerformed(ActionEvent e) {
-            FolderRemoveDialog panel = new FolderRemoveDialog(getController(),
-                folderInfo);
-            panel.open();
-        }
-    }
-
-    // private class MyProblemAction extends BaseAction {
-    //
-    // private MyProblemAction(Controller controller) {
-    // super("action_folder_problem", controller);
-    // }
-    //
-    // public void actionPerformed(ActionEvent e) {
-    // getController().getUIController().openProblemsInformation(
-    // folderInfo);
-    // }
-    // }
-    //
-    private class MyClearCompletedDownloadsAction extends BaseAction {
-
-        private MyClearCompletedDownloadsAction(Controller controller) {
-            super("action_clear_completed_downloads", controller);
-        }
-
-        public void actionPerformed(ActionEvent e) {
-            TransferManager transferManager = getController()
-                .getTransferManager();
-            for (DownloadManager dlMan : transferManager
-                .getCompletedDownloadsCollection())
-            {
-                if (dlMan.getFileInfo().getFolderInfo()
-                    .equals(folder.getInfo()))
-                {
-                    transferManager.clearCompletedDownload(dlMan);
-                }
-            }
-        }
-    }
-
-    private class MyMostRecentChangesAction extends BaseAction {
-
-        private MyMostRecentChangesAction(Controller controller) {
-            super("action_most_recent_changes", controller);
-        }
-
-        public void actionPerformed(ActionEvent e) {
-            getController().getUIController().openFilesInformationLatest(
-                folderInfo);
-        }
-    }
-
-    // private class MyFilesAvailableAction extends AbstractAction {
-    //
-    // public void actionPerformed(ActionEvent e) {
-    // getController().getUIController().openFilesInformationIncoming(
-    // folderInfo);
-    // }
-    // }
-
-    private class MyDeletedFilesAction extends AbstractAction {
-
-        public void actionPerformed(ActionEvent e) {
-            getController().getUIController().openFilesInformationDeleted(
-                folderInfo);
-        }
-    }
-
-    private class MyOpenExplorerAction extends BaseAction {
-
-        private MyOpenExplorerAction(Controller controller) {
-            super("action_open_explorer", controller);
-        }
-
-        public void actionPerformed(ActionEvent e) {
-            openExplorer();
-        }
-    }
-
-    @SuppressWarnings("serial")
-    private class BackupOnlineStorageAction extends BaseAction {
-        private BackupOnlineStorageAction(Controller controller) {
-            super("action_backup_online_storage", controller);
-        }
-
-        public void actionPerformed(ActionEvent e) {
-            // FolderOnlineStoragePanel knows if folder already joined :-)
-            getUIController().getApplicationModel().getServerClientModel()
-                .checkAndSetupAccount();
-            PFWizard.openMirrorFolderWizard(getController(), folder);
-        }
-    }
-
-    @SuppressWarnings("serial")
-    private class StopOnlineStorageAction extends BaseAction {
-        private StopOnlineStorageAction(Controller controller) {
-            super("action_stop_online_storage", controller);
-        }
-
-        public void actionPerformed(ActionEvent e) {
-            // FolderOnlineStoragePanel knows if folder already joined :-)
-            getUIController().getApplicationModel().getServerClientModel()
-                .checkAndSetupAccount();
-            PFWizard.openMirrorFolderWizard(getController(), folder);
-        }
-    }
-
-    private class PrimaryButtonActionListener implements ActionListener {
-        public void actionPerformed(ActionEvent e) {
-            if (type == Type.Local && folder != null
-                && folder.countProblems() > 0)
-            {
-                // Display the problem.
-                getController().getUIController().openProblemsInformation(
-                    folderInfo);
-            } else if (type == Type.CloudOnly) {
-                // Join the folder locally.
-                PFWizard.openOnlineStorageJoinWizard(getController(),
-                    Collections.singletonList(folderInfo));
-            } else if (type == Type.Local && folder != null
-                && folder.isPreviewOnly())
-            {
-                // Local Preview - want to change?
-                SettingsTab.doPreviewChange(getController(), folder);
-            } else if (type == Type.Local) {
-                // Local - open it
-                openExplorer();
-            } else {
-                // Typical - ask to create.
-                askToCreateFolder();
-            }
-        }
-    }
-
-    @SuppressWarnings("serial")
-    private class WebdavAction extends BaseAction {
-        private WebdavAction(Controller controller) {
-            super("action_webdav", controller);
-        }
-
-        public void actionPerformed(ActionEvent e) {
-            createWebdavConnection();
-        }
-    }
-
-    @SuppressWarnings("serial")
-    private class WebViewAction extends BaseAction {
-
-        private WebViewAction(Controller controller) {
-            super("action_webview", controller);
-        }
-
-        public void actionPerformed(ActionEvent e) {
-            ServerClient client = getController().getOSClient();
-            if (client.supportsWebLogin()) {
-                try {
-                    String folderURL = client
-                        .getFolderURLWithCredentials(folderInfo);
-                    BrowserLauncher.openURL(folderURL);
-                } catch (IOException e1) {
-                    logSevere(e1);
-                }
-            }
-        }
-    }
-
-    void dispose() {
-        removeFolderLocalAction.dispose();
-        removeFolderOnlineAction.dispose();
-        backupOnlineStorageAction.dispose();
-        stopOnlineStorageAction.dispose();
-        inviteAction.dispose();
-    }
-
-}
+    }
+
+    /**
+     * Downloads added or removed for this folder. Recalculate new files status.
+     * Or if expanded / collapsed - might need to change tool tip.
+     */
+    public void updateNameLabel() {
+
+        boolean newFiles = false;
+        String newCountString = "";
+
+        if (folder != null) {
+            int newCount = getController().getTransferManager()
+                .countCompletedDownloads(folder);
+            newFiles = newCount > 0;
+            if (newFiles) {
+                newCountString = " (" + newCount + ')';
+                nameLabel.setToolTipText(Translation.getTranslation(
+                    "exp_folder_view.new_files_tip_text",
+                    String.valueOf(newCount)));
+            }
+        }
+
+        if (!newFiles && folder != null) {
+            if (expanded.get()) {
+                nameLabel.setToolTipText(Translation
+                    .getTranslation("exp_folder_view.collapse"));
+            } else {
+                nameLabel.setToolTipText(Translation
+                    .getTranslation("exp_folder_view.expand"));
+            }
+        }
+        
+        String folderName = folderInfo.name;
+
+        folderName = folderName.replace(Constants.ZYNCRO_GROUP_TOKEN.trim(),
+            Translation.getTranslation("general.group")).replace(
+            Constants.ZYNCRO_DEPARTMENT_TOKEN.trim(),
+            Translation.getTranslation("general.department"));
+
+        nameLabel.setText(folderName + newCountString);
+        nameLabel.setFont(new Font(nameLabel.getFont().getName(), newFiles
+            ? Font.BOLD
+            : Font.PLAIN, nameLabel.getFont().getSize()));
+        clearCompletedDownloadsAction.setEnabled(newFiles);
+    }
+
+    /**
+     * Create a WebDAV connection to this folder. Should be something like 'net
+     * use * "https://my.powerfolder.com/webdav/afolder"
+     * /User:bob@powerfolder.com pazzword'
+     */
+    private void createWebdavConnection() {
+        ActivityVisualizationWorker worker = new ActivityVisualizationWorker(
+            getUIController())
+        {
+            protected String getTitle() {
+                return Translation
+                    .getTranslation("exp_folder_view.webdav_title");
+            }
+
+            protected String getWorkingText() {
+                return Translation
+                    .getTranslation("exp_folder_view.webdav_working_text");
+            }
+
+            public Object construct() throws Throwable {
+                try {
+                    createWebDAVURL();
+                    return WebDAV.createConnection(serverClient, webDAVURL);
+                } catch (Exception e) {
+                    // Looks like the link failed, badly :-(
+                    logSevere(e.getMessage(), e);
+                    return 'N' + e.getMessage();
+                }
+            }
+
+            public void finished() {
+
+                // See what happened.
+                String result = (String) get();
+                if (result != null) {
+                    if (result.startsWith("Y")) {
+                        String[] parts = result.substring(1).split("\\s");
+                        for (final String part : parts) {
+                            if (part.length() == 2 && part.charAt(1) == ':') {
+                                // Probably the new drive name, so open it.
+                                getController().getIOProvider().startIO(
+                                    new Runnable() {
+                                        public void run() {
+                                            PathUtils.openFile(Paths.get(part));
+                                        }
+                                    });
+
+                                break;
+                            }
+                        }
+                    } else if (result.startsWith("N")) {
+                        DialogFactory
+                            .genericDialog(
+                                getController(),
+                                Translation
+                                    .getTranslation("exp_folder_view.webdav_failure_title"),
+                                Translation.getTranslation(
+                                    "exp_folder_view.webdav_failure_text",
+                                    result.substring(1)),
+                                GenericDialogType.ERROR);
+                    }
+                }
+            }
+        };
+        worker.start();
+    }
+
+    /**
+     * See if user wants to create this typical folder.
+     */
+    private void askToCreateFolder() {
+        if (type != Type.Typical) {
+            logSevere("Folder " + folderInfo.getName() + " is not Typical");
+            return;
+        }
+        PFWizard.openTypicalFolderJoinWizard(getController(), folderInfo);
+    }
+
+    // ////////////////
+    // Inner Classes //
+    // ////////////////
+
+    private class MyNodeManagerListener extends NodeManagerAdapter {
+        private void updateIfRequired(NodeManagerEvent e) {
+            if (folder != null && folder.hasMember(e.getNode())) {
+                updateFolderMembershipDetails();
+                doFolderChanges(folder);
+            }
+        }
+
+        public void nodeConnected(NodeManagerEvent e) {
+            updateIfRequired(e);
+        }
+
+        public void nodeDisconnected(NodeManagerEvent e) {
+            updateIfRequired(e);
+        }
+
+        public void friendAdded(NodeManagerEvent e) {
+            updateIfRequired(e);
+        }
+
+        public void friendRemoved(NodeManagerEvent e) {
+            updateIfRequired(e);
+        }
+
+        @Override
+        public void settingsChanged(NodeManagerEvent e) {
+            updateIfRequired(e);
+        }
+
+        public boolean fireInEventDispatchThread() {
+            return true;
+        }
+    }
+
+    private synchronized void doFolderChanges(Folder eventFolder) {
+        if (folder == null || folder.equals(eventFolder)) {
+            folderUpdater.schedule(new Runnable() {
+                public void run() {
+                    updateNumberOfFiles();
+                    updateDeletedFiles();
+                    updateStatsDetails();
+                    updateIconAndOS();
+                    updateLocalButtons();
+                    updateTransferMode();
+                    updatePermissions();
+                }
+            });
+        }
+    }
+
+    /**
+     * Class to respond to folder events.
+     */
+    private class MyFolderListener implements FolderListener {
+
+        public void statisticsCalculated(FolderEvent folderEvent) {
+            doFolderChanges(folderEvent.getFolder());
+        }
+
+        public void fileChanged(FolderEvent folderEvent) {
+            doFolderChanges(folderEvent.getFolder());
+        }
+
+        public void filesDeleted(FolderEvent folderEvent) {
+            doFolderChanges(folderEvent.getFolder());
+        }
+
+        public void remoteContentsChanged(FolderEvent folderEvent) {
+            if (folderEvent.getMember().hasCompleteFileListFor(
+                folderEvent.getFolder().getInfo()))
+            {
+                doFolderChanges(folderEvent.getFolder());
+            }
+        }
+
+        public void scanResultCommited(FolderEvent folderEvent) {
+            if (folderEvent.getScanResult().isChangeDetected()) {
+                doFolderChanges(folderEvent.getFolder());
+            }
+        }
+
+        public void syncProfileChanged(FolderEvent folderEvent) {
+            doFolderChanges(folderEvent.getFolder());
+        }
+
+        public void archiveSettingsChanged(FolderEvent folderEvent) {
+            doFolderChanges(folderEvent.getFolder());
+        }
+
+        public boolean fireInEventDispatchThread() {
+            return true;
+        }
+    }
+
+    /**
+     * Class to respond to folder membership events.
+     */
+    private class MyFolderMembershipListener implements
+        FolderMembershipListener
+    {
+
+        public void memberJoined(FolderMembershipEvent folderEvent) {
+            updateFolderMembershipDetails();
+            doFolderChanges(folder);
+        }
+
+        public void memberLeft(FolderMembershipEvent folderEvent) {
+            updateFolderMembershipDetails();
+            doFolderChanges(folder);
+        }
+
+        public boolean fireInEventDispatchThread() {
+            return true;
+        }
+    }
+
+    private class MyFolderRepositoryListener implements
+        FolderRepositoryListener
+    {
+
+        private void updateIfRequired(FolderRepositoryEvent e) {
+            if (folder == null || !folder.equals(e.getFolder())) {
+                return;
+            }
+            updateSyncButton();
+            updateIconAndOS();
+        }
+
+        public void folderCreated(FolderRepositoryEvent e) {
+        }
+
+        public void folderRemoved(FolderRepositoryEvent e) {
+        }
+
+        public void maintenanceFinished(FolderRepositoryEvent e) {
+            updateIfRequired(e);
+        }
+
+        public void maintenanceStarted(FolderRepositoryEvent e) {
+            updateIfRequired(e);
+        }
+
+        public boolean fireInEventDispatchThread() {
+            return true;
+        }
+
+    }
+
+    private class MyTransferManagerListener extends TransferManagerAdapter {
+
+        private void updateIfRequired(TransferManagerEvent event) {
+            if (folder == null
+                || !folderInfo.equals(event.getFile().getFolderInfo()))
+            {
+                return;
+            }
+            updateSyncButton();
+            updateIconAndOS();
+        }
+
+        @Override
+        public void downloadAborted(TransferManagerEvent event) {
+            updateIfRequired(event);
+        }
+
+        @Override
+        public void downloadBroken(TransferManagerEvent event) {
+            updateIfRequired(event);
+        }
+
+        @Override
+        public void downloadCompleted(TransferManagerEvent event) {
+            updateIfRequired(event);
+        }
+
+        @Override
+        public void downloadQueued(TransferManagerEvent event) {
+            updateIfRequired(event);
+        }
+
+        @Override
+        public void downloadRequested(TransferManagerEvent event) {
+            updateIfRequired(event);
+        }
+
+        @Override
+        public void downloadStarted(TransferManagerEvent event) {
+            updateIfRequired(event);
+        }
+
+        @Override
+        public void uploadAborted(TransferManagerEvent event) {
+            updateIfRequired(event);
+        }
+
+        @Override
+        public void uploadBroken(TransferManagerEvent event) {
+            updateIfRequired(event);
+        }
+
+        @Override
+        public void uploadCompleted(TransferManagerEvent event) {
+            updateIfRequired(event);
+        }
+
+        @Override
+        public void uploadRequested(TransferManagerEvent event) {
+            updateIfRequired(event);
+        }
+
+        @Override
+        public void uploadStarted(TransferManagerEvent event) {
+            updateIfRequired(event);
+        }
+
+        public boolean fireInEventDispatchThread() {
+            return true;
+        }
+
+    }
+
+    /** Hover over any component in the upper panel should expand / collapse. */
+    private class MyMouseOverAdapter extends MouseAdapter {
+
+        // Auto expand if user hovers for two seconds.
+        public void mouseEntered(MouseEvent e) {
+            mouseOver.set(true);
+            if (PreferencesEntry.AUTO_EXPAND.getValueBoolean(getController())) {
+                if (!expanded.get()) {
+                    getController().schedule(new TimerTask() {
+                        public void run() {
+                            if (mouseOver.get()) {
+                                if (!expanded.get()) {
+                                    expand();
+                                    PreferencesEntry.AUTO_EXPAND.setValue(
+                                        getController(), Boolean.FALSE);
+                                }
+                            }
+                        }
+                    }, 2000);
+                }
+            }
+            SwingUtilities.invokeLater(new Runnable() {
+                public void run() {
+                    updateWebDAVURL();
+                }
+            });
+        }
+
+        public void mouseExited(MouseEvent e) {
+            mouseOver.set(false);
+            SwingUtilities.invokeLater(new Runnable() {
+                public void run() {
+                    updateWebDAVURL();
+                }
+            });
+        }
+    }
+
+    /** Click on the upper panel should expand or display context menu */
+    private class MyMouseClickAdapter extends MouseAdapter {
+
+        public void mousePressed(MouseEvent e) {
+            if (e.isPopupTrigger()) {
+                showContextMenu(e);
+            }
+        }
+
+        public void mouseReleased(MouseEvent e) {
+            if (e.isPopupTrigger()) {
+                showContextMenu(e);
+            }
+        }
+
+        private void showContextMenu(MouseEvent evt) {
+            Cursor c = CursorUtils.setWaitCursor(upperPanel);
+            try {
+                createPopupMenu().show(evt.getComponent(), evt.getX(),
+                    evt.getY());
+            } finally {
+                CursorUtils.returnToOriginal(upperPanel, c);
+            }
+        }
+
+        public void mouseClicked(MouseEvent e) {
+            if (e.getButton() == MouseEvent.BUTTON1) {
+                setFocus(true);
+                if (expanded.get()) {
+                    collapse();
+                } else {
+                    expand();
+                    if (type == Type.Local) {
+                        getController().getUIController().openFilesInformation(
+                            folderInfo);
+                    }
+                    if (type == Type.CloudOnly && folderInfo != null) {
+                        PFWizard.openOnlineStorageJoinWizard(getController(),
+                            Collections.singletonList(folderInfo));
+                    }
+                    if (type == Type.Typical) {
+                        askToCreateFolder();
+                    }
+                }
+            }
+        }
+    }
+
+    // Action to invite friend.
+    private class MyInviteAction extends BaseAction {
+
+        private MyInviteAction(Controller controller) {
+            super("action_invite_friend", controller);
+        }
+
+        public void actionPerformed(ActionEvent e) {
+            PFWizard.openSendInvitationWizard(getController(), folderInfo);
+        }
+    }
+
+    private class MyOpenSettingsInformationAction extends BaseAction {
+        private MyOpenSettingsInformationAction(Controller controller) {
+            super("action_open_settings_information", controller);
+        }
+
+        public void actionPerformed(ActionEvent e) {
+            getController().getUIController().openSettingsInformation(
+                folderInfo);
+        }
+    }
+
+    private class MyMoveLocalFolderAction extends BaseAction {
+        private MyMoveLocalFolderAction(Controller controller) {
+            super("action_move_local_folder", controller);
+        }
+
+        public void actionPerformed(ActionEvent e) {
+            getController().getUIController().moveLocalFolder(folderInfo);
+        }
+    }
+
+    private class MyOpenFilesInformationAction extends BaseAction {
+
+        MyOpenFilesInformationAction(Controller controller) {
+            super("action_open_files_information", controller);
+        }
+
+        public void actionPerformed(ActionEvent e) {
+            getController().getUIController().openFilesInformation(folderInfo);
+        }
+    }
+
+    private class MyOpenFilesUnsyncedAction extends BaseAction {
+
+        MyOpenFilesUnsyncedAction(Controller controller) {
+            super("action_open_files_unsynced", controller);
+        }
+
+        public void actionPerformed(ActionEvent e) {
+            getController().getUIController().openFilesInformationUnsynced(
+                folderInfo);
+        }
+    }
+
+    private class MyOpenMembersInformationAction extends BaseAction {
+
+        MyOpenMembersInformationAction(Controller controller) {
+            super("action_open_members_information", controller);
+        }
+
+        public void actionPerformed(ActionEvent e) {
+            getController().getUIController()
+                .openMembersInformation(folderInfo);
+        }
+    }
+
+    private class MySyncFolderAction extends BaseAction {
+
+        private MySyncFolderAction(Controller controller) {
+            super("action_sync_folder", controller);
+        }
+
+        public void actionPerformed(ActionEvent e) {
+            if (folder.isPreviewOnly()) {
+                SwingUtilities.invokeLater(new Runnable() {
+                    public void run() {
+                        PreviewToJoinDialog panel = new PreviewToJoinDialog(
+                            getController(), folder);
+                        panel.open();
+                    }
+                });
+            } else {
+                getApplicationModel().syncFolder(folder);
+            }
+        }
+    }
+
+    private class FolderRemoveAction extends BaseAction {
+
+        private FolderRemoveAction(Controller controller) {
+            super("action_remove_folder", controller);
+        }
+
+        public void actionPerformed(ActionEvent e) {
+            FolderRemoveDialog panel = new FolderRemoveDialog(getController(),
+                folderInfo);
+            panel.open();
+        }
+    }
+
+    // private class MyProblemAction extends BaseAction {
+    //
+    // private MyProblemAction(Controller controller) {
+    // super("action_folder_problem", controller);
+    // }
+    //
+    // public void actionPerformed(ActionEvent e) {
+    // getController().getUIController().openProblemsInformation(
+    // folderInfo);
+    // }
+    // }
+    //
+    private class MyClearCompletedDownloadsAction extends BaseAction {
+
+        private MyClearCompletedDownloadsAction(Controller controller) {
+            super("action_clear_completed_downloads", controller);
+        }
+
+        public void actionPerformed(ActionEvent e) {
+            TransferManager transferManager = getController()
+                .getTransferManager();
+            for (DownloadManager dlMan : transferManager
+                .getCompletedDownloadsCollection())
+            {
+                if (dlMan.getFileInfo().getFolderInfo()
+                    .equals(folder.getInfo()))
+                {
+                    transferManager.clearCompletedDownload(dlMan);
+                }
+            }
+        }
+    }
+
+    private class MyMostRecentChangesAction extends BaseAction {
+
+        private MyMostRecentChangesAction(Controller controller) {
+            super("action_most_recent_changes", controller);
+        }
+
+        public void actionPerformed(ActionEvent e) {
+            getController().getUIController().openFilesInformationLatest(
+                folderInfo);
+        }
+    }
+
+    // private class MyFilesAvailableAction extends AbstractAction {
+    //
+    // public void actionPerformed(ActionEvent e) {
+    // getController().getUIController().openFilesInformationIncoming(
+    // folderInfo);
+    // }
+    // }
+
+    private class MyDeletedFilesAction extends AbstractAction {
+
+        public void actionPerformed(ActionEvent e) {
+            getController().getUIController().openFilesInformationDeleted(
+                folderInfo);
+        }
+    }
+
+    private class MyOpenExplorerAction extends BaseAction {
+
+        private MyOpenExplorerAction(Controller controller) {
+            super("action_open_explorer", controller);
+        }
+
+        public void actionPerformed(ActionEvent e) {
+            openExplorer();
+        }
+    }
+
+    @SuppressWarnings("serial")
+    private class BackupOnlineStorageAction extends BaseAction {
+        private BackupOnlineStorageAction(Controller controller) {
+            super("action_backup_online_storage", controller);
+        }
+
+        public void actionPerformed(ActionEvent e) {
+            // FolderOnlineStoragePanel knows if folder already joined :-)
+            getUIController().getApplicationModel().getServerClientModel()
+                .checkAndSetupAccount();
+            PFWizard.openMirrorFolderWizard(getController(), folder);
+        }
+    }
+
+    @SuppressWarnings("serial")
+    private class StopOnlineStorageAction extends BaseAction {
+        private StopOnlineStorageAction(Controller controller) {
+            super("action_stop_online_storage", controller);
+        }
+
+        public void actionPerformed(ActionEvent e) {
+            // FolderOnlineStoragePanel knows if folder already joined :-)
+            getUIController().getApplicationModel().getServerClientModel()
+                .checkAndSetupAccount();
+            PFWizard.openMirrorFolderWizard(getController(), folder);
+        }
+    }
+
+    private class PrimaryButtonActionListener implements ActionListener {
+        public void actionPerformed(ActionEvent e) {
+            if (type == Type.Local && folder != null
+                && folder.countProblems() > 0)
+            {
+                // Display the problem.
+                getController().getUIController().openProblemsInformation(
+                    folderInfo);
+            } else if (type == Type.CloudOnly) {
+                // Join the folder locally.
+                PFWizard.openOnlineStorageJoinWizard(getController(),
+                    Collections.singletonList(folderInfo));
+            } else if (type == Type.Local && folder != null
+                && folder.isPreviewOnly())
+            {
+                // Local Preview - want to change?
+                SettingsTab.doPreviewChange(getController(), folder);
+            } else if (type == Type.Local) {
+                // Local - open it
+                openExplorer();
+            } else {
+                // Typical - ask to create.
+                askToCreateFolder();
+            }
+        }
+    }
+
+    @SuppressWarnings("serial")
+    private class WebdavAction extends BaseAction {
+        private WebdavAction(Controller controller) {
+            super("action_webdav", controller);
+        }
+
+        public void actionPerformed(ActionEvent e) {
+            createWebdavConnection();
+        }
+    }
+
+    @SuppressWarnings("serial")
+    private class WebViewAction extends BaseAction {
+
+        private WebViewAction(Controller controller) {
+            super("action_webview", controller);
+        }
+
+        public void actionPerformed(ActionEvent e) {
+            ServerClient client = getController().getOSClient();
+            if (client.supportsWebLogin()) {
+                try {
+                    String folderURL = client
+                        .getFolderURLWithCredentials(folderInfo);
+                    BrowserLauncher.openURL(folderURL);
+                } catch (IOException e1) {
+                    logSevere(e1);
+                }
+            }
+        }
+    }
+
+    void dispose() {
+        removeFolderLocalAction.dispose();
+        removeFolderOnlineAction.dispose();
+        backupOnlineStorageAction.dispose();
+        stopOnlineStorageAction.dispose();
+        inviteAction.dispose();
+    }
+
+}