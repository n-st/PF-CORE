/*
 * Copyright 2004 - 2008 Christian Sprajc. All rights reserved.
 *
 * This file is part of PowerFolder.
 *
 * PowerFolder is free software: you can redistribute it and/or modify
 * it under the terms of the GNU General Public License as published by
 * the Free Software Foundation.
 *
 * PowerFolder is distributed in the hope that it will be useful,
 * but WITHOUT ANY WARRANTY; without even the implied warranty of
 * MERCHANTABILITY or FITNESS FOR A PARTICULAR PURPOSE.  See the
 * GNU General Public License for more details.
 *
 * You should have received a copy of the GNU General Public License
 * along with PowerFolder. If not, see <http://www.gnu.org/licenses/>.
 *
 * $Id: MainFrame.java 20917 2013-02-24 06:30:05Z glasgow $
 */
package de.dal33t.powerfolder.ui;

import static de.dal33t.powerfolder.ui.event.SyncStatusEvent.NOT_CONNECTED;
import static de.dal33t.powerfolder.ui.event.SyncStatusEvent.NOT_LOGGED_IN;
import static de.dal33t.powerfolder.ui.event.SyncStatusEvent.NOT_STARTED;
import static de.dal33t.powerfolder.ui.event.SyncStatusEvent.NO_FOLDERS;
import static de.dal33t.powerfolder.ui.event.SyncStatusEvent.PAUSED;
import static de.dal33t.powerfolder.ui.event.SyncStatusEvent.SYNCHRONIZED;
import static de.dal33t.powerfolder.ui.event.SyncStatusEvent.SYNCING;
import static de.dal33t.powerfolder.ui.event.SyncStatusEvent.SYNC_INCOMPLETE;

import java.awt.BorderLayout;
import java.awt.Color;
import java.awt.Component;
import java.awt.Cursor;
import java.awt.Dimension;
import java.awt.Frame;
import java.awt.HeadlessException;
import java.awt.Point;
import java.awt.Toolkit;
import java.awt.datatransfer.DataFlavor;
import java.awt.datatransfer.Transferable;
import java.awt.datatransfer.UnsupportedFlavorException;
import java.awt.event.ActionEvent;
import java.awt.event.ActionListener;
import java.awt.event.MouseAdapter;
import java.awt.event.MouseEvent;
import java.awt.event.WindowAdapter;
import java.awt.event.WindowEvent;
import java.awt.event.WindowFocusListener;
import java.beans.PropertyChangeEvent;
import java.beans.PropertyChangeListener;
import java.io.IOException;
import java.nio.file.Files;
import java.nio.file.Path;
import java.util.Calendar;
import java.util.Date;
import java.util.List;
import java.util.concurrent.atomic.AtomicBoolean;

import javax.swing.AbstractAction;
import javax.swing.Icon;
import javax.swing.JButton;
import javax.swing.JFrame;
import javax.swing.JLabel;
import javax.swing.JPanel;
import javax.swing.JProgressBar;
import javax.swing.JSplitPane;
import javax.swing.SwingConstants;
import javax.swing.TransferHandler;
import javax.swing.WindowConstants;
import javax.swing.event.ChangeListener;
import javax.swing.plaf.RootPaneUI;

import com.jgoodies.forms.builder.ButtonBarBuilder;
import com.jgoodies.forms.builder.DefaultFormBuilder;
import com.jgoodies.forms.builder.PanelBuilder;
import com.jgoodies.forms.factories.Borders;
import com.jgoodies.forms.layout.CellConstraints;
import com.jgoodies.forms.layout.FormLayout;

import de.dal33t.powerfolder.ConfigurationEntry;
import de.dal33t.powerfolder.Constants;
import de.dal33t.powerfolder.Controller;
import de.dal33t.powerfolder.PreferencesEntry;
import de.dal33t.powerfolder.clientserver.ServerClient;
import de.dal33t.powerfolder.clientserver.ServerClientEvent;
import de.dal33t.powerfolder.clientserver.ServerClientListener;
import de.dal33t.powerfolder.event.FolderRepositoryEvent;
import de.dal33t.powerfolder.event.FolderRepositoryListener;
import de.dal33t.powerfolder.event.PausedModeEvent;
import de.dal33t.powerfolder.event.PausedModeListener;
import de.dal33t.powerfolder.message.clientserver.AccountDetails;
import de.dal33t.powerfolder.security.ChangePreferencesPermission;
import de.dal33t.powerfolder.security.FolderCreatePermission;
import de.dal33t.powerfolder.security.OnlineStorageSubscription;
import de.dal33t.powerfolder.ui.action.BaseAction;
import de.dal33t.powerfolder.ui.dialog.DialogFactory;
import de.dal33t.powerfolder.ui.dialog.GenericDialogType;
import de.dal33t.powerfolder.ui.event.SyncStatusEvent;
import de.dal33t.powerfolder.ui.event.SyncStatusListener;
import de.dal33t.powerfolder.ui.model.FolderRepositoryModel;
import de.dal33t.powerfolder.ui.notices.WarningNotice;
import de.dal33t.powerfolder.ui.util.DelayedUpdater;
import de.dal33t.powerfolder.ui.util.Icons;
import de.dal33t.powerfolder.ui.util.NeverAskAgainResponse;
import de.dal33t.powerfolder.ui.util.SyncIconButtonMini;
import de.dal33t.powerfolder.ui.util.UIUtil;
import de.dal33t.powerfolder.ui.widget.ActionLabel;
import de.dal33t.powerfolder.ui.widget.JButton3Icons;
import de.dal33t.powerfolder.ui.widget.JButtonMini;
import de.dal33t.powerfolder.ui.wizard.PFWizard;
import de.dal33t.powerfolder.util.BrowserLauncher;
import de.dal33t.powerfolder.util.DateUtil;
import de.dal33t.powerfolder.util.Format;
import de.dal33t.powerfolder.util.PathUtils;
import de.dal33t.powerfolder.util.StringUtils;
import de.dal33t.powerfolder.util.Translation;
import de.dal33t.powerfolder.util.os.OSUtil;
import de.javasoft.plaf.synthetica.SyntheticaRootPaneUI;

/**
 * Powerfolder gui mainframe
 * 
 * @author <a href="mailto:totmacher@powerfolder.com">Christian Sprajc </a>
 * @version $Revision: 1.44 $
 */
public class MainFrame extends PFUIComponent {

    private enum FrameMode {MAXIMIZED, NORMAL, COMPACT, MINIMIZED}

    public static final int MIN_MAIN_TABBED_WIDTH = 300;

    private JFrame uiComponent;
    private JLabel logoLabel;
    private JPanel centralPanel;
    private MainTabbedPane mainTabbedPane;
    private JPanel inlineInfoPanel;
    private JLabel inlineInfoLabel;
    private JButton inlineInfoCloseButton;
    private JSplitPane split;
    private ServerClient client;

    // Left mini panel
    private JButtonMini allInSyncButton;
    private SyncIconButtonMini syncingButton;
    private JButtonMini setupButton;
    private JButtonMini pauseButton;
    private JButtonMini syncIncompleteButton;
    private JLabel notConnectedLoggedInLabel;

    private ActionLabel upperMainTextActionLabel;
    private ActionLabel lowerMainTextActionLabel;
    private ActionLabel setupLabel;

    private ActionLabel loginActionLabel;
    private JProgressBar usagePB;
    private ActionLabel noticesActionLabel;

    private DelayedUpdater mainStatusUpdater;
    private DelayedUpdater osStatusUpdater;

    // Right mini panel
    private ActionLabel expandCollapseActionLabel;
    private MyExpandCollapseAction expandCollapseAction;
    private ActionLabel openWebInterfaceActionLabel;
    private ActionLabel openFoldersBaseActionLabel;
    private ActionLabel pauseResumeActionLabel;
    private ActionLabel configurationActionLabel;
    private ActionLabel openDebugActionLabel;
    private ActionLabel openTransfersActionLabel;

    private FrameMode frameMode = FrameMode.NORMAL;
    private JButton3Icons closeButton;
    private JButton3Icons plusButton;
    private JButton3Icons minusButton;

    /** Has the main frame state been set after init? */
    private final AtomicBoolean frameStateSet = new AtomicBoolean();

    /**
     * @param controller
     *            the controller.
     * @throws HeadlessException
     */
    public MainFrame(Controller controller) throws HeadlessException {
        super(controller);

        mainStatusUpdater = new DelayedUpdater(getController());
        osStatusUpdater = new DelayedUpdater(getController());
        controller.getFolderRepository().addFolderRepositoryListener(
            new MyFolderRepositoryListener());

        initComponents();
        configureUi();
        updateOnlineStorageDetails();

        // Start COMPACT for basic users, and NORMAL for experts.
        if (PreferencesEntry.EXPERT_MODE.getValueBoolean(getController())) {
            frameMode = FrameMode.NORMAL;
        } else {
            frameMode = FrameMode.COMPACT;
        }
        setFrameMode(frameMode, true);
    }

    private JPanel createMiniPanel() {
        FormLayout layout = new FormLayout("left:pref:grow, left:pref",
            "top:pref:grow");
        DefaultFormBuilder builder = new DefaultFormBuilder(layout);
        builder.setBorder(Borders.createEmptyBorder("10dlu, 0, 0, 3dlu"));
        CellConstraints cc = new CellConstraints();

        builder.add(createLeftMiniPanel(), cc.xy(1, 1));
        builder.add(createRightMiniPanel(), cc.xy(2, 1));

        return builder.getPanel();
    }

    private Component createLeftMiniPanel() {
        CellConstraints cc = new CellConstraints();

        // UPPER PART
        FormLayout layoutUpper = new FormLayout("pref, 3dlu, pref:grow",
            "pref, pref");
        DefaultFormBuilder builderUpper = new DefaultFormBuilder(layoutUpper);
        PanelBuilder b = new PanelBuilder(new FormLayout("pref:grow",
            "pref:grow"));
        b.add(allInSyncButton, cc.xy(1, 1));
        b.add(syncingButton, cc.xy(1, 1));
        b.add(setupButton, cc.xy(1, 1));
        b.add(pauseButton, cc.xy(1, 1));
        b.add(syncIncompleteButton, cc.xy(1, 1));
        b.add(notConnectedLoggedInLabel, cc.xy(1, 1));
        builderUpper.add(b.getPanel(), cc.xywh(1, 1, 1, 2));
        builderUpper.add(upperMainTextActionLabel.getUIComponent(), cc.xy(3, 1));
        builderUpper.add(lowerMainTextActionLabel.getUIComponent(), cc.xy(3, 2));
        builderUpper.add(setupLabel.getUIComponent(), cc.xy(3, 2));
        // UPPER PART END

        // LOWER PART
        FormLayout layoutLower = new FormLayout("pref, 100dlu",
                "pref, pref, pref");
        DefaultFormBuilder builderLower = new DefaultFormBuilder(layoutLower);
        // Include a spacer icon that lines up the pair with builderUpper
        // when allInSyncLabel has null icon.
        builderLower.add(new JLabel((Icon) null), cc.xywh(1, 1, 1, 2));
        builderLower.add(loginActionLabel.getUIComponent(), cc.xy(2, 1));
        builderLower.add(usagePB, cc.xy(2, 2));
        // Make sure the noticesActionLabel vertical space is maintained.
        builderLower.add(new JLabel(" "), cc.xy(1, 3));
        builderLower.add(noticesActionLabel.getUIComponent(), cc.xy(2, 3));
        // LOWER PART END

        // PUT TOGETHER
        FormLayout layoutMain = new FormLayout("pref", "pref, 5dlu, pref");
        DefaultFormBuilder builderMain = new DefaultFormBuilder(layoutMain);
        builderMain.setBorder(Borders.createEmptyBorder("0, 5dlu, 5dlu, 0"));
        builderMain.add(builderUpper.getPanel(), cc.xy(1, 1));
        builderMain.add(builderLower.getPanel(), cc.xy(1, 3));
        // PUT TOGETHER END

        return builderMain.getPanel();
    }

    private Component createRightMiniPanel() {
        FormLayout layout = new FormLayout("pref:grow",
            "pref, pref, pref, pref, pref, pref, pref");
        DefaultFormBuilder builder = new DefaultFormBuilder(layout);
        CellConstraints cc = new CellConstraints();

        builder.add(expandCollapseActionLabel.getUIComponent(), cc.xy(1, 1));
        if (ConfigurationEntry.WEB_LOGIN_ALLOWED
            .getValueBoolean(getController()))
        {
            builder.add(openWebInterfaceActionLabel.getUIComponent(),
                cc.xy(1, 2));
        }
        builder.add(openFoldersBaseActionLabel.getUIComponent(), cc.xy(1, 3));
        builder.add(pauseResumeActionLabel.getUIComponent(), cc.xy(1, 4));
        builder.add(configurationActionLabel.getUIComponent(), cc.xy(1, 5));
        if (getController().isVerbose()) {
            builder.add(openDebugActionLabel.getUIComponent(), cc.xy(1, 6));
        }
        if (PreferencesEntry.EXPERT_MODE.getValueBoolean(getController())) {
            builder.add(openTransfersActionLabel.getUIComponent(), cc.xy(1, 7));
        }

        return builder.getPanel();
    }

    private void configureUi() {

        // Display the title pane.
        uiComponent.getRootPane().putClientProperty(
            "Synthetica.titlePane.enabled", Boolean.FALSE);
        uiComponent.getRootPane().updateUI();

        FormLayout layout = new FormLayout("fill:pref:grow, pref, 3dlu, pref",
            "pref, fill:0:grow, pref");
        DefaultFormBuilder builder = new DefaultFormBuilder(layout);
        CellConstraints cc = new CellConstraints();

        builder.add(logoLabel, cc.xyw(1, 1, 3));

        ButtonBarBuilder b = new ButtonBarBuilder();
        b.addFixed(minusButton);
        b.addFixed(plusButton);
        b.addFixed(closeButton);
        builder.add(b.getPanel(), cc.xywh(4, 1, 1, 1, "right, top"));

        builder.add(inlineInfoLabel,
            cc.xy(2, 1, CellConstraints.DEFAULT, CellConstraints.BOTTOM));
        builder.add(inlineInfoCloseButton,
            cc.xy(4, 1, CellConstraints.DEFAULT, CellConstraints.BOTTOM));

        builder.add(centralPanel, cc.xyw(1, 2, 4));

        builder.add(createMiniPanel(), cc.xyw(1, 3, 4));

        uiComponent.getContentPane().removeAll();
        uiComponent.getContentPane().add(builder.getPanel());
        uiComponent.setResizable(true);

        Controller c = getController();

        // Pack elements and set to default size.
        uiComponent.pack();
        uiComponent.setSize(uiComponent.getWidth(),
                UIConstants.MAIN_FRAME_DEFAULT_HEIGHT);

        configureInlineInfo();
        updateMainStatus(NOT_STARTED);
        updateNoticesLabel();
    }

    /**
     * Show notices link if there are notices available.
     */
    private void updateNoticesLabel() {
        int unreadCount = (Integer) getController().getUIController()
                .getApplicationModel().getNoticesModel()
                .getUnreadNoticesCountVM().getValue();
        if (unreadCount == 0) {
            noticesActionLabel.setVisible(false);
        } else if (unreadCount == 1) {
            noticesActionLabel.setVisible(true);
            noticesActionLabel.setText(Translation.getTranslation(
                    "main_frame.unread_notices.single.text"));
        } else {
            noticesActionLabel.setVisible(true);
            noticesActionLabel.setText(Translation.getTranslation(
                    "main_frame.unread_notices.plural.text",
                    String.valueOf(unreadCount)));
        }
    }

    /**
     * Asks user about exit behavior of the program when the program is used for
     * the first time
     */
    private void handleExitFirstRequest() {
        boolean askForQuitOnX = PreferencesEntry.ASK_FOR_QUIT_ON_X
            .getValueBoolean(getController());
        if (askForQuitOnX) {
            // Prompt for personal message.
            String[] options = {
                Translation
                    .getTranslation("dialog.ask_for_quit_on_x.Minimize_button"),
                Translation
                    .getTranslation("dialog.ask_for_quit_on_x.Exit_button")};

            NeverAskAgainResponse response = DialogFactory.genericDialog(
                getController(),
                Translation.getTranslation("dialog.ask_for_quit_on_x.title"),
                Translation.getTranslation("dialog.ask_for_quit_on_x.text"),
                options, 0, GenericDialogType.QUESTION,
                Translation.getTranslation("general.neverAskAgain"));

            if (response.getButtonIndex() == 1) { // == Exit
                PreferencesEntry.QUIT_ON_X.setValue(getController(), true);
            } else {
                PreferencesEntry.QUIT_ON_X.setValue(getController(), false);
            }

            if (response.isNeverAskAgain()) {
                // don't ask me again
                PreferencesEntry.ASK_FOR_QUIT_ON_X.setValue(getController(),
                    false);
            }
        }
    }

    /**
     * Initializes all ui components
     */
    private void initComponents() {
        uiComponent = new JFrame();
        uiComponent.setTransferHandler(new MyTransferHandler());
        uiComponent.addWindowFocusListener(new MyWindowFocusListener());
        uiComponent.setIconImage(Icons.getImageById(Icons.SMALL_LOGO));
        uiComponent.setBackground(Color.white);

        BaseAction mySetupAction = new MySetupAction(getController());
        mySetupAction.allowWith(FolderCreatePermission.INSTANCE);
        
        MyOpenFoldersBaseAction myOpenFoldersBaseAction =
                new MyOpenFoldersBaseAction(getController());
        allInSyncButton = new JButtonMini(myOpenFoldersBaseAction);
        allInSyncButton.setIcon(Icons.getIconById(Icons.SYNC_COMPLETE));
        allInSyncButton.setText(null);

        syncIncompleteButton = new JButtonMini(myOpenFoldersBaseAction);
        syncIncompleteButton.setIcon(Icons.getIconById(Icons.SYNC_INCOMPLETE));
        syncIncompleteButton.setText(null);

        pauseButton = new JButtonMini(new MyPauseResumeAction(getController()));
        pauseButton.setIcon(Icons.getIconById(Icons.PAUSE));
        pauseButton.setText(null);

        syncingButton = new SyncIconButtonMini(getController());
        syncingButton.addActionListener(myOpenFoldersBaseAction);
        syncingButton.setVisible(false);

        setupButton = new JButtonMini(mySetupAction);
        setupButton.setIcon(Icons.getIconById(Icons.ACTION_ARROW));
        setupButton.setText(null);

        notConnectedLoggedInLabel = new JLabel(Icons.getIconById(Icons.WARNING));

        upperMainTextActionLabel = new ActionLabel(getController(),
                new AbstractAction() {
            public void actionPerformed(ActionEvent e) {
                handleSyncTextClick();
            }
        });

        lowerMainTextActionLabel = new ActionLabel(getController(),
                new AbstractAction() {
            public void actionPerformed(ActionEvent e) {
                    handleSyncTextClick();
                }
            });

        setupLabel = new ActionLabel(getController(), mySetupAction);

        loginActionLabel = new ActionLabel(getController(), new MyLoginAction(
            getController()));
        noticesActionLabel = new ActionLabel(getController(),
            new MyShowNoticesAction(getController()));
        updateNoticesLabel();

        usagePB = new JProgressBar();
        usagePB.setCursor(Cursor.getPredefinedCursor(Cursor.HAND_CURSOR));
        usagePB.addMouseListener(new MouseAdapter() {
            @Override
            public void mouseClicked(MouseEvent e) {
                if (e.getClickCount() == 1) {
                    try {
                        BrowserLauncher.openURL(client.getWebURL(
                            Constants.MY_ACCOUNT_URI, true));
                    } catch (IOException ex) {
                        logSevere(ex);
                    }
                }
            }
        });

        expandCollapseAction = new MyExpandCollapseAction(getController());
        expandCollapseActionLabel = new ActionLabel(getController(),
            expandCollapseAction);
        openWebInterfaceActionLabel = new ActionLabel(getController(),
            new MyOpenWebInterfaceAction(getController()));
        openFoldersBaseActionLabel = new ActionLabel(getController(),
                myOpenFoldersBaseAction);
        pauseResumeActionLabel = new ActionLabel(getController(),
            new MyPauseResumeAction(getController()));
        configurationActionLabel = new ActionLabel(getController(),
                new MyOpenPreferencesAction(getController()));
        openDebugActionLabel = new ActionLabel(getController(),
            new MyOpenDebugAction(getController()));
        openTransfersActionLabel = new ActionLabel(getController(),
            new MyOpenTransfersAction(getController()));

        // add window listener, checks if exit is needed on pressing X
        MyWindowListener myWindowListener = new MyWindowListener();
        uiComponent.addWindowListener(myWindowListener);
        uiComponent.addWindowStateListener(myWindowListener);

        split = new JSplitPane(JSplitPane.HORIZONTAL_SPLIT);
        split.setOneTouchExpandable(false);

        // everything is decided in window listener
        uiComponent
            .setDefaultCloseOperation(WindowConstants.DO_NOTHING_ON_CLOSE);

        logoLabel = new JLabel();
        logoLabel.setIcon(Icons.getIconById(Icons.LOGO400UI));
        logoLabel.setHorizontalAlignment(SwingConstants.LEFT);

        logoLabel.setCursor(Cursor.getPredefinedCursor(Cursor.HAND_CURSOR));
        MyMouseWindowDragListener logoMouseListener = new MyMouseWindowDragListener();
        logoLabel.addMouseListener(logoMouseListener);
        logoLabel.addMouseMotionListener(logoMouseListener);

        closeButton = new JButton3Icons(
            Icons.getIconById(Icons.FILTER_TEXT_FIELD_CLEAR_BUTTON_NORMAL),
            Icons.getIconById(Icons.FILTER_TEXT_FIELD_CLEAR_BUTTON_HOVER),
            Icons.getIconById(Icons.FILTER_TEXT_FIELD_CLEAR_BUTTON_PUSH));
        closeButton.setToolTipText(Translation
            .getTranslation("main_frame.close.tips"));
        closeButton.addActionListener(new ActionListener() {
            public void actionPerformed(ActionEvent e) {
                doCloseOperation();
            }
        });

        plusButton = new JButton3Icons(
            Icons.getIconById(Icons.WINDOW_PLUS_NORMAL),
            Icons.getIconById(Icons.WINDOW_PLUS_HOVER),
            Icons.getIconById(Icons.WINDOW_PLUS_PUSH));
        plusButton.addActionListener(new ActionListener() {
            public void actionPerformed(ActionEvent e) {
                doPlusOperation();
            }
        });

        minusButton = new JButton3Icons(
            Icons.getIconById(Icons.WINDOW_MINUS_NORMAL),
            Icons.getIconById(Icons.WINDOW_MINUS_HOVER),
            Icons.getIconById(Icons.WINDOW_MINUS_PUSH));
        minusButton.addActionListener(new ActionListener() {
            public void actionPerformed(ActionEvent e) {
                doMinusOperation();
            }
        });
        centralPanel = new JPanel(new BorderLayout(0, 0));

        mainTabbedPane = new MainTabbedPane(getController());

        updateTitle();

        inlineInfoCloseButton = new JButton3Icons(
            Icons.getIconById(Icons.FILTER_TEXT_FIELD_CLEAR_BUTTON_NORMAL),
            Icons.getIconById(Icons.FILTER_TEXT_FIELD_CLEAR_BUTTON_HOVER),
            Icons.getIconById(Icons.FILTER_TEXT_FIELD_CLEAR_BUTTON_PUSH));
        inlineInfoCloseButton.setToolTipText(Translation
            .getTranslation("main_frame.inline_info_close.tip"));
        inlineInfoCloseButton
            .addActionListener(new MyInlineCloseInfoActionListener());
        inlineInfoCloseButton.setContentAreaFilled(false);

        inlineInfoLabel = new JLabel();

        configurePauseResumeLink();

        client = getApplicationModel().getServerClientModel().getClient();
        client.addListener(new MyServerClientListener());

        // Start listening to notice changes.
        getController().getUIController().getApplicationModel()
            .getNoticesModel().getAllNoticesCountVM()
            .addValueChangeListener(new PropertyChangeListener() {
                public void propertyChange(PropertyChangeEvent evt) {
                    updateNoticesLabel();
                }
            });

        getController().getUIController().getApplicationModel()
            .getNoticesModel().getUnreadNoticesCountVM()
            .addValueChangeListener(new PropertyChangeListener() {
                public void propertyChange(PropertyChangeEvent evt) {
                    updateNoticesLabel();
                }
            });

        getController().getUIController().getApplicationModel().addSyncStatusListener(new SyncStatusListener() {
            public void syncStatusChanged(final SyncStatusEvent event) {
                mainStatusUpdater.schedule(new Runnable() {
                    public void run() {
                        updateMainStatus(event);
                    }
                });
            }

            public boolean fireInEventDispatchThread() {
                return true;
            }
        });

        getController().addPausedModeListener(new MyPausedModeListener());
    }

    private void handleSyncTextClick() {
        if (getController().isPaused()) {
            getController().setPaused(false);
        } else if (frameMode == FrameMode.COMPACT) {
            setFrameMode(FrameMode.NORMAL);
        } else {
            setFrameMode(FrameMode.COMPACT);
        }
        setLinkTooltips();
    }

    private void updateMainStatus(SyncStatusEvent event) {

        FolderRepositoryModel folderRepositoryModel = getUIController()
                .getApplicationModel().getFolderRepositoryModel();

        // Set visibility of buttons and labels.
        pauseButton.setVisible(event.equals(PAUSED));
        setupLabel.setVisible(event.equals(NOT_STARTED) || event.equals(NO_FOLDERS));
        setupButton.setVisible(event.equals(NOT_STARTED) || event.equals(NO_FOLDERS));
        allInSyncButton.setVisible(event.equals(SYNCHRONIZED));
        syncingButton.setVisible(event.equals(SYNCING));
        syncingButton.spin(event.equals(SYNCING));
        syncIncompleteButton.setVisible(event.equals(SYNC_INCOMPLETE));
        notConnectedLoggedInLabel.setVisible(event.equals(NOT_CONNECTED) || event.equals(NOT_LOGGED_IN));

        // Default sync date.
        Date syncDate = folderRepositoryModel.getLastSyncDate();

        // Upper text / setup text stuff.
        double overallSyncPercentage =
                folderRepositoryModel.getOverallSyncPercentage();
        String upperText = " ";
        String setupText = " ";

        if (event.equals(PAUSED)) {
                String pausedTemp = overallSyncPercentage >= 0 && overallSyncPercentage < 99.5d ?
                        Format.formatDecimal(overallSyncPercentage) + '%' : "";
                upperText = Translation.getTranslation("main_frame.paused", pausedTemp);
        } else if (event.equals(NOT_STARTED)) {
                upperText = Translation.getTranslation(
                        "main_frame.not_running");
                setupText = Translation.getTranslation(
                        "main_frame.activate_now");
        } else if (event.equals(NO_FOLDERS)) {
                upperText = Translation.getTranslation("main_frame.no_folders");
                setupText = getApplicationModel().getActionModel()
                        .getNewFolderAction().getName();
        } else if (event.equals(SYNCING)) {
                syncDate = folderRepositoryModel.getEstimatedSyncDate();
                String syncingTemp = overallSyncPercentage >= 0 && overallSyncPercentage < 99.5d ?
                        Format.formatDecimal(overallSyncPercentage) + '%' : "...";
                upperText = Translation.getTranslation("main_frame.syncing", syncingTemp);
        } else if (event.equals(SYNCHRONIZED)) {
                upperText = Translation.getTranslation("main_frame.in_sync");
        } else if (event.equals(SYNC_INCOMPLETE)) {
                upperText = Translation.getTranslation(
                        "main_frame.sync_incomplete");
        } else if (event.equals(NOT_CONNECTED)) {
            upperText = Translation.getTranslation("main_frame.connecting.text");
        } else if (event.equals(NOT_LOGGED_IN)) {
            upperText = Translation.getTranslation("main_frame.logging_in.text");
        } else {
            logSevere("Not handling all sync states: " + event);
        }

        upperMainTextActionLabel.setText(upperText);
        setupLabel.setText(setupText);

        // The lowerMainTextActionLabel and setupLabel share the same slot,
        // so visibility is mutually exclusive.
        boolean notStartedOrNoFolders = event.equals(NOT_STARTED) || event.equals(NO_FOLDERS);
        setupLabel.setVisible(notStartedOrNoFolders);
        lowerMainTextActionLabel.setVisible(!notStartedOrNoFolders);

        // Lower text - sync date stuff.
        String lowerText = " ";
        if (syncDate != null) {
            //If ETA sync > 3 days: no text.
            if (!DateUtil.isDateMoreThanNDaysInFuture(syncDate, 3)) {
                String date = Format.formatDateShort(syncDate);
                boolean inFuture = syncDate.after(new Date());
                if (inFuture) {
                    // If ETA sync > 20 hours show text: "Estimated sync: in X days"
                    // If ETA sync > 45 minutes show text: "Estimated sync: in X hours"
                    // If ETA sync < 45 minutes show text: "Estimated sync: in X minutes"
                    if (DateUtil.isDateMoreThanNHoursInFuture(syncDate, 20)) {
                        int days = DateUtil.getDaysInFuture(syncDate);
                        if (days <= 1) {
                        lowerText = Translation.getTranslation(
                                "main_frame.sync_eta_one_day");
                        } else {
                            lowerText = Translation.getTranslation(
                                    "main_frame.sync_eta_days", String.valueOf(
                                            days));
                        }
                    } else if (DateUtil.isDateMoreThanNMinutesInFuture(syncDate,
                            45)) {
                        int hours = DateUtil.getHoursInFuture(syncDate);
                        if (hours <= 1) {
                        lowerText = Translation.getTranslation(
                                "main_frame.sync_eta_one_hour");
                        } else {
                            lowerText = Translation.getTranslation(
                                    "main_frame.sync_eta_hours", String.valueOf(
                                            hours));
                        }
                    } else {
                        int minutes = DateUtil.getMinutesInFuture(syncDate);
                        if (minutes <= 1) {
                        lowerText = Translation.getTranslation(
                                "main_frame.sync_eta_one_minute");
                        } else {
                            lowerText = Translation.getTranslation(
                                    "main_frame.sync_eta_minutes",
                                    String.valueOf(minutes));
                        }
                    }
                } else {
                    lowerText = Translation.getTranslation(
                        "main_frame.last_synced", date);
                }
            }
        }
        lowerMainTextActionLabel.setText(lowerText);
    }

    /**
     * Updates the title
     */
    public void updateTitle() {
        StringBuilder title = new StringBuilder();

        String appName = Translation.getTranslation("general.application.name");
        // @todo Unclear, please comment what this is about.
        if (StringUtils.isEmpty(appName) || appName.startsWith("- ")) {
            appName = "PowerFolder";
        }
        title.append(appName);

        if (getController().isVerbose()) {
            // Append in front of program name in verbose mode
            title.append(" v" + Controller.PROGRAM_VERSION);
            if (getController().getBuildTime() != null) {
                title.append(" | build: " + getController().getBuildTime());
            }
            title.append(" | " + getController().getMySelf().getNick());
        }
        Calendar cal = Calendar.getInstance();
        cal.setTime(new Date());
        if (cal.get(Calendar.DAY_OF_MONTH) == 21
            && cal.get(Calendar.MONTH) == 2)
        {
            title.append(" | Happy birthday archi !");
        }
        uiComponent.setTitle(title.toString());
    }

    /**
     * @return the ui panel of the mainframe.
     */
    public JFrame getUIComponent() {
        return uiComponent;
    }

    /**
     * Add a change listener to the main tabbed pane selection.
     * 
     * @param l
     */
    public void addTabbedPaneChangeListener(ChangeListener l) {
        mainTabbedPane.addTabbedPaneChangeListener(l);
    }

    /**
     * Remove a change listener from the main tabbed pane.
     * 
     * @param l
     */
    public void removeTabbedPaneChangeListener(ChangeListener l) {
        mainTabbedPane.removeTabbedPaneChangeListener(l);
    }

    /**
     * Stores all current window values.
     */
    public void storeValues() {
        // Store main window preferences
        Controller controller = getController();

        if (isMaximized()) {
            PreferencesEntry.MAIN_FRAME_MAXIMIZED.setValue(controller, true);
        } else {
            PreferencesEntry.MAIN_FRAME_MAXIMIZED.setValue(controller, false);
        }
    }

    /**
     * @return true, if application is currently minimized
     */
    public boolean isIconified() {
        return (uiComponent.getExtendedState() & Frame.ICONIFIED) != 0;
    }

    /**
     * @return true, if application is currently minimized
     */
    public boolean isMaximized() {
        return (uiComponent.getExtendedState() & Frame.MAXIMIZED_BOTH) != 0;
    }

    /**
     * Determine if application is currently minimized or hidden (for example,
     * in the systray)
     * 
     * @return true, if application is currently minimized or hidden
     */
    public boolean isIconifiedOrHidden() {
        return isIconified() || !uiComponent.isVisible();
    }

    /**
     * For non-experts, if they log in
     * and only have online folders and no local folders,
     * and if the user has not already changed the frame state manually
     * then change from compact to normal,
     * helping the user to see the online folders
     * so they can do something about it.
     */
    private void showOSFolderList() {
        if (frameStateSet.get()) {
            return;
        }
        if (PreferencesEntry.EXPERT_MODE.getValueBoolean(getController())) {
            return;
        }
        if (!getController().getFolderRepository().getFolders().isEmpty()) {
            return;
        }
        if (client.getAccountFolders().isEmpty()) {
            return;
        }
        if (frameMode == FrameMode.COMPACT) {
            setFrameMode(FrameMode.NORMAL);
        }
    }

    /**
     * @return the selected main tab index.
     */
    public int getSelectedMainTabIndex() {
        return mainTabbedPane.getSelectedTabIndex();
    }

    /**
     * Shows the folders tab.
     */
    public void showFoldersTab() {
        mainTabbedPane.setActiveTab(MainTabbedPane.FOLDERS_INDEX);
    }

    public void showInlineInfoPanel(JPanel panel, String title) {
        // Fix Synthetica maximization, otherwise it covers the task bar.
        // See http://www.javasoft.de/jsf/public/products/synthetica/faq#q13
        RootPaneUI ui = uiComponent.getRootPane().getUI();
        if (ui instanceof SyntheticaRootPaneUI) {
            ((SyntheticaRootPaneUI) ui).setMaximizedBounds(uiComponent);
        }

        inlineInfoPanel = panel;
        inlineInfoLabel.setText(title);

        configureInlineInfo();
    }

    private void closeInlineInfoPanel() {
        inlineInfoPanel = null;
        configureInlineInfo();
    }

    public boolean isShowingInfoInline() {
        return inlineInfoPanel != null;
    }

    private void configureInlineInfo() {
        boolean displaying = isShowingInfoInline();
        inlineInfoCloseButton.setVisible(displaying);

        if (displaying) {

            centralPanel.removeAll();
            split.setLeftComponent(mainTabbedPane.getUIComponent());
            split.setRightComponent(inlineInfoPanel);

            centralPanel.add(split, BorderLayout.CENTER);

        } else {
            // Split pane place holders
            split.setLeftComponent(new JPanel());
            split.setRightComponent(new JPanel());

            centralPanel.removeAll();
            centralPanel.add(mainTabbedPane.getUIComponent(),
                BorderLayout.CENTER);
            inlineInfoPanel = null;
            inlineInfoLabel.setText("");
        }
        if (frameMode == FrameMode.NORMAL) {
            configureNormalSize();
        }
    }

    /**
     * Source:
     * http://stackoverflow.com/questions/309023/howto-bring-a-java-window
     * -to-the-front
     */
    public void toFront() {
        uiComponent.setVisible(true);
        int state = uiComponent.getExtendedState();
        state &= ~Frame.ICONIFIED;
        uiComponent.setExtendedState(state);
        uiComponent.toFront();
        uiComponent.requestFocus();
    }

    private void doCloseOperation() {
        if (OSUtil.isSystraySupported()) {
            if (PreferencesEntry.EXPERT_MODE.getValueBoolean(getController())) {
                handleExitFirstRequest();
            }
            boolean quitOnX = PreferencesEntry.QUIT_ON_X
                .getValueBoolean(getController());
            if (quitOnX) {
                exitProgram();
            } else {
                getUIController().hideChildPanels();
                uiComponent.setVisible(false);
            }
        } else {
            // Quit if systray is not Supported by OS.
            exitProgram();
        }
    }

    private void doMinusOperation() {
        if (frameMode == FrameMode.MAXIMIZED || frameMode == FrameMode.NORMAL) {
            // To COMPACT mode.
            setFrameMode(FrameMode.COMPACT);
        } else {
            setFrameMode(FrameMode.MINIMIZED);
        }
    }

    private void doPlusOperation() {
        if (frameMode == FrameMode.MAXIMIZED) {
            // To NORMAL mode.
            setFrameMode(FrameMode.NORMAL);
        } else if (frameMode == FrameMode.NORMAL) {
            // To MAXIMIZED mode.
            setFrameMode(FrameMode.MAXIMIZED);
        } else {
            // To NORMAL mode.
            setFrameMode(FrameMode.NORMAL);
        }
    }

    /**
     * Shuts down the program
     */
    private void exitProgram() {
        if (getUIController().isShutdownAllowed()) {
            uiComponent.setVisible(false);
            uiComponent.dispose();
            new Thread("Close PowerFolder Thread") {
                @Override
                public void run() {
                    getController().exit(0);
                }
            }.start();
        }
    }

    // ////////////////
    // Inner Classes //
    // ////////////////

    private class MyWindowFocusListener implements WindowFocusListener {
        public void windowGainedFocus(WindowEvent e) {
            getUIController().setActiveFrame(UIController.MAIN_FRAME_ID);
        }

        public void windowLostFocus(WindowEvent e) {
            // Nothing to do here.
        }
    }

    private class MyWindowListener extends WindowAdapter {

        public void windowClosing(WindowEvent e) {
            doCloseOperation();
        }

        /**
         * Hide other frames when main frame gets minimized.
         * 
         * @param e
         */
        public void windowIconified(WindowEvent e) {
            getUIController().hideChildPanels();
            if (OSUtil.isSystraySupported()) {
                uiComponent.setVisible(false);
            }
        }
    }

    private class MyFolderRepositoryListener implements
        FolderRepositoryListener
    {

        // If showing the inline panel and the folder has been removed,
        // close the inline panel.
        public void folderRemoved(FolderRepositoryEvent e) {
            if (isShowingInfoInline()) {
                closeInlineInfoPanel();
            }
        }

        public void folderCreated(FolderRepositoryEvent e) {
            // Let the MainTabbedPane know so it can scroll the Folders tab to the new folder.
            mainTabbedPane.folderCreated(e);
        }

        public void maintenanceStarted(FolderRepositoryEvent e) {
            // Don't care.
        }

        public void maintenanceFinished(FolderRepositoryEvent e) {
            // Don't care.
        }

        public boolean fireInEventDispatchThread() {
            return true;
        }
    }

    private void configurePauseResumeLink() {
        if (getController().isPaused()) {
            pauseResumeActionLabel.setText(Translation
                .getTranslation("action_resume_sync.name"));
            pauseResumeActionLabel.setToolTipText(Translation
                .getTranslation("action_resume_sync.description"));
        } else {
            pauseResumeActionLabel.setText(Translation
                .getTranslation("action_pause_sync.name"));
            pauseResumeActionLabel.setToolTipText(Translation
                .getTranslation("action_pause_sync.description"));
        }
    }

    private void checkCloudSpace() {
        if (PreferencesEntry.WARN_FULL_CLOUD.getValueBoolean(getController())) {
            if (client != null && client.isLoggedIn()) {
                if (!client.getAccount().getOSSubscription().isDisabled()) {
                    long storageSize = client.getAccount().getOSSubscription()
                            .getStorageSize();
                    long used = client.getAccountDetails().getSpaceUsed();
                    if (used >= storageSize * 9 / 10) {
                        // More than 90% used. Notify.
                        WarningNotice notice = new WarningNotice(
                                Translation.getTranslation(
                                        "warning_notice.title"),
                                Translation.getTranslation(
                                        "warning_notice.cloud_full_summary"),
                                Translation.getTranslation(
                                        "warning_notice.cloud_full_message"));
                        getUIController().getApplicationModel()
                                .getNoticesModel().handleNotice(notice);
                    }
                }
            }
        }
    }

    private void updateOnlineStorageDetails() {
        osStatusUpdater.schedule(new Runnable() {
            public void run() {
                updateOnlineStorageDetails0();
            }
        });
    }

    private void updateOnlineStorageDetails0() {
        double percentageUsed = 0;
        long totalStorage = 0;
        long spaceUsed = 0;
        if (StringUtils.isBlank(client.getUsername())) {
            loginActionLabel.setText(Translation
                .getTranslation("main_frame.account_not_set.text"));
        } else if (client.isPasswordEmpty()) {
            loginActionLabel.setText(Translation
                .getTranslation("main_frame.password_required.text"));
        } else if (client.isConnected()) {
            if (client.isLoggedIn()) {
                OnlineStorageSubscription storageSubscription = client
                    .getAccount().getOSSubscription();
                AccountDetails ad = client.getAccountDetails();
                if (storageSubscription.isDisabled()) {
                    loginActionLabel.setText(Translation
                        .getTranslation("main_frame.storage_subscription_disabled.text"));
                } else {
                    totalStorage = storageSubscription.getStorageSize();
                    spaceUsed = ad.getSpaceUsed();
                    if (totalStorage > 0) {
                        percentageUsed = 100.0d * (double) spaceUsed
                            / (double) totalStorage;
                    }
                    percentageUsed = Math.max(0.0d, percentageUsed);
                    percentageUsed = Math.min(100.0d, percentageUsed);
                    String s = client.getUsername();
                    if (!StringUtils.isEmpty(s)) {
                        loginActionLabel.setText(s);
                    }
                }
            } else if (client.isLoggingIn()) {
                loginActionLabel.setText(Translation
                    .getTranslation("main_frame.logging_in.text"));
            } else {
                // Not logged in and not logging in? Looks like it has failed.
                loginActionLabel.setText(Translation
                    .getTranslation("main_frame.log_in_failed.text"));
            }
        } else {
            loginActionLabel.setText(Translation
                .getTranslation("main_frame.connecting.text"));
        }
        usagePB.setValue((int) percentageUsed);
        usagePB.setToolTipText(Format.formatBytesShort(spaceUsed) + " / "
            + Format.formatBytesShort(totalStorage));
    }

    private void setFrameMode(FrameMode frameMode) {

        // Remember that the frame has been set manually.
        frameStateSet.set(true);

        setFrameMode(frameMode, false);
    }

    private void setFrameMode(FrameMode frameMode, boolean init) {
        expandCollapseAction.setShowExpand(frameMode == FrameMode.COMPACT);
        this.frameMode = frameMode;
        switch (frameMode) {
            case MAXIMIZED :
                // http://www.javasoft.de/synthetica/faq/#general-7
                if (uiComponent.getRootPane().getUI() instanceof SyntheticaRootPaneUI)
                {
                    ((SyntheticaRootPaneUI) uiComponent.getRootPane().getUI())
                            .setMaximizedBounds(uiComponent);
                }
                uiComponent.setExtendedState(Frame.MAXIMIZED_BOTH);
                plusButton.setToolTipText(Translation
                        .getTranslation("main_frame.restore.tips"));
                plusButton.setIcons(
                        Icons.getIconById(Icons.WINDOW_PLUS_NORMAL),
                        Icons.getIconById(Icons.WINDOW_PLUS_HOVER),
                        Icons.getIconById(Icons.WINDOW_PLUS_PUSH));
                minusButton.setVisible(true);
                minusButton.setToolTipText(
                        Translation.getTranslation("main_frame.compact.tips"));
                checkSplitMinWidth();
                break;
            case NORMAL:
                uiComponent.setExtendedState(Frame.NORMAL);
                uiComponent.setResizable(true);
                plusButton.setToolTipText(
                        Translation.getTranslation("main_frame.maximize.tips"));
                plusButton.setIcons(Icons.getIconById(
                        Icons.WINDOW_MAXIMIZE_NORMAL), 
                        Icons.getIconById(Icons.WINDOW_MAXIMIZE_HOVER),
                        Icons.getIconById(Icons.WINDOW_MAXIMIZE_PUSH));
                minusButton.setVisible(true);
                minusButton.setToolTipText(
                        Translation.getTranslation("main_frame.compact.tips"));
                configureNormalSize();
                UIUtil.invokeLaterInEDT(new Runnable() {
                    public void run() {
                        configureNormalSize();
                    }
                });
                break;
            case COMPACT:
                uiComponent.setExtendedState(Frame.NORMAL);
                // Need to hide the child windows when minimizing.
                if (!init) {
                    closeInlineInfoPanel();
                    getUIController().hideChildPanels();
                }
                uiComponent.setSize(uiComponent.getMinimumSize());
                uiComponent.setResizable(false);
                plusButton.setToolTipText(
                        Translation.getTranslation("main_frame.restore.tips"));
                plusButton.setIcons(Icons.getIconById(Icons.WINDOW_PLUS_NORMAL),
                        Icons.getIconById(Icons.WINDOW_PLUS_HOVER),
                        Icons.getIconById(Icons.WINDOW_PLUS_PUSH));
                minusButton.setToolTipText(
                        Translation.getTranslation("main_frame.minimize.tips"));
                // Don't show minimize button if systray is available
                // and the exit button uses minimize option.
                minusButton.setVisible(!OSUtil.isSystraySupported() ||
                        PreferencesEntry.QUIT_ON_X.getValueBoolean(getController()));
                toFront();
                UIUtil.invokeLaterInEDT(new Runnable() {
                    public void run() {
                        uiComponent.setSize(uiComponent.getMinimumSize());
                    }
                });
                break;
            case MINIMIZED:
                uiComponent.setExtendedState(Frame.ICONIFIED);
                break;
        }

        setLinkTooltips();
    }

    private void configureNormalSize() {
        Dimension screenSize = Toolkit.getDefaultToolkit().getScreenSize();
        int w = isShowingInfoInline() ? Constants.DEFAULT_NORMAL_DOCKED_WIDTH : (int) uiComponent.getMinimumSize().getWidth();
        int x = (int) ((screenSize.getWidth() - w) / 2.0);
        int h = Constants.DEFAULT_NORMAL_HEIGHT;
        int y = (int) ((screenSize.getHeight() - h) / 2.0);

        uiComponent.setSize(w, h);
        uiComponent.setLocation(x, y);
        checkSplitMinWidth();
    }

    /**
     * If showing inline, check that the divider is not too wide.
     */
    private void checkSplitMinWidth() {
        if (isShowingInfoInline()) {
            if (split.getDividerLocation() < MIN_MAIN_TABBED_WIDTH) {
                split.setDividerLocation(MIN_MAIN_TABBED_WIDTH);
            }

            // No clue why this have to be done later.
            // However if not this change does not come thru
            // on the first time the inline component/splitpane is shown.
            UIUtil.invokeLaterInEDT(new Runnable() {
                public void run() {
                    if (split.getDividerLocation() < MIN_MAIN_TABBED_WIDTH) {
                        split.setDividerLocation(MIN_MAIN_TABBED_WIDTH);
                    }
                }
            });
        }
    }

    private void setLinkTooltips() {
        if (getController().isPaused()) {
            upperMainTextActionLabel.setToolTipText(Translation.getTranslation(
                    "action_resume_sync.description"));
            lowerMainTextActionLabel.setToolTipText(Translation.getTranslation(
                    "action_resume_sync.description"));
        } else if (frameMode == FrameMode.COMPACT) {
            upperMainTextActionLabel.setToolTipText(Translation.getTranslation(
                    "action_expand_interface.name"));
            lowerMainTextActionLabel.setToolTipText(Translation.getTranslation(
                    "action_expand_interface.name"));
        } else {
            upperMainTextActionLabel.setToolTipText(Translation.getTranslation(
                    "action_collapse_interface.name"));
            lowerMainTextActionLabel.setToolTipText(Translation.getTranslation(
                    "action_collapse_interface.name"));
        }
    }

    // ////////////////
    // Inner classes //
    // ////////////////

    private class MyInlineCloseInfoActionListener implements ActionListener {
        public void actionPerformed(ActionEvent e) {
            Object source = e.getSource();
            if (source == inlineInfoCloseButton) {
                closeInlineInfoPanel();
            }
        }
    }

    private class MyOpenWebInterfaceAction extends BaseAction {

        private MyOpenWebInterfaceAction(Controller controller) {
            super("action_open_web_interface", controller);
        }

        public void actionPerformed(ActionEvent e) {
            try {
                BrowserLauncher.openURL(client.getLoginURLWithCredentials());
            } catch (IOException e1) {
                logWarning("Unable to open web portal", e1);
            }
        }
    }

    private class MyExpandCollapseAction extends BaseAction {

        private MyExpandCollapseAction(Controller controller) {
            super("action_expand_interface", controller);
        }

        public void actionPerformed(ActionEvent e) {
            if (frameMode == FrameMode.MAXIMIZED || frameMode == FrameMode.NORMAL) {
                setFrameMode(FrameMode.COMPACT);    
            } else {
                setFrameMode(FrameMode.NORMAL);
            }
        }

        public void setShowExpand(boolean expand) {
            if (expand) {
                configureFromActionId("action_expand_interface");
            } else {
                configureFromActionId("action_collapse_interface");
            }
        }
    }

    private static class MyOpenFoldersBaseAction extends BaseAction {

        private MyOpenFoldersBaseAction(Controller controller) {
            super("action_open_folders_base", controller);
        }

        public void actionPerformed(ActionEvent e) {
<<<<<<< HEAD
            PathUtils.openFile(getController().getFolderRepository()
                .getFoldersBasedir());
=======
            // PFC-2349 : Don't freeze UI
            getController().getIOProvider().startIO(new Runnable() {
                public void run() {
                    FileUtils.openFile(getController().getFolderRepository()
                        .getFoldersBasedir());
                }
            });
>>>>>>> 210c6de2
        }
    }

    private class MySetupAction extends BaseAction {

        protected MySetupAction(Controller controller) {
            super(null, controller);
        }

        public void actionPerformed(ActionEvent e) {
            if (!getController().getNodeManager().isStarted()) {
                getApplicationModel().getLicenseModel().getActivationAction()
                    .actionPerformed(e);
            } else if (getController().getFolderRepository().getFoldersCount() == 0)
            {
                getApplicationModel().getActionModel().getNewFolderAction()
                    .actionPerformed(e);
            }
        }
    }

    private class MyPauseResumeAction extends BaseAction {

        private MyPauseResumeAction(Controller controller) {
            super("action_resume_sync", controller);
        }

        public void actionPerformed(ActionEvent e) {
            getUIController().askToPauseResume();
            setLinkTooltips();
        }
    }

    private class MyOpenTransfersAction extends BaseAction {

        private MyOpenTransfersAction(Controller controller) {
            super("action_open_transfers_information", controller);
        }

        public void actionPerformed(ActionEvent e) {
            if (frameMode == FrameMode.COMPACT) {
                setFrameMode(FrameMode.NORMAL);
            }
            getUIController().openTransfersInformation();
        }
    }

    private class MyOpenDebugAction extends BaseAction {

        private MyOpenDebugAction(Controller controller) {
            super("action_open_debug_information", controller);
        }

        public void actionPerformed(ActionEvent e) {
            if (frameMode == FrameMode.COMPACT) {
                setFrameMode(FrameMode.NORMAL);
            }
            getUIController().openDebugInformation();
        }
    }

    private class MyServerClientListener implements ServerClientListener {

        public boolean fireInEventDispatchThread() {
            return true;
        }

        public void accountUpdated(ServerClientEvent event) {
            updateOnlineStorageDetails();
            checkCloudSpace();
        }

        public void login(ServerClientEvent event) {
            showOSFolderList();
            updateOnlineStorageDetails();
            checkCloudSpace();
        }

        public void serverConnected(ServerClientEvent event) {
            updateOnlineStorageDetails();
        }

        public void serverDisconnected(ServerClientEvent event) {
            updateOnlineStorageDetails();
        }

        public void nodeServerStatusChanged(ServerClientEvent event) {
            updateOnlineStorageDetails();
        }
    }

    private class MyLoginAction extends BaseAction {

        MyLoginAction(Controller controller) {
            super("action_login", controller);
        }

        public void actionPerformed(ActionEvent e) {
            PFWizard.openLoginWizard(getController(), client);
        }
    }

    private class MyShowNoticesAction extends BaseAction {

        MyShowNoticesAction(Controller controller) {
            super("action_show_notices", controller);
        }

        public void actionPerformed(ActionEvent e) {
            if (frameMode == FrameMode.COMPACT) {
                setFrameMode(FrameMode.NORMAL);
            }
            getController().getUIController().openNoticesCard();
        }
    }

    private class MyMouseWindowDragListener extends MouseAdapter {
        private int startX;
        private int startY;
        private boolean inDrag;

        @Override
        public void mouseClicked(MouseEvent e) {
            if (e.getClickCount() == 2) {
                if (isMaximized()) {
                    setFrameMode(FrameMode.NORMAL);
                } else {
                    setFrameMode(FrameMode.MAXIMIZED);
                }
            }
        }

        /** Called when the mouse has been pressed. */
        public void mousePressed(MouseEvent e) {
            if (isMaximized()) {
                // No drag allowed if maximized
                return;
            }
            Point p = e.getPoint();
            startX = p.x;
            startY = p.y;
            inDrag = true;
        }

        /** Called when the mouse has been released. */
        public void mouseReleased(MouseEvent e) {
            if (isMaximized()) {
                // No drag allowed if maximized
                return;
            }
            inDrag = false;
        }

        // And two methods from MouseMotionListener:
        public void mouseDragged(MouseEvent e) {
            if (isMaximized()) {
                // No drag allowed if maximized
                return;
            }
            Point p = e.getPoint();
            if (inDrag) {
                int dx = p.x - startX;
                int dy = p.y - startY;
                Point l = uiComponent.getLocation();
                uiComponent.setLocation(l.x + dx, l.y + dy);
            }
        }
    }

    /**
     * Handle drag-n-drops of Folders direct into the application.
     */
    @SuppressWarnings("serial")
    private class MyTransferHandler extends TransferHandler {
        public boolean canImport(TransferSupport support) {
            return support.isDataFlavorSupported(DataFlavor.javaFileListFlavor);
        }

        @SuppressWarnings("unchecked")
        public boolean importData(TransferSupport support) {
            try {
                Transferable t = support.getTransferable();
                List<Path> fileList = (List<Path>)
                        t.getTransferData(DataFlavor.javaFileListFlavor);

                // One at a time!
                if (fileList == null || fileList.size() != 1) {
                    logInfo("Skipping importData (multiple).");
                    return false;
                }

                // Directories only.
                Path file = fileList.get(0);
                if (!Files.isDirectory(file)) {
                    logInfo("Skipping importData (not directory).");
                    return false;
                }

                // Does user have folder create permission?
                if (ConfigurationEntry.SECURITY_PERMISSIONS_STRICT
                        .getValueBoolean(getController())
                        && !getController().getOSClient().getAccount()
                        .hasPermission(FolderCreatePermission.INSTANCE))
                {
                    logInfo("Skipping importData (no folder create permission).");
                    return false;
                }

                // Make sure we do not already have this as a folder.
                if (getController().getFolderRepository()
                        .doesFolderAlreadyExist(file)) {
                    logInfo("Skipping importData (already have).");
                    return false;
                }

                // All good then...
                PFWizard.openExistingDirectoryWizard(getController(), file);

            } catch (UnsupportedFlavorException e) {
                logSevere(e);
                return false;
            } catch (IOException e) {
                logSevere(e);
                return false;
            }
            return true;
        }
    }

    private static class MyOpenPreferencesAction extends BaseAction {

        private MyOpenPreferencesAction(Controller controller) {
            super("action_open_preferences", controller);
            allowWith(ChangePreferencesPermission.INSTANCE);
        }

        public void actionPerformed(ActionEvent e) {
            getUIController().openPreferences();
        }
    }

    private class MyPausedModeListener implements PausedModeListener {
        public void setPausedMode(PausedModeEvent event) {
            configurePauseResumeLink();
        }

        public boolean fireInEventDispatchThread() {
            return true;
        }
    }
}
<|MERGE_RESOLUTION|>--- conflicted
+++ resolved
@@ -1,1592 +1,1587 @@
-/*
- * Copyright 2004 - 2008 Christian Sprajc. All rights reserved.
- *
- * This file is part of PowerFolder.
- *
- * PowerFolder is free software: you can redistribute it and/or modify
- * it under the terms of the GNU General Public License as published by
- * the Free Software Foundation.
- *
- * PowerFolder is distributed in the hope that it will be useful,
- * but WITHOUT ANY WARRANTY; without even the implied warranty of
- * MERCHANTABILITY or FITNESS FOR A PARTICULAR PURPOSE.  See the
- * GNU General Public License for more details.
- *
- * You should have received a copy of the GNU General Public License
- * along with PowerFolder. If not, see <http://www.gnu.org/licenses/>.
- *
- * $Id: MainFrame.java 20917 2013-02-24 06:30:05Z glasgow $
- */
-package de.dal33t.powerfolder.ui;
-
-import static de.dal33t.powerfolder.ui.event.SyncStatusEvent.NOT_CONNECTED;
-import static de.dal33t.powerfolder.ui.event.SyncStatusEvent.NOT_LOGGED_IN;
-import static de.dal33t.powerfolder.ui.event.SyncStatusEvent.NOT_STARTED;
-import static de.dal33t.powerfolder.ui.event.SyncStatusEvent.NO_FOLDERS;
-import static de.dal33t.powerfolder.ui.event.SyncStatusEvent.PAUSED;
-import static de.dal33t.powerfolder.ui.event.SyncStatusEvent.SYNCHRONIZED;
-import static de.dal33t.powerfolder.ui.event.SyncStatusEvent.SYNCING;
-import static de.dal33t.powerfolder.ui.event.SyncStatusEvent.SYNC_INCOMPLETE;
-
-import java.awt.BorderLayout;
-import java.awt.Color;
-import java.awt.Component;
-import java.awt.Cursor;
-import java.awt.Dimension;
-import java.awt.Frame;
-import java.awt.HeadlessException;
-import java.awt.Point;
-import java.awt.Toolkit;
-import java.awt.datatransfer.DataFlavor;
-import java.awt.datatransfer.Transferable;
-import java.awt.datatransfer.UnsupportedFlavorException;
-import java.awt.event.ActionEvent;
-import java.awt.event.ActionListener;
-import java.awt.event.MouseAdapter;
-import java.awt.event.MouseEvent;
-import java.awt.event.WindowAdapter;
-import java.awt.event.WindowEvent;
-import java.awt.event.WindowFocusListener;
-import java.beans.PropertyChangeEvent;
-import java.beans.PropertyChangeListener;
-import java.io.IOException;
-import java.nio.file.Files;
-import java.nio.file.Path;
-import java.util.Calendar;
-import java.util.Date;
-import java.util.List;
-import java.util.concurrent.atomic.AtomicBoolean;
-
-import javax.swing.AbstractAction;
-import javax.swing.Icon;
-import javax.swing.JButton;
-import javax.swing.JFrame;
-import javax.swing.JLabel;
-import javax.swing.JPanel;
-import javax.swing.JProgressBar;
-import javax.swing.JSplitPane;
-import javax.swing.SwingConstants;
-import javax.swing.TransferHandler;
-import javax.swing.WindowConstants;
-import javax.swing.event.ChangeListener;
-import javax.swing.plaf.RootPaneUI;
-
-import com.jgoodies.forms.builder.ButtonBarBuilder;
-import com.jgoodies.forms.builder.DefaultFormBuilder;
-import com.jgoodies.forms.builder.PanelBuilder;
-import com.jgoodies.forms.factories.Borders;
-import com.jgoodies.forms.layout.CellConstraints;
-import com.jgoodies.forms.layout.FormLayout;
-
-import de.dal33t.powerfolder.ConfigurationEntry;
-import de.dal33t.powerfolder.Constants;
-import de.dal33t.powerfolder.Controller;
-import de.dal33t.powerfolder.PreferencesEntry;
-import de.dal33t.powerfolder.clientserver.ServerClient;
-import de.dal33t.powerfolder.clientserver.ServerClientEvent;
-import de.dal33t.powerfolder.clientserver.ServerClientListener;
-import de.dal33t.powerfolder.event.FolderRepositoryEvent;
-import de.dal33t.powerfolder.event.FolderRepositoryListener;
-import de.dal33t.powerfolder.event.PausedModeEvent;
-import de.dal33t.powerfolder.event.PausedModeListener;
-import de.dal33t.powerfolder.message.clientserver.AccountDetails;
-import de.dal33t.powerfolder.security.ChangePreferencesPermission;
-import de.dal33t.powerfolder.security.FolderCreatePermission;
-import de.dal33t.powerfolder.security.OnlineStorageSubscription;
-import de.dal33t.powerfolder.ui.action.BaseAction;
-import de.dal33t.powerfolder.ui.dialog.DialogFactory;
-import de.dal33t.powerfolder.ui.dialog.GenericDialogType;
-import de.dal33t.powerfolder.ui.event.SyncStatusEvent;
-import de.dal33t.powerfolder.ui.event.SyncStatusListener;
-import de.dal33t.powerfolder.ui.model.FolderRepositoryModel;
-import de.dal33t.powerfolder.ui.notices.WarningNotice;
-import de.dal33t.powerfolder.ui.util.DelayedUpdater;
-import de.dal33t.powerfolder.ui.util.Icons;
-import de.dal33t.powerfolder.ui.util.NeverAskAgainResponse;
-import de.dal33t.powerfolder.ui.util.SyncIconButtonMini;
-import de.dal33t.powerfolder.ui.util.UIUtil;
-import de.dal33t.powerfolder.ui.widget.ActionLabel;
-import de.dal33t.powerfolder.ui.widget.JButton3Icons;
-import de.dal33t.powerfolder.ui.widget.JButtonMini;
-import de.dal33t.powerfolder.ui.wizard.PFWizard;
-import de.dal33t.powerfolder.util.BrowserLauncher;
-import de.dal33t.powerfolder.util.DateUtil;
-import de.dal33t.powerfolder.util.Format;
-import de.dal33t.powerfolder.util.PathUtils;
-import de.dal33t.powerfolder.util.StringUtils;
-import de.dal33t.powerfolder.util.Translation;
-import de.dal33t.powerfolder.util.os.OSUtil;
-import de.javasoft.plaf.synthetica.SyntheticaRootPaneUI;
-
-/**
- * Powerfolder gui mainframe
- * 
- * @author <a href="mailto:totmacher@powerfolder.com">Christian Sprajc </a>
- * @version $Revision: 1.44 $
- */
-public class MainFrame extends PFUIComponent {
-
-    private enum FrameMode {MAXIMIZED, NORMAL, COMPACT, MINIMIZED}
-
-    public static final int MIN_MAIN_TABBED_WIDTH = 300;
-
-    private JFrame uiComponent;
-    private JLabel logoLabel;
-    private JPanel centralPanel;
-    private MainTabbedPane mainTabbedPane;
-    private JPanel inlineInfoPanel;
-    private JLabel inlineInfoLabel;
-    private JButton inlineInfoCloseButton;
-    private JSplitPane split;
-    private ServerClient client;
-
-    // Left mini panel
-    private JButtonMini allInSyncButton;
-    private SyncIconButtonMini syncingButton;
-    private JButtonMini setupButton;
-    private JButtonMini pauseButton;
-    private JButtonMini syncIncompleteButton;
-    private JLabel notConnectedLoggedInLabel;
-
-    private ActionLabel upperMainTextActionLabel;
-    private ActionLabel lowerMainTextActionLabel;
-    private ActionLabel setupLabel;
-
-    private ActionLabel loginActionLabel;
-    private JProgressBar usagePB;
-    private ActionLabel noticesActionLabel;
-
-    private DelayedUpdater mainStatusUpdater;
-    private DelayedUpdater osStatusUpdater;
-
-    // Right mini panel
-    private ActionLabel expandCollapseActionLabel;
-    private MyExpandCollapseAction expandCollapseAction;
-    private ActionLabel openWebInterfaceActionLabel;
-    private ActionLabel openFoldersBaseActionLabel;
-    private ActionLabel pauseResumeActionLabel;
-    private ActionLabel configurationActionLabel;
-    private ActionLabel openDebugActionLabel;
-    private ActionLabel openTransfersActionLabel;
-
-    private FrameMode frameMode = FrameMode.NORMAL;
-    private JButton3Icons closeButton;
-    private JButton3Icons plusButton;
-    private JButton3Icons minusButton;
-
-    /** Has the main frame state been set after init? */
-    private final AtomicBoolean frameStateSet = new AtomicBoolean();
-
-    /**
-     * @param controller
-     *            the controller.
-     * @throws HeadlessException
-     */
-    public MainFrame(Controller controller) throws HeadlessException {
-        super(controller);
-
-        mainStatusUpdater = new DelayedUpdater(getController());
-        osStatusUpdater = new DelayedUpdater(getController());
-        controller.getFolderRepository().addFolderRepositoryListener(
-            new MyFolderRepositoryListener());
-
-        initComponents();
-        configureUi();
-        updateOnlineStorageDetails();
-
-        // Start COMPACT for basic users, and NORMAL for experts.
-        if (PreferencesEntry.EXPERT_MODE.getValueBoolean(getController())) {
-            frameMode = FrameMode.NORMAL;
-        } else {
-            frameMode = FrameMode.COMPACT;
-        }
-        setFrameMode(frameMode, true);
-    }
-
-    private JPanel createMiniPanel() {
-        FormLayout layout = new FormLayout("left:pref:grow, left:pref",
-            "top:pref:grow");
-        DefaultFormBuilder builder = new DefaultFormBuilder(layout);
-        builder.setBorder(Borders.createEmptyBorder("10dlu, 0, 0, 3dlu"));
-        CellConstraints cc = new CellConstraints();
-
-        builder.add(createLeftMiniPanel(), cc.xy(1, 1));
-        builder.add(createRightMiniPanel(), cc.xy(2, 1));
-
-        return builder.getPanel();
-    }
-
-    private Component createLeftMiniPanel() {
-        CellConstraints cc = new CellConstraints();
-
-        // UPPER PART
-        FormLayout layoutUpper = new FormLayout("pref, 3dlu, pref:grow",
-            "pref, pref");
-        DefaultFormBuilder builderUpper = new DefaultFormBuilder(layoutUpper);
-        PanelBuilder b = new PanelBuilder(new FormLayout("pref:grow",
-            "pref:grow"));
-        b.add(allInSyncButton, cc.xy(1, 1));
-        b.add(syncingButton, cc.xy(1, 1));
-        b.add(setupButton, cc.xy(1, 1));
-        b.add(pauseButton, cc.xy(1, 1));
-        b.add(syncIncompleteButton, cc.xy(1, 1));
-        b.add(notConnectedLoggedInLabel, cc.xy(1, 1));
-        builderUpper.add(b.getPanel(), cc.xywh(1, 1, 1, 2));
-        builderUpper.add(upperMainTextActionLabel.getUIComponent(), cc.xy(3, 1));
-        builderUpper.add(lowerMainTextActionLabel.getUIComponent(), cc.xy(3, 2));
-        builderUpper.add(setupLabel.getUIComponent(), cc.xy(3, 2));
-        // UPPER PART END
-
-        // LOWER PART
-        FormLayout layoutLower = new FormLayout("pref, 100dlu",
-                "pref, pref, pref");
-        DefaultFormBuilder builderLower = new DefaultFormBuilder(layoutLower);
-        // Include a spacer icon that lines up the pair with builderUpper
-        // when allInSyncLabel has null icon.
-        builderLower.add(new JLabel((Icon) null), cc.xywh(1, 1, 1, 2));
-        builderLower.add(loginActionLabel.getUIComponent(), cc.xy(2, 1));
-        builderLower.add(usagePB, cc.xy(2, 2));
-        // Make sure the noticesActionLabel vertical space is maintained.
-        builderLower.add(new JLabel(" "), cc.xy(1, 3));
-        builderLower.add(noticesActionLabel.getUIComponent(), cc.xy(2, 3));
-        // LOWER PART END
-
-        // PUT TOGETHER
-        FormLayout layoutMain = new FormLayout("pref", "pref, 5dlu, pref");
-        DefaultFormBuilder builderMain = new DefaultFormBuilder(layoutMain);
-        builderMain.setBorder(Borders.createEmptyBorder("0, 5dlu, 5dlu, 0"));
-        builderMain.add(builderUpper.getPanel(), cc.xy(1, 1));
-        builderMain.add(builderLower.getPanel(), cc.xy(1, 3));
-        // PUT TOGETHER END
-
-        return builderMain.getPanel();
-    }
-
-    private Component createRightMiniPanel() {
-        FormLayout layout = new FormLayout("pref:grow",
-            "pref, pref, pref, pref, pref, pref, pref");
-        DefaultFormBuilder builder = new DefaultFormBuilder(layout);
-        CellConstraints cc = new CellConstraints();
-
-        builder.add(expandCollapseActionLabel.getUIComponent(), cc.xy(1, 1));
-        if (ConfigurationEntry.WEB_LOGIN_ALLOWED
-            .getValueBoolean(getController()))
-        {
-            builder.add(openWebInterfaceActionLabel.getUIComponent(),
-                cc.xy(1, 2));
-        }
-        builder.add(openFoldersBaseActionLabel.getUIComponent(), cc.xy(1, 3));
-        builder.add(pauseResumeActionLabel.getUIComponent(), cc.xy(1, 4));
-        builder.add(configurationActionLabel.getUIComponent(), cc.xy(1, 5));
-        if (getController().isVerbose()) {
-            builder.add(openDebugActionLabel.getUIComponent(), cc.xy(1, 6));
-        }
-        if (PreferencesEntry.EXPERT_MODE.getValueBoolean(getController())) {
-            builder.add(openTransfersActionLabel.getUIComponent(), cc.xy(1, 7));
-        }
-
-        return builder.getPanel();
-    }
-
-    private void configureUi() {
-
-        // Display the title pane.
-        uiComponent.getRootPane().putClientProperty(
-            "Synthetica.titlePane.enabled", Boolean.FALSE);
-        uiComponent.getRootPane().updateUI();
-
-        FormLayout layout = new FormLayout("fill:pref:grow, pref, 3dlu, pref",
-            "pref, fill:0:grow, pref");
-        DefaultFormBuilder builder = new DefaultFormBuilder(layout);
-        CellConstraints cc = new CellConstraints();
-
-        builder.add(logoLabel, cc.xyw(1, 1, 3));
-
-        ButtonBarBuilder b = new ButtonBarBuilder();
-        b.addFixed(minusButton);
-        b.addFixed(plusButton);
-        b.addFixed(closeButton);
-        builder.add(b.getPanel(), cc.xywh(4, 1, 1, 1, "right, top"));
-
-        builder.add(inlineInfoLabel,
-            cc.xy(2, 1, CellConstraints.DEFAULT, CellConstraints.BOTTOM));
-        builder.add(inlineInfoCloseButton,
-            cc.xy(4, 1, CellConstraints.DEFAULT, CellConstraints.BOTTOM));
-
-        builder.add(centralPanel, cc.xyw(1, 2, 4));
-
-        builder.add(createMiniPanel(), cc.xyw(1, 3, 4));
-
-        uiComponent.getContentPane().removeAll();
-        uiComponent.getContentPane().add(builder.getPanel());
-        uiComponent.setResizable(true);
-
-        Controller c = getController();
-
-        // Pack elements and set to default size.
-        uiComponent.pack();
-        uiComponent.setSize(uiComponent.getWidth(),
-                UIConstants.MAIN_FRAME_DEFAULT_HEIGHT);
-
-        configureInlineInfo();
-        updateMainStatus(NOT_STARTED);
-        updateNoticesLabel();
-    }
-
-    /**
-     * Show notices link if there are notices available.
-     */
-    private void updateNoticesLabel() {
-        int unreadCount = (Integer) getController().getUIController()
-                .getApplicationModel().getNoticesModel()
-                .getUnreadNoticesCountVM().getValue();
-        if (unreadCount == 0) {
-            noticesActionLabel.setVisible(false);
-        } else if (unreadCount == 1) {
-            noticesActionLabel.setVisible(true);
-            noticesActionLabel.setText(Translation.getTranslation(
-                    "main_frame.unread_notices.single.text"));
-        } else {
-            noticesActionLabel.setVisible(true);
-            noticesActionLabel.setText(Translation.getTranslation(
-                    "main_frame.unread_notices.plural.text",
-                    String.valueOf(unreadCount)));
-        }
-    }
-
-    /**
-     * Asks user about exit behavior of the program when the program is used for
-     * the first time
-     */
-    private void handleExitFirstRequest() {
-        boolean askForQuitOnX = PreferencesEntry.ASK_FOR_QUIT_ON_X
-            .getValueBoolean(getController());
-        if (askForQuitOnX) {
-            // Prompt for personal message.
-            String[] options = {
-                Translation
-                    .getTranslation("dialog.ask_for_quit_on_x.Minimize_button"),
-                Translation
-                    .getTranslation("dialog.ask_for_quit_on_x.Exit_button")};
-
-            NeverAskAgainResponse response = DialogFactory.genericDialog(
-                getController(),
-                Translation.getTranslation("dialog.ask_for_quit_on_x.title"),
-                Translation.getTranslation("dialog.ask_for_quit_on_x.text"),
-                options, 0, GenericDialogType.QUESTION,
-                Translation.getTranslation("general.neverAskAgain"));
-
-            if (response.getButtonIndex() == 1) { // == Exit
-                PreferencesEntry.QUIT_ON_X.setValue(getController(), true);
-            } else {
-                PreferencesEntry.QUIT_ON_X.setValue(getController(), false);
-            }
-
-            if (response.isNeverAskAgain()) {
-                // don't ask me again
-                PreferencesEntry.ASK_FOR_QUIT_ON_X.setValue(getController(),
-                    false);
-            }
-        }
-    }
-
-    /**
-     * Initializes all ui components
-     */
-    private void initComponents() {
-        uiComponent = new JFrame();
-        uiComponent.setTransferHandler(new MyTransferHandler());
-        uiComponent.addWindowFocusListener(new MyWindowFocusListener());
-        uiComponent.setIconImage(Icons.getImageById(Icons.SMALL_LOGO));
-        uiComponent.setBackground(Color.white);
-
-        BaseAction mySetupAction = new MySetupAction(getController());
-        mySetupAction.allowWith(FolderCreatePermission.INSTANCE);
-        
-        MyOpenFoldersBaseAction myOpenFoldersBaseAction =
-                new MyOpenFoldersBaseAction(getController());
-        allInSyncButton = new JButtonMini(myOpenFoldersBaseAction);
-        allInSyncButton.setIcon(Icons.getIconById(Icons.SYNC_COMPLETE));
-        allInSyncButton.setText(null);
-
-        syncIncompleteButton = new JButtonMini(myOpenFoldersBaseAction);
-        syncIncompleteButton.setIcon(Icons.getIconById(Icons.SYNC_INCOMPLETE));
-        syncIncompleteButton.setText(null);
-
-        pauseButton = new JButtonMini(new MyPauseResumeAction(getController()));
-        pauseButton.setIcon(Icons.getIconById(Icons.PAUSE));
-        pauseButton.setText(null);
-
-        syncingButton = new SyncIconButtonMini(getController());
-        syncingButton.addActionListener(myOpenFoldersBaseAction);
-        syncingButton.setVisible(false);
-
-        setupButton = new JButtonMini(mySetupAction);
-        setupButton.setIcon(Icons.getIconById(Icons.ACTION_ARROW));
-        setupButton.setText(null);
-
-        notConnectedLoggedInLabel = new JLabel(Icons.getIconById(Icons.WARNING));
-
-        upperMainTextActionLabel = new ActionLabel(getController(),
-                new AbstractAction() {
-            public void actionPerformed(ActionEvent e) {
-                handleSyncTextClick();
-            }
-        });
-
-        lowerMainTextActionLabel = new ActionLabel(getController(),
-                new AbstractAction() {
-            public void actionPerformed(ActionEvent e) {
-                    handleSyncTextClick();
-                }
-            });
-
-        setupLabel = new ActionLabel(getController(), mySetupAction);
-
-        loginActionLabel = new ActionLabel(getController(), new MyLoginAction(
-            getController()));
-        noticesActionLabel = new ActionLabel(getController(),
-            new MyShowNoticesAction(getController()));
-        updateNoticesLabel();
-
-        usagePB = new JProgressBar();
-        usagePB.setCursor(Cursor.getPredefinedCursor(Cursor.HAND_CURSOR));
-        usagePB.addMouseListener(new MouseAdapter() {
-            @Override
-            public void mouseClicked(MouseEvent e) {
-                if (e.getClickCount() == 1) {
-                    try {
-                        BrowserLauncher.openURL(client.getWebURL(
-                            Constants.MY_ACCOUNT_URI, true));
-                    } catch (IOException ex) {
-                        logSevere(ex);
-                    }
-                }
-            }
-        });
-
-        expandCollapseAction = new MyExpandCollapseAction(getController());
-        expandCollapseActionLabel = new ActionLabel(getController(),
-            expandCollapseAction);
-        openWebInterfaceActionLabel = new ActionLabel(getController(),
-            new MyOpenWebInterfaceAction(getController()));
-        openFoldersBaseActionLabel = new ActionLabel(getController(),
-                myOpenFoldersBaseAction);
-        pauseResumeActionLabel = new ActionLabel(getController(),
-            new MyPauseResumeAction(getController()));
-        configurationActionLabel = new ActionLabel(getController(),
-                new MyOpenPreferencesAction(getController()));
-        openDebugActionLabel = new ActionLabel(getController(),
-            new MyOpenDebugAction(getController()));
-        openTransfersActionLabel = new ActionLabel(getController(),
-            new MyOpenTransfersAction(getController()));
-
-        // add window listener, checks if exit is needed on pressing X
-        MyWindowListener myWindowListener = new MyWindowListener();
-        uiComponent.addWindowListener(myWindowListener);
-        uiComponent.addWindowStateListener(myWindowListener);
-
-        split = new JSplitPane(JSplitPane.HORIZONTAL_SPLIT);
-        split.setOneTouchExpandable(false);
-
-        // everything is decided in window listener
-        uiComponent
-            .setDefaultCloseOperation(WindowConstants.DO_NOTHING_ON_CLOSE);
-
-        logoLabel = new JLabel();
-        logoLabel.setIcon(Icons.getIconById(Icons.LOGO400UI));
-        logoLabel.setHorizontalAlignment(SwingConstants.LEFT);
-
-        logoLabel.setCursor(Cursor.getPredefinedCursor(Cursor.HAND_CURSOR));
-        MyMouseWindowDragListener logoMouseListener = new MyMouseWindowDragListener();
-        logoLabel.addMouseListener(logoMouseListener);
-        logoLabel.addMouseMotionListener(logoMouseListener);
-
-        closeButton = new JButton3Icons(
-            Icons.getIconById(Icons.FILTER_TEXT_FIELD_CLEAR_BUTTON_NORMAL),
-            Icons.getIconById(Icons.FILTER_TEXT_FIELD_CLEAR_BUTTON_HOVER),
-            Icons.getIconById(Icons.FILTER_TEXT_FIELD_CLEAR_BUTTON_PUSH));
-        closeButton.setToolTipText(Translation
-            .getTranslation("main_frame.close.tips"));
-        closeButton.addActionListener(new ActionListener() {
-            public void actionPerformed(ActionEvent e) {
-                doCloseOperation();
-            }
-        });
-
-        plusButton = new JButton3Icons(
-            Icons.getIconById(Icons.WINDOW_PLUS_NORMAL),
-            Icons.getIconById(Icons.WINDOW_PLUS_HOVER),
-            Icons.getIconById(Icons.WINDOW_PLUS_PUSH));
-        plusButton.addActionListener(new ActionListener() {
-            public void actionPerformed(ActionEvent e) {
-                doPlusOperation();
-            }
-        });
-
-        minusButton = new JButton3Icons(
-            Icons.getIconById(Icons.WINDOW_MINUS_NORMAL),
-            Icons.getIconById(Icons.WINDOW_MINUS_HOVER),
-            Icons.getIconById(Icons.WINDOW_MINUS_PUSH));
-        minusButton.addActionListener(new ActionListener() {
-            public void actionPerformed(ActionEvent e) {
-                doMinusOperation();
-            }
-        });
-        centralPanel = new JPanel(new BorderLayout(0, 0));
-
-        mainTabbedPane = new MainTabbedPane(getController());
-
-        updateTitle();
-
-        inlineInfoCloseButton = new JButton3Icons(
-            Icons.getIconById(Icons.FILTER_TEXT_FIELD_CLEAR_BUTTON_NORMAL),
-            Icons.getIconById(Icons.FILTER_TEXT_FIELD_CLEAR_BUTTON_HOVER),
-            Icons.getIconById(Icons.FILTER_TEXT_FIELD_CLEAR_BUTTON_PUSH));
-        inlineInfoCloseButton.setToolTipText(Translation
-            .getTranslation("main_frame.inline_info_close.tip"));
-        inlineInfoCloseButton
-            .addActionListener(new MyInlineCloseInfoActionListener());
-        inlineInfoCloseButton.setContentAreaFilled(false);
-
-        inlineInfoLabel = new JLabel();
-
-        configurePauseResumeLink();
-
-        client = getApplicationModel().getServerClientModel().getClient();
-        client.addListener(new MyServerClientListener());
-
-        // Start listening to notice changes.
-        getController().getUIController().getApplicationModel()
-            .getNoticesModel().getAllNoticesCountVM()
-            .addValueChangeListener(new PropertyChangeListener() {
-                public void propertyChange(PropertyChangeEvent evt) {
-                    updateNoticesLabel();
-                }
-            });
-
-        getController().getUIController().getApplicationModel()
-            .getNoticesModel().getUnreadNoticesCountVM()
-            .addValueChangeListener(new PropertyChangeListener() {
-                public void propertyChange(PropertyChangeEvent evt) {
-                    updateNoticesLabel();
-                }
-            });
-
-        getController().getUIController().getApplicationModel().addSyncStatusListener(new SyncStatusListener() {
-            public void syncStatusChanged(final SyncStatusEvent event) {
-                mainStatusUpdater.schedule(new Runnable() {
-                    public void run() {
-                        updateMainStatus(event);
-                    }
-                });
-            }
-
-            public boolean fireInEventDispatchThread() {
-                return true;
-            }
-        });
-
-        getController().addPausedModeListener(new MyPausedModeListener());
-    }
-
-    private void handleSyncTextClick() {
-        if (getController().isPaused()) {
-            getController().setPaused(false);
-        } else if (frameMode == FrameMode.COMPACT) {
-            setFrameMode(FrameMode.NORMAL);
-        } else {
-            setFrameMode(FrameMode.COMPACT);
-        }
-        setLinkTooltips();
-    }
-
-    private void updateMainStatus(SyncStatusEvent event) {
-
-        FolderRepositoryModel folderRepositoryModel = getUIController()
-                .getApplicationModel().getFolderRepositoryModel();
-
-        // Set visibility of buttons and labels.
-        pauseButton.setVisible(event.equals(PAUSED));
-        setupLabel.setVisible(event.equals(NOT_STARTED) || event.equals(NO_FOLDERS));
-        setupButton.setVisible(event.equals(NOT_STARTED) || event.equals(NO_FOLDERS));
-        allInSyncButton.setVisible(event.equals(SYNCHRONIZED));
-        syncingButton.setVisible(event.equals(SYNCING));
-        syncingButton.spin(event.equals(SYNCING));
-        syncIncompleteButton.setVisible(event.equals(SYNC_INCOMPLETE));
-        notConnectedLoggedInLabel.setVisible(event.equals(NOT_CONNECTED) || event.equals(NOT_LOGGED_IN));
-
-        // Default sync date.
-        Date syncDate = folderRepositoryModel.getLastSyncDate();
-
-        // Upper text / setup text stuff.
-        double overallSyncPercentage =
-                folderRepositoryModel.getOverallSyncPercentage();
-        String upperText = " ";
-        String setupText = " ";
-
-        if (event.equals(PAUSED)) {
-                String pausedTemp = overallSyncPercentage >= 0 && overallSyncPercentage < 99.5d ?
-                        Format.formatDecimal(overallSyncPercentage) + '%' : "";
-                upperText = Translation.getTranslation("main_frame.paused", pausedTemp);
-        } else if (event.equals(NOT_STARTED)) {
-                upperText = Translation.getTranslation(
-                        "main_frame.not_running");
-                setupText = Translation.getTranslation(
-                        "main_frame.activate_now");
-        } else if (event.equals(NO_FOLDERS)) {
-                upperText = Translation.getTranslation("main_frame.no_folders");
-                setupText = getApplicationModel().getActionModel()
-                        .getNewFolderAction().getName();
-        } else if (event.equals(SYNCING)) {
-                syncDate = folderRepositoryModel.getEstimatedSyncDate();
-                String syncingTemp = overallSyncPercentage >= 0 && overallSyncPercentage < 99.5d ?
-                        Format.formatDecimal(overallSyncPercentage) + '%' : "...";
-                upperText = Translation.getTranslation("main_frame.syncing", syncingTemp);
-        } else if (event.equals(SYNCHRONIZED)) {
-                upperText = Translation.getTranslation("main_frame.in_sync");
-        } else if (event.equals(SYNC_INCOMPLETE)) {
-                upperText = Translation.getTranslation(
-                        "main_frame.sync_incomplete");
-        } else if (event.equals(NOT_CONNECTED)) {
-            upperText = Translation.getTranslation("main_frame.connecting.text");
-        } else if (event.equals(NOT_LOGGED_IN)) {
-            upperText = Translation.getTranslation("main_frame.logging_in.text");
-        } else {
-            logSevere("Not handling all sync states: " + event);
-        }
-
-        upperMainTextActionLabel.setText(upperText);
-        setupLabel.setText(setupText);
-
-        // The lowerMainTextActionLabel and setupLabel share the same slot,
-        // so visibility is mutually exclusive.
-        boolean notStartedOrNoFolders = event.equals(NOT_STARTED) || event.equals(NO_FOLDERS);
-        setupLabel.setVisible(notStartedOrNoFolders);
-        lowerMainTextActionLabel.setVisible(!notStartedOrNoFolders);
-
-        // Lower text - sync date stuff.
-        String lowerText = " ";
-        if (syncDate != null) {
-            //If ETA sync > 3 days: no text.
-            if (!DateUtil.isDateMoreThanNDaysInFuture(syncDate, 3)) {
-                String date = Format.formatDateShort(syncDate);
-                boolean inFuture = syncDate.after(new Date());
-                if (inFuture) {
-                    // If ETA sync > 20 hours show text: "Estimated sync: in X days"
-                    // If ETA sync > 45 minutes show text: "Estimated sync: in X hours"
-                    // If ETA sync < 45 minutes show text: "Estimated sync: in X minutes"
-                    if (DateUtil.isDateMoreThanNHoursInFuture(syncDate, 20)) {
-                        int days = DateUtil.getDaysInFuture(syncDate);
-                        if (days <= 1) {
-                        lowerText = Translation.getTranslation(
-                                "main_frame.sync_eta_one_day");
-                        } else {
-                            lowerText = Translation.getTranslation(
-                                    "main_frame.sync_eta_days", String.valueOf(
-                                            days));
-                        }
-                    } else if (DateUtil.isDateMoreThanNMinutesInFuture(syncDate,
-                            45)) {
-                        int hours = DateUtil.getHoursInFuture(syncDate);
-                        if (hours <= 1) {
-                        lowerText = Translation.getTranslation(
-                                "main_frame.sync_eta_one_hour");
-                        } else {
-                            lowerText = Translation.getTranslation(
-                                    "main_frame.sync_eta_hours", String.valueOf(
-                                            hours));
-                        }
-                    } else {
-                        int minutes = DateUtil.getMinutesInFuture(syncDate);
-                        if (minutes <= 1) {
-                        lowerText = Translation.getTranslation(
-                                "main_frame.sync_eta_one_minute");
-                        } else {
-                            lowerText = Translation.getTranslation(
-                                    "main_frame.sync_eta_minutes",
-                                    String.valueOf(minutes));
-                        }
-                    }
-                } else {
-                    lowerText = Translation.getTranslation(
-                        "main_frame.last_synced", date);
-                }
-            }
-        }
-        lowerMainTextActionLabel.setText(lowerText);
-    }
-
-    /**
-     * Updates the title
-     */
-    public void updateTitle() {
-        StringBuilder title = new StringBuilder();
-
-        String appName = Translation.getTranslation("general.application.name");
-        // @todo Unclear, please comment what this is about.
-        if (StringUtils.isEmpty(appName) || appName.startsWith("- ")) {
-            appName = "PowerFolder";
-        }
-        title.append(appName);
-
-        if (getController().isVerbose()) {
-            // Append in front of program name in verbose mode
-            title.append(" v" + Controller.PROGRAM_VERSION);
-            if (getController().getBuildTime() != null) {
-                title.append(" | build: " + getController().getBuildTime());
-            }
-            title.append(" | " + getController().getMySelf().getNick());
-        }
-        Calendar cal = Calendar.getInstance();
-        cal.setTime(new Date());
-        if (cal.get(Calendar.DAY_OF_MONTH) == 21
-            && cal.get(Calendar.MONTH) == 2)
-        {
-            title.append(" | Happy birthday archi !");
-        }
-        uiComponent.setTitle(title.toString());
-    }
-
-    /**
-     * @return the ui panel of the mainframe.
-     */
-    public JFrame getUIComponent() {
-        return uiComponent;
-    }
-
-    /**
-     * Add a change listener to the main tabbed pane selection.
-     * 
-     * @param l
-     */
-    public void addTabbedPaneChangeListener(ChangeListener l) {
-        mainTabbedPane.addTabbedPaneChangeListener(l);
-    }
-
-    /**
-     * Remove a change listener from the main tabbed pane.
-     * 
-     * @param l
-     */
-    public void removeTabbedPaneChangeListener(ChangeListener l) {
-        mainTabbedPane.removeTabbedPaneChangeListener(l);
-    }
-
-    /**
-     * Stores all current window values.
-     */
-    public void storeValues() {
-        // Store main window preferences
-        Controller controller = getController();
-
-        if (isMaximized()) {
-            PreferencesEntry.MAIN_FRAME_MAXIMIZED.setValue(controller, true);
-        } else {
-            PreferencesEntry.MAIN_FRAME_MAXIMIZED.setValue(controller, false);
-        }
-    }
-
-    /**
-     * @return true, if application is currently minimized
-     */
-    public boolean isIconified() {
-        return (uiComponent.getExtendedState() & Frame.ICONIFIED) != 0;
-    }
-
-    /**
-     * @return true, if application is currently minimized
-     */
-    public boolean isMaximized() {
-        return (uiComponent.getExtendedState() & Frame.MAXIMIZED_BOTH) != 0;
-    }
-
-    /**
-     * Determine if application is currently minimized or hidden (for example,
-     * in the systray)
-     * 
-     * @return true, if application is currently minimized or hidden
-     */
-    public boolean isIconifiedOrHidden() {
-        return isIconified() || !uiComponent.isVisible();
-    }
-
-    /**
-     * For non-experts, if they log in
-     * and only have online folders and no local folders,
-     * and if the user has not already changed the frame state manually
-     * then change from compact to normal,
-     * helping the user to see the online folders
-     * so they can do something about it.
-     */
-    private void showOSFolderList() {
-        if (frameStateSet.get()) {
-            return;
-        }
-        if (PreferencesEntry.EXPERT_MODE.getValueBoolean(getController())) {
-            return;
-        }
-        if (!getController().getFolderRepository().getFolders().isEmpty()) {
-            return;
-        }
-        if (client.getAccountFolders().isEmpty()) {
-            return;
-        }
-        if (frameMode == FrameMode.COMPACT) {
-            setFrameMode(FrameMode.NORMAL);
-        }
-    }
-
-    /**
-     * @return the selected main tab index.
-     */
-    public int getSelectedMainTabIndex() {
-        return mainTabbedPane.getSelectedTabIndex();
-    }
-
-    /**
-     * Shows the folders tab.
-     */
-    public void showFoldersTab() {
-        mainTabbedPane.setActiveTab(MainTabbedPane.FOLDERS_INDEX);
-    }
-
-    public void showInlineInfoPanel(JPanel panel, String title) {
-        // Fix Synthetica maximization, otherwise it covers the task bar.
-        // See http://www.javasoft.de/jsf/public/products/synthetica/faq#q13
-        RootPaneUI ui = uiComponent.getRootPane().getUI();
-        if (ui instanceof SyntheticaRootPaneUI) {
-            ((SyntheticaRootPaneUI) ui).setMaximizedBounds(uiComponent);
-        }
-
-        inlineInfoPanel = panel;
-        inlineInfoLabel.setText(title);
-
-        configureInlineInfo();
-    }
-
-    private void closeInlineInfoPanel() {
-        inlineInfoPanel = null;
-        configureInlineInfo();
-    }
-
-    public boolean isShowingInfoInline() {
-        return inlineInfoPanel != null;
-    }
-
-    private void configureInlineInfo() {
-        boolean displaying = isShowingInfoInline();
-        inlineInfoCloseButton.setVisible(displaying);
-
-        if (displaying) {
-
-            centralPanel.removeAll();
-            split.setLeftComponent(mainTabbedPane.getUIComponent());
-            split.setRightComponent(inlineInfoPanel);
-
-            centralPanel.add(split, BorderLayout.CENTER);
-
-        } else {
-            // Split pane place holders
-            split.setLeftComponent(new JPanel());
-            split.setRightComponent(new JPanel());
-
-            centralPanel.removeAll();
-            centralPanel.add(mainTabbedPane.getUIComponent(),
-                BorderLayout.CENTER);
-            inlineInfoPanel = null;
-            inlineInfoLabel.setText("");
-        }
-        if (frameMode == FrameMode.NORMAL) {
-            configureNormalSize();
-        }
-    }
-
-    /**
-     * Source:
-     * http://stackoverflow.com/questions/309023/howto-bring-a-java-window
-     * -to-the-front
-     */
-    public void toFront() {
-        uiComponent.setVisible(true);
-        int state = uiComponent.getExtendedState();
-        state &= ~Frame.ICONIFIED;
-        uiComponent.setExtendedState(state);
-        uiComponent.toFront();
-        uiComponent.requestFocus();
-    }
-
-    private void doCloseOperation() {
-        if (OSUtil.isSystraySupported()) {
-            if (PreferencesEntry.EXPERT_MODE.getValueBoolean(getController())) {
-                handleExitFirstRequest();
-            }
-            boolean quitOnX = PreferencesEntry.QUIT_ON_X
-                .getValueBoolean(getController());
-            if (quitOnX) {
-                exitProgram();
-            } else {
-                getUIController().hideChildPanels();
-                uiComponent.setVisible(false);
-            }
-        } else {
-            // Quit if systray is not Supported by OS.
-            exitProgram();
-        }
-    }
-
-    private void doMinusOperation() {
-        if (frameMode == FrameMode.MAXIMIZED || frameMode == FrameMode.NORMAL) {
-            // To COMPACT mode.
-            setFrameMode(FrameMode.COMPACT);
-        } else {
-            setFrameMode(FrameMode.MINIMIZED);
-        }
-    }
-
-    private void doPlusOperation() {
-        if (frameMode == FrameMode.MAXIMIZED) {
-            // To NORMAL mode.
-            setFrameMode(FrameMode.NORMAL);
-        } else if (frameMode == FrameMode.NORMAL) {
-            // To MAXIMIZED mode.
-            setFrameMode(FrameMode.MAXIMIZED);
-        } else {
-            // To NORMAL mode.
-            setFrameMode(FrameMode.NORMAL);
-        }
-    }
-
-    /**
-     * Shuts down the program
-     */
-    private void exitProgram() {
-        if (getUIController().isShutdownAllowed()) {
-            uiComponent.setVisible(false);
-            uiComponent.dispose();
-            new Thread("Close PowerFolder Thread") {
-                @Override
-                public void run() {
-                    getController().exit(0);
-                }
-            }.start();
-        }
-    }
-
-    // ////////////////
-    // Inner Classes //
-    // ////////////////
-
-    private class MyWindowFocusListener implements WindowFocusListener {
-        public void windowGainedFocus(WindowEvent e) {
-            getUIController().setActiveFrame(UIController.MAIN_FRAME_ID);
-        }
-
-        public void windowLostFocus(WindowEvent e) {
-            // Nothing to do here.
-        }
-    }
-
-    private class MyWindowListener extends WindowAdapter {
-
-        public void windowClosing(WindowEvent e) {
-            doCloseOperation();
-        }
-
-        /**
-         * Hide other frames when main frame gets minimized.
-         * 
-         * @param e
-         */
-        public void windowIconified(WindowEvent e) {
-            getUIController().hideChildPanels();
-            if (OSUtil.isSystraySupported()) {
-                uiComponent.setVisible(false);
-            }
-        }
-    }
-
-    private class MyFolderRepositoryListener implements
-        FolderRepositoryListener
-    {
-
-        // If showing the inline panel and the folder has been removed,
-        // close the inline panel.
-        public void folderRemoved(FolderRepositoryEvent e) {
-            if (isShowingInfoInline()) {
-                closeInlineInfoPanel();
-            }
-        }
-
-        public void folderCreated(FolderRepositoryEvent e) {
-            // Let the MainTabbedPane know so it can scroll the Folders tab to the new folder.
-            mainTabbedPane.folderCreated(e);
-        }
-
-        public void maintenanceStarted(FolderRepositoryEvent e) {
-            // Don't care.
-        }
-
-        public void maintenanceFinished(FolderRepositoryEvent e) {
-            // Don't care.
-        }
-
-        public boolean fireInEventDispatchThread() {
-            return true;
-        }
-    }
-
-    private void configurePauseResumeLink() {
-        if (getController().isPaused()) {
-            pauseResumeActionLabel.setText(Translation
-                .getTranslation("action_resume_sync.name"));
-            pauseResumeActionLabel.setToolTipText(Translation
-                .getTranslation("action_resume_sync.description"));
-        } else {
-            pauseResumeActionLabel.setText(Translation
-                .getTranslation("action_pause_sync.name"));
-            pauseResumeActionLabel.setToolTipText(Translation
-                .getTranslation("action_pause_sync.description"));
-        }
-    }
-
-    private void checkCloudSpace() {
-        if (PreferencesEntry.WARN_FULL_CLOUD.getValueBoolean(getController())) {
-            if (client != null && client.isLoggedIn()) {
-                if (!client.getAccount().getOSSubscription().isDisabled()) {
-                    long storageSize = client.getAccount().getOSSubscription()
-                            .getStorageSize();
-                    long used = client.getAccountDetails().getSpaceUsed();
-                    if (used >= storageSize * 9 / 10) {
-                        // More than 90% used. Notify.
-                        WarningNotice notice = new WarningNotice(
-                                Translation.getTranslation(
-                                        "warning_notice.title"),
-                                Translation.getTranslation(
-                                        "warning_notice.cloud_full_summary"),
-                                Translation.getTranslation(
-                                        "warning_notice.cloud_full_message"));
-                        getUIController().getApplicationModel()
-                                .getNoticesModel().handleNotice(notice);
-                    }
-                }
-            }
-        }
-    }
-
-    private void updateOnlineStorageDetails() {
-        osStatusUpdater.schedule(new Runnable() {
-            public void run() {
-                updateOnlineStorageDetails0();
-            }
-        });
-    }
-
-    private void updateOnlineStorageDetails0() {
-        double percentageUsed = 0;
-        long totalStorage = 0;
-        long spaceUsed = 0;
-        if (StringUtils.isBlank(client.getUsername())) {
-            loginActionLabel.setText(Translation
-                .getTranslation("main_frame.account_not_set.text"));
-        } else if (client.isPasswordEmpty()) {
-            loginActionLabel.setText(Translation
-                .getTranslation("main_frame.password_required.text"));
-        } else if (client.isConnected()) {
-            if (client.isLoggedIn()) {
-                OnlineStorageSubscription storageSubscription = client
-                    .getAccount().getOSSubscription();
-                AccountDetails ad = client.getAccountDetails();
-                if (storageSubscription.isDisabled()) {
-                    loginActionLabel.setText(Translation
-                        .getTranslation("main_frame.storage_subscription_disabled.text"));
-                } else {
-                    totalStorage = storageSubscription.getStorageSize();
-                    spaceUsed = ad.getSpaceUsed();
-                    if (totalStorage > 0) {
-                        percentageUsed = 100.0d * (double) spaceUsed
-                            / (double) totalStorage;
-                    }
-                    percentageUsed = Math.max(0.0d, percentageUsed);
-                    percentageUsed = Math.min(100.0d, percentageUsed);
-                    String s = client.getUsername();
-                    if (!StringUtils.isEmpty(s)) {
-                        loginActionLabel.setText(s);
-                    }
-                }
-            } else if (client.isLoggingIn()) {
-                loginActionLabel.setText(Translation
-                    .getTranslation("main_frame.logging_in.text"));
-            } else {
-                // Not logged in and not logging in? Looks like it has failed.
-                loginActionLabel.setText(Translation
-                    .getTranslation("main_frame.log_in_failed.text"));
-            }
-        } else {
-            loginActionLabel.setText(Translation
-                .getTranslation("main_frame.connecting.text"));
-        }
-        usagePB.setValue((int) percentageUsed);
-        usagePB.setToolTipText(Format.formatBytesShort(spaceUsed) + " / "
-            + Format.formatBytesShort(totalStorage));
-    }
-
-    private void setFrameMode(FrameMode frameMode) {
-
-        // Remember that the frame has been set manually.
-        frameStateSet.set(true);
-
-        setFrameMode(frameMode, false);
-    }
-
-    private void setFrameMode(FrameMode frameMode, boolean init) {
-        expandCollapseAction.setShowExpand(frameMode == FrameMode.COMPACT);
-        this.frameMode = frameMode;
-        switch (frameMode) {
-            case MAXIMIZED :
-                // http://www.javasoft.de/synthetica/faq/#general-7
-                if (uiComponent.getRootPane().getUI() instanceof SyntheticaRootPaneUI)
-                {
-                    ((SyntheticaRootPaneUI) uiComponent.getRootPane().getUI())
-                            .setMaximizedBounds(uiComponent);
-                }
-                uiComponent.setExtendedState(Frame.MAXIMIZED_BOTH);
-                plusButton.setToolTipText(Translation
-                        .getTranslation("main_frame.restore.tips"));
-                plusButton.setIcons(
-                        Icons.getIconById(Icons.WINDOW_PLUS_NORMAL),
-                        Icons.getIconById(Icons.WINDOW_PLUS_HOVER),
-                        Icons.getIconById(Icons.WINDOW_PLUS_PUSH));
-                minusButton.setVisible(true);
-                minusButton.setToolTipText(
-                        Translation.getTranslation("main_frame.compact.tips"));
-                checkSplitMinWidth();
-                break;
-            case NORMAL:
-                uiComponent.setExtendedState(Frame.NORMAL);
-                uiComponent.setResizable(true);
-                plusButton.setToolTipText(
-                        Translation.getTranslation("main_frame.maximize.tips"));
-                plusButton.setIcons(Icons.getIconById(
-                        Icons.WINDOW_MAXIMIZE_NORMAL), 
-                        Icons.getIconById(Icons.WINDOW_MAXIMIZE_HOVER),
-                        Icons.getIconById(Icons.WINDOW_MAXIMIZE_PUSH));
-                minusButton.setVisible(true);
-                minusButton.setToolTipText(
-                        Translation.getTranslation("main_frame.compact.tips"));
-                configureNormalSize();
-                UIUtil.invokeLaterInEDT(new Runnable() {
-                    public void run() {
-                        configureNormalSize();
-                    }
-                });
-                break;
-            case COMPACT:
-                uiComponent.setExtendedState(Frame.NORMAL);
-                // Need to hide the child windows when minimizing.
-                if (!init) {
-                    closeInlineInfoPanel();
-                    getUIController().hideChildPanels();
-                }
-                uiComponent.setSize(uiComponent.getMinimumSize());
-                uiComponent.setResizable(false);
-                plusButton.setToolTipText(
-                        Translation.getTranslation("main_frame.restore.tips"));
-                plusButton.setIcons(Icons.getIconById(Icons.WINDOW_PLUS_NORMAL),
-                        Icons.getIconById(Icons.WINDOW_PLUS_HOVER),
-                        Icons.getIconById(Icons.WINDOW_PLUS_PUSH));
-                minusButton.setToolTipText(
-                        Translation.getTranslation("main_frame.minimize.tips"));
-                // Don't show minimize button if systray is available
-                // and the exit button uses minimize option.
-                minusButton.setVisible(!OSUtil.isSystraySupported() ||
-                        PreferencesEntry.QUIT_ON_X.getValueBoolean(getController()));
-                toFront();
-                UIUtil.invokeLaterInEDT(new Runnable() {
-                    public void run() {
-                        uiComponent.setSize(uiComponent.getMinimumSize());
-                    }
-                });
-                break;
-            case MINIMIZED:
-                uiComponent.setExtendedState(Frame.ICONIFIED);
-                break;
-        }
-
-        setLinkTooltips();
-    }
-
-    private void configureNormalSize() {
-        Dimension screenSize = Toolkit.getDefaultToolkit().getScreenSize();
-        int w = isShowingInfoInline() ? Constants.DEFAULT_NORMAL_DOCKED_WIDTH : (int) uiComponent.getMinimumSize().getWidth();
-        int x = (int) ((screenSize.getWidth() - w) / 2.0);
-        int h = Constants.DEFAULT_NORMAL_HEIGHT;
-        int y = (int) ((screenSize.getHeight() - h) / 2.0);
-
-        uiComponent.setSize(w, h);
-        uiComponent.setLocation(x, y);
-        checkSplitMinWidth();
-    }
-
-    /**
-     * If showing inline, check that the divider is not too wide.
-     */
-    private void checkSplitMinWidth() {
-        if (isShowingInfoInline()) {
-            if (split.getDividerLocation() < MIN_MAIN_TABBED_WIDTH) {
-                split.setDividerLocation(MIN_MAIN_TABBED_WIDTH);
-            }
-
-            // No clue why this have to be done later.
-            // However if not this change does not come thru
-            // on the first time the inline component/splitpane is shown.
-            UIUtil.invokeLaterInEDT(new Runnable() {
-                public void run() {
-                    if (split.getDividerLocation() < MIN_MAIN_TABBED_WIDTH) {
-                        split.setDividerLocation(MIN_MAIN_TABBED_WIDTH);
-                    }
-                }
-            });
-        }
-    }
-
-    private void setLinkTooltips() {
-        if (getController().isPaused()) {
-            upperMainTextActionLabel.setToolTipText(Translation.getTranslation(
-                    "action_resume_sync.description"));
-            lowerMainTextActionLabel.setToolTipText(Translation.getTranslation(
-                    "action_resume_sync.description"));
-        } else if (frameMode == FrameMode.COMPACT) {
-            upperMainTextActionLabel.setToolTipText(Translation.getTranslation(
-                    "action_expand_interface.name"));
-            lowerMainTextActionLabel.setToolTipText(Translation.getTranslation(
-                    "action_expand_interface.name"));
-        } else {
-            upperMainTextActionLabel.setToolTipText(Translation.getTranslation(
-                    "action_collapse_interface.name"));
-            lowerMainTextActionLabel.setToolTipText(Translation.getTranslation(
-                    "action_collapse_interface.name"));
-        }
-    }
-
-    // ////////////////
-    // Inner classes //
-    // ////////////////
-
-    private class MyInlineCloseInfoActionListener implements ActionListener {
-        public void actionPerformed(ActionEvent e) {
-            Object source = e.getSource();
-            if (source == inlineInfoCloseButton) {
-                closeInlineInfoPanel();
-            }
-        }
-    }
-
-    private class MyOpenWebInterfaceAction extends BaseAction {
-
-        private MyOpenWebInterfaceAction(Controller controller) {
-            super("action_open_web_interface", controller);
-        }
-
-        public void actionPerformed(ActionEvent e) {
-            try {
-                BrowserLauncher.openURL(client.getLoginURLWithCredentials());
-            } catch (IOException e1) {
-                logWarning("Unable to open web portal", e1);
-            }
-        }
-    }
-
-    private class MyExpandCollapseAction extends BaseAction {
-
-        private MyExpandCollapseAction(Controller controller) {
-            super("action_expand_interface", controller);
-        }
-
-        public void actionPerformed(ActionEvent e) {
-            if (frameMode == FrameMode.MAXIMIZED || frameMode == FrameMode.NORMAL) {
-                setFrameMode(FrameMode.COMPACT);    
-            } else {
-                setFrameMode(FrameMode.NORMAL);
-            }
-        }
-
-        public void setShowExpand(boolean expand) {
-            if (expand) {
-                configureFromActionId("action_expand_interface");
-            } else {
-                configureFromActionId("action_collapse_interface");
-            }
-        }
-    }
-
-    private static class MyOpenFoldersBaseAction extends BaseAction {
-
-        private MyOpenFoldersBaseAction(Controller controller) {
-            super("action_open_folders_base", controller);
-        }
-
-        public void actionPerformed(ActionEvent e) {
-<<<<<<< HEAD
-            PathUtils.openFile(getController().getFolderRepository()
-                .getFoldersBasedir());
-=======
-            // PFC-2349 : Don't freeze UI
-            getController().getIOProvider().startIO(new Runnable() {
-                public void run() {
-                    FileUtils.openFile(getController().getFolderRepository()
-                        .getFoldersBasedir());
-                }
-            });
->>>>>>> 210c6de2
-        }
-    }
-
-    private class MySetupAction extends BaseAction {
-
-        protected MySetupAction(Controller controller) {
-            super(null, controller);
-        }
-
-        public void actionPerformed(ActionEvent e) {
-            if (!getController().getNodeManager().isStarted()) {
-                getApplicationModel().getLicenseModel().getActivationAction()
-                    .actionPerformed(e);
-            } else if (getController().getFolderRepository().getFoldersCount() == 0)
-            {
-                getApplicationModel().getActionModel().getNewFolderAction()
-                    .actionPerformed(e);
-            }
-        }
-    }
-
-    private class MyPauseResumeAction extends BaseAction {
-
-        private MyPauseResumeAction(Controller controller) {
-            super("action_resume_sync", controller);
-        }
-
-        public void actionPerformed(ActionEvent e) {
-            getUIController().askToPauseResume();
-            setLinkTooltips();
-        }
-    }
-
-    private class MyOpenTransfersAction extends BaseAction {
-
-        private MyOpenTransfersAction(Controller controller) {
-            super("action_open_transfers_information", controller);
-        }
-
-        public void actionPerformed(ActionEvent e) {
-            if (frameMode == FrameMode.COMPACT) {
-                setFrameMode(FrameMode.NORMAL);
-            }
-            getUIController().openTransfersInformation();
-        }
-    }
-
-    private class MyOpenDebugAction extends BaseAction {
-
-        private MyOpenDebugAction(Controller controller) {
-            super("action_open_debug_information", controller);
-        }
-
-        public void actionPerformed(ActionEvent e) {
-            if (frameMode == FrameMode.COMPACT) {
-                setFrameMode(FrameMode.NORMAL);
-            }
-            getUIController().openDebugInformation();
-        }
-    }
-
-    private class MyServerClientListener implements ServerClientListener {
-
-        public boolean fireInEventDispatchThread() {
-            return true;
-        }
-
-        public void accountUpdated(ServerClientEvent event) {
-            updateOnlineStorageDetails();
-            checkCloudSpace();
-        }
-
-        public void login(ServerClientEvent event) {
-            showOSFolderList();
-            updateOnlineStorageDetails();
-            checkCloudSpace();
-        }
-
-        public void serverConnected(ServerClientEvent event) {
-            updateOnlineStorageDetails();
-        }
-
-        public void serverDisconnected(ServerClientEvent event) {
-            updateOnlineStorageDetails();
-        }
-
-        public void nodeServerStatusChanged(ServerClientEvent event) {
-            updateOnlineStorageDetails();
-        }
-    }
-
-    private class MyLoginAction extends BaseAction {
-
-        MyLoginAction(Controller controller) {
-            super("action_login", controller);
-        }
-
-        public void actionPerformed(ActionEvent e) {
-            PFWizard.openLoginWizard(getController(), client);
-        }
-    }
-
-    private class MyShowNoticesAction extends BaseAction {
-
-        MyShowNoticesAction(Controller controller) {
-            super("action_show_notices", controller);
-        }
-
-        public void actionPerformed(ActionEvent e) {
-            if (frameMode == FrameMode.COMPACT) {
-                setFrameMode(FrameMode.NORMAL);
-            }
-            getController().getUIController().openNoticesCard();
-        }
-    }
-
-    private class MyMouseWindowDragListener extends MouseAdapter {
-        private int startX;
-        private int startY;
-        private boolean inDrag;
-
-        @Override
-        public void mouseClicked(MouseEvent e) {
-            if (e.getClickCount() == 2) {
-                if (isMaximized()) {
-                    setFrameMode(FrameMode.NORMAL);
-                } else {
-                    setFrameMode(FrameMode.MAXIMIZED);
-                }
-            }
-        }
-
-        /** Called when the mouse has been pressed. */
-        public void mousePressed(MouseEvent e) {
-            if (isMaximized()) {
-                // No drag allowed if maximized
-                return;
-            }
-            Point p = e.getPoint();
-            startX = p.x;
-            startY = p.y;
-            inDrag = true;
-        }
-
-        /** Called when the mouse has been released. */
-        public void mouseReleased(MouseEvent e) {
-            if (isMaximized()) {
-                // No drag allowed if maximized
-                return;
-            }
-            inDrag = false;
-        }
-
-        // And two methods from MouseMotionListener:
-        public void mouseDragged(MouseEvent e) {
-            if (isMaximized()) {
-                // No drag allowed if maximized
-                return;
-            }
-            Point p = e.getPoint();
-            if (inDrag) {
-                int dx = p.x - startX;
-                int dy = p.y - startY;
-                Point l = uiComponent.getLocation();
-                uiComponent.setLocation(l.x + dx, l.y + dy);
-            }
-        }
-    }
-
-    /**
-     * Handle drag-n-drops of Folders direct into the application.
-     */
-    @SuppressWarnings("serial")
-    private class MyTransferHandler extends TransferHandler {
-        public boolean canImport(TransferSupport support) {
-            return support.isDataFlavorSupported(DataFlavor.javaFileListFlavor);
-        }
-
-        @SuppressWarnings("unchecked")
-        public boolean importData(TransferSupport support) {
-            try {
-                Transferable t = support.getTransferable();
-                List<Path> fileList = (List<Path>)
-                        t.getTransferData(DataFlavor.javaFileListFlavor);
-
-                // One at a time!
-                if (fileList == null || fileList.size() != 1) {
-                    logInfo("Skipping importData (multiple).");
-                    return false;
-                }
-
-                // Directories only.
-                Path file = fileList.get(0);
-                if (!Files.isDirectory(file)) {
-                    logInfo("Skipping importData (not directory).");
-                    return false;
-                }
-
-                // Does user have folder create permission?
-                if (ConfigurationEntry.SECURITY_PERMISSIONS_STRICT
-                        .getValueBoolean(getController())
-                        && !getController().getOSClient().getAccount()
-                        .hasPermission(FolderCreatePermission.INSTANCE))
-                {
-                    logInfo("Skipping importData (no folder create permission).");
-                    return false;
-                }
-
-                // Make sure we do not already have this as a folder.
-                if (getController().getFolderRepository()
-                        .doesFolderAlreadyExist(file)) {
-                    logInfo("Skipping importData (already have).");
-                    return false;
-                }
-
-                // All good then...
-                PFWizard.openExistingDirectoryWizard(getController(), file);
-
-            } catch (UnsupportedFlavorException e) {
-                logSevere(e);
-                return false;
-            } catch (IOException e) {
-                logSevere(e);
-                return false;
-            }
-            return true;
-        }
-    }
-
-    private static class MyOpenPreferencesAction extends BaseAction {
-
-        private MyOpenPreferencesAction(Controller controller) {
-            super("action_open_preferences", controller);
-            allowWith(ChangePreferencesPermission.INSTANCE);
-        }
-
-        public void actionPerformed(ActionEvent e) {
-            getUIController().openPreferences();
-        }
-    }
-
-    private class MyPausedModeListener implements PausedModeListener {
-        public void setPausedMode(PausedModeEvent event) {
-            configurePauseResumeLink();
-        }
-
-        public boolean fireInEventDispatchThread() {
-            return true;
-        }
-    }
-}
+/*
+ * Copyright 2004 - 2008 Christian Sprajc. All rights reserved.
+ *
+ * This file is part of PowerFolder.
+ *
+ * PowerFolder is free software: you can redistribute it and/or modify
+ * it under the terms of the GNU General Public License as published by
+ * the Free Software Foundation.
+ *
+ * PowerFolder is distributed in the hope that it will be useful,
+ * but WITHOUT ANY WARRANTY; without even the implied warranty of
+ * MERCHANTABILITY or FITNESS FOR A PARTICULAR PURPOSE.  See the
+ * GNU General Public License for more details.
+ *
+ * You should have received a copy of the GNU General Public License
+ * along with PowerFolder. If not, see <http://www.gnu.org/licenses/>.
+ *
+ * $Id: MainFrame.java 20917 2013-02-24 06:30:05Z glasgow $
+ */
+package de.dal33t.powerfolder.ui;
+
+import static de.dal33t.powerfolder.ui.event.SyncStatusEvent.NOT_CONNECTED;
+import static de.dal33t.powerfolder.ui.event.SyncStatusEvent.NOT_LOGGED_IN;
+import static de.dal33t.powerfolder.ui.event.SyncStatusEvent.NOT_STARTED;
+import static de.dal33t.powerfolder.ui.event.SyncStatusEvent.NO_FOLDERS;
+import static de.dal33t.powerfolder.ui.event.SyncStatusEvent.PAUSED;
+import static de.dal33t.powerfolder.ui.event.SyncStatusEvent.SYNCHRONIZED;
+import static de.dal33t.powerfolder.ui.event.SyncStatusEvent.SYNCING;
+import static de.dal33t.powerfolder.ui.event.SyncStatusEvent.SYNC_INCOMPLETE;
+
+import java.awt.BorderLayout;
+import java.awt.Color;
+import java.awt.Component;
+import java.awt.Cursor;
+import java.awt.Dimension;
+import java.awt.Frame;
+import java.awt.HeadlessException;
+import java.awt.Point;
+import java.awt.Toolkit;
+import java.awt.datatransfer.DataFlavor;
+import java.awt.datatransfer.Transferable;
+import java.awt.datatransfer.UnsupportedFlavorException;
+import java.awt.event.ActionEvent;
+import java.awt.event.ActionListener;
+import java.awt.event.MouseAdapter;
+import java.awt.event.MouseEvent;
+import java.awt.event.WindowAdapter;
+import java.awt.event.WindowEvent;
+import java.awt.event.WindowFocusListener;
+import java.beans.PropertyChangeEvent;
+import java.beans.PropertyChangeListener;
+import java.io.IOException;
+import java.nio.file.Files;
+import java.nio.file.Path;
+import java.util.Calendar;
+import java.util.Date;
+import java.util.List;
+import java.util.concurrent.atomic.AtomicBoolean;
+
+import javax.swing.AbstractAction;
+import javax.swing.Icon;
+import javax.swing.JButton;
+import javax.swing.JFrame;
+import javax.swing.JLabel;
+import javax.swing.JPanel;
+import javax.swing.JProgressBar;
+import javax.swing.JSplitPane;
+import javax.swing.SwingConstants;
+import javax.swing.TransferHandler;
+import javax.swing.WindowConstants;
+import javax.swing.event.ChangeListener;
+import javax.swing.plaf.RootPaneUI;
+
+import com.jgoodies.forms.builder.ButtonBarBuilder;
+import com.jgoodies.forms.builder.DefaultFormBuilder;
+import com.jgoodies.forms.builder.PanelBuilder;
+import com.jgoodies.forms.factories.Borders;
+import com.jgoodies.forms.layout.CellConstraints;
+import com.jgoodies.forms.layout.FormLayout;
+
+import de.dal33t.powerfolder.ConfigurationEntry;
+import de.dal33t.powerfolder.Constants;
+import de.dal33t.powerfolder.Controller;
+import de.dal33t.powerfolder.PreferencesEntry;
+import de.dal33t.powerfolder.clientserver.ServerClient;
+import de.dal33t.powerfolder.clientserver.ServerClientEvent;
+import de.dal33t.powerfolder.clientserver.ServerClientListener;
+import de.dal33t.powerfolder.event.FolderRepositoryEvent;
+import de.dal33t.powerfolder.event.FolderRepositoryListener;
+import de.dal33t.powerfolder.event.PausedModeEvent;
+import de.dal33t.powerfolder.event.PausedModeListener;
+import de.dal33t.powerfolder.message.clientserver.AccountDetails;
+import de.dal33t.powerfolder.security.ChangePreferencesPermission;
+import de.dal33t.powerfolder.security.FolderCreatePermission;
+import de.dal33t.powerfolder.security.OnlineStorageSubscription;
+import de.dal33t.powerfolder.ui.action.BaseAction;
+import de.dal33t.powerfolder.ui.dialog.DialogFactory;
+import de.dal33t.powerfolder.ui.dialog.GenericDialogType;
+import de.dal33t.powerfolder.ui.event.SyncStatusEvent;
+import de.dal33t.powerfolder.ui.event.SyncStatusListener;
+import de.dal33t.powerfolder.ui.model.FolderRepositoryModel;
+import de.dal33t.powerfolder.ui.notices.WarningNotice;
+import de.dal33t.powerfolder.ui.util.DelayedUpdater;
+import de.dal33t.powerfolder.ui.util.Icons;
+import de.dal33t.powerfolder.ui.util.NeverAskAgainResponse;
+import de.dal33t.powerfolder.ui.util.SyncIconButtonMini;
+import de.dal33t.powerfolder.ui.util.UIUtil;
+import de.dal33t.powerfolder.ui.widget.ActionLabel;
+import de.dal33t.powerfolder.ui.widget.JButton3Icons;
+import de.dal33t.powerfolder.ui.widget.JButtonMini;
+import de.dal33t.powerfolder.ui.wizard.PFWizard;
+import de.dal33t.powerfolder.util.BrowserLauncher;
+import de.dal33t.powerfolder.util.DateUtil;
+import de.dal33t.powerfolder.util.Format;
+import de.dal33t.powerfolder.util.PathUtils;
+import de.dal33t.powerfolder.util.StringUtils;
+import de.dal33t.powerfolder.util.Translation;
+import de.dal33t.powerfolder.util.os.OSUtil;
+import de.javasoft.plaf.synthetica.SyntheticaRootPaneUI;
+
+/**
+ * Powerfolder gui mainframe
+ * 
+ * @author <a href="mailto:totmacher@powerfolder.com">Christian Sprajc </a>
+ * @version $Revision: 1.44 $
+ */
+public class MainFrame extends PFUIComponent {
+
+    private enum FrameMode {MAXIMIZED, NORMAL, COMPACT, MINIMIZED}
+
+    public static final int MIN_MAIN_TABBED_WIDTH = 300;
+
+    private JFrame uiComponent;
+    private JLabel logoLabel;
+    private JPanel centralPanel;
+    private MainTabbedPane mainTabbedPane;
+    private JPanel inlineInfoPanel;
+    private JLabel inlineInfoLabel;
+    private JButton inlineInfoCloseButton;
+    private JSplitPane split;
+    private ServerClient client;
+
+    // Left mini panel
+    private JButtonMini allInSyncButton;
+    private SyncIconButtonMini syncingButton;
+    private JButtonMini setupButton;
+    private JButtonMini pauseButton;
+    private JButtonMini syncIncompleteButton;
+    private JLabel notConnectedLoggedInLabel;
+
+    private ActionLabel upperMainTextActionLabel;
+    private ActionLabel lowerMainTextActionLabel;
+    private ActionLabel setupLabel;
+
+    private ActionLabel loginActionLabel;
+    private JProgressBar usagePB;
+    private ActionLabel noticesActionLabel;
+
+    private DelayedUpdater mainStatusUpdater;
+    private DelayedUpdater osStatusUpdater;
+
+    // Right mini panel
+    private ActionLabel expandCollapseActionLabel;
+    private MyExpandCollapseAction expandCollapseAction;
+    private ActionLabel openWebInterfaceActionLabel;
+    private ActionLabel openFoldersBaseActionLabel;
+    private ActionLabel pauseResumeActionLabel;
+    private ActionLabel configurationActionLabel;
+    private ActionLabel openDebugActionLabel;
+    private ActionLabel openTransfersActionLabel;
+
+    private FrameMode frameMode = FrameMode.NORMAL;
+    private JButton3Icons closeButton;
+    private JButton3Icons plusButton;
+    private JButton3Icons minusButton;
+
+    /** Has the main frame state been set after init? */
+    private final AtomicBoolean frameStateSet = new AtomicBoolean();
+
+    /**
+     * @param controller
+     *            the controller.
+     * @throws HeadlessException
+     */
+    public MainFrame(Controller controller) throws HeadlessException {
+        super(controller);
+
+        mainStatusUpdater = new DelayedUpdater(getController());
+        osStatusUpdater = new DelayedUpdater(getController());
+        controller.getFolderRepository().addFolderRepositoryListener(
+            new MyFolderRepositoryListener());
+
+        initComponents();
+        configureUi();
+        updateOnlineStorageDetails();
+
+        // Start COMPACT for basic users, and NORMAL for experts.
+        if (PreferencesEntry.EXPERT_MODE.getValueBoolean(getController())) {
+            frameMode = FrameMode.NORMAL;
+        } else {
+            frameMode = FrameMode.COMPACT;
+        }
+        setFrameMode(frameMode, true);
+    }
+
+    private JPanel createMiniPanel() {
+        FormLayout layout = new FormLayout("left:pref:grow, left:pref",
+            "top:pref:grow");
+        DefaultFormBuilder builder = new DefaultFormBuilder(layout);
+        builder.setBorder(Borders.createEmptyBorder("10dlu, 0, 0, 3dlu"));
+        CellConstraints cc = new CellConstraints();
+
+        builder.add(createLeftMiniPanel(), cc.xy(1, 1));
+        builder.add(createRightMiniPanel(), cc.xy(2, 1));
+
+        return builder.getPanel();
+    }
+
+    private Component createLeftMiniPanel() {
+        CellConstraints cc = new CellConstraints();
+
+        // UPPER PART
+        FormLayout layoutUpper = new FormLayout("pref, 3dlu, pref:grow",
+            "pref, pref");
+        DefaultFormBuilder builderUpper = new DefaultFormBuilder(layoutUpper);
+        PanelBuilder b = new PanelBuilder(new FormLayout("pref:grow",
+            "pref:grow"));
+        b.add(allInSyncButton, cc.xy(1, 1));
+        b.add(syncingButton, cc.xy(1, 1));
+        b.add(setupButton, cc.xy(1, 1));
+        b.add(pauseButton, cc.xy(1, 1));
+        b.add(syncIncompleteButton, cc.xy(1, 1));
+        b.add(notConnectedLoggedInLabel, cc.xy(1, 1));
+        builderUpper.add(b.getPanel(), cc.xywh(1, 1, 1, 2));
+        builderUpper.add(upperMainTextActionLabel.getUIComponent(), cc.xy(3, 1));
+        builderUpper.add(lowerMainTextActionLabel.getUIComponent(), cc.xy(3, 2));
+        builderUpper.add(setupLabel.getUIComponent(), cc.xy(3, 2));
+        // UPPER PART END
+
+        // LOWER PART
+        FormLayout layoutLower = new FormLayout("pref, 100dlu",
+                "pref, pref, pref");
+        DefaultFormBuilder builderLower = new DefaultFormBuilder(layoutLower);
+        // Include a spacer icon that lines up the pair with builderUpper
+        // when allInSyncLabel has null icon.
+        builderLower.add(new JLabel((Icon) null), cc.xywh(1, 1, 1, 2));
+        builderLower.add(loginActionLabel.getUIComponent(), cc.xy(2, 1));
+        builderLower.add(usagePB, cc.xy(2, 2));
+        // Make sure the noticesActionLabel vertical space is maintained.
+        builderLower.add(new JLabel(" "), cc.xy(1, 3));
+        builderLower.add(noticesActionLabel.getUIComponent(), cc.xy(2, 3));
+        // LOWER PART END
+
+        // PUT TOGETHER
+        FormLayout layoutMain = new FormLayout("pref", "pref, 5dlu, pref");
+        DefaultFormBuilder builderMain = new DefaultFormBuilder(layoutMain);
+        builderMain.setBorder(Borders.createEmptyBorder("0, 5dlu, 5dlu, 0"));
+        builderMain.add(builderUpper.getPanel(), cc.xy(1, 1));
+        builderMain.add(builderLower.getPanel(), cc.xy(1, 3));
+        // PUT TOGETHER END
+
+        return builderMain.getPanel();
+    }
+
+    private Component createRightMiniPanel() {
+        FormLayout layout = new FormLayout("pref:grow",
+            "pref, pref, pref, pref, pref, pref, pref");
+        DefaultFormBuilder builder = new DefaultFormBuilder(layout);
+        CellConstraints cc = new CellConstraints();
+
+        builder.add(expandCollapseActionLabel.getUIComponent(), cc.xy(1, 1));
+        if (ConfigurationEntry.WEB_LOGIN_ALLOWED
+            .getValueBoolean(getController()))
+        {
+            builder.add(openWebInterfaceActionLabel.getUIComponent(),
+                cc.xy(1, 2));
+        }
+        builder.add(openFoldersBaseActionLabel.getUIComponent(), cc.xy(1, 3));
+        builder.add(pauseResumeActionLabel.getUIComponent(), cc.xy(1, 4));
+        builder.add(configurationActionLabel.getUIComponent(), cc.xy(1, 5));
+        if (getController().isVerbose()) {
+            builder.add(openDebugActionLabel.getUIComponent(), cc.xy(1, 6));
+        }
+        if (PreferencesEntry.EXPERT_MODE.getValueBoolean(getController())) {
+            builder.add(openTransfersActionLabel.getUIComponent(), cc.xy(1, 7));
+        }
+
+        return builder.getPanel();
+    }
+
+    private void configureUi() {
+
+        // Display the title pane.
+        uiComponent.getRootPane().putClientProperty(
+            "Synthetica.titlePane.enabled", Boolean.FALSE);
+        uiComponent.getRootPane().updateUI();
+
+        FormLayout layout = new FormLayout("fill:pref:grow, pref, 3dlu, pref",
+            "pref, fill:0:grow, pref");
+        DefaultFormBuilder builder = new DefaultFormBuilder(layout);
+        CellConstraints cc = new CellConstraints();
+
+        builder.add(logoLabel, cc.xyw(1, 1, 3));
+
+        ButtonBarBuilder b = new ButtonBarBuilder();
+        b.addFixed(minusButton);
+        b.addFixed(plusButton);
+        b.addFixed(closeButton);
+        builder.add(b.getPanel(), cc.xywh(4, 1, 1, 1, "right, top"));
+
+        builder.add(inlineInfoLabel,
+            cc.xy(2, 1, CellConstraints.DEFAULT, CellConstraints.BOTTOM));
+        builder.add(inlineInfoCloseButton,
+            cc.xy(4, 1, CellConstraints.DEFAULT, CellConstraints.BOTTOM));
+
+        builder.add(centralPanel, cc.xyw(1, 2, 4));
+
+        builder.add(createMiniPanel(), cc.xyw(1, 3, 4));
+
+        uiComponent.getContentPane().removeAll();
+        uiComponent.getContentPane().add(builder.getPanel());
+        uiComponent.setResizable(true);
+
+        Controller c = getController();
+
+        // Pack elements and set to default size.
+        uiComponent.pack();
+        uiComponent.setSize(uiComponent.getWidth(),
+                UIConstants.MAIN_FRAME_DEFAULT_HEIGHT);
+
+        configureInlineInfo();
+        updateMainStatus(NOT_STARTED);
+        updateNoticesLabel();
+    }
+
+    /**
+     * Show notices link if there are notices available.
+     */
+    private void updateNoticesLabel() {
+        int unreadCount = (Integer) getController().getUIController()
+                .getApplicationModel().getNoticesModel()
+                .getUnreadNoticesCountVM().getValue();
+        if (unreadCount == 0) {
+            noticesActionLabel.setVisible(false);
+        } else if (unreadCount == 1) {
+            noticesActionLabel.setVisible(true);
+            noticesActionLabel.setText(Translation.getTranslation(
+                    "main_frame.unread_notices.single.text"));
+        } else {
+            noticesActionLabel.setVisible(true);
+            noticesActionLabel.setText(Translation.getTranslation(
+                    "main_frame.unread_notices.plural.text",
+                    String.valueOf(unreadCount)));
+        }
+    }
+
+    /**
+     * Asks user about exit behavior of the program when the program is used for
+     * the first time
+     */
+    private void handleExitFirstRequest() {
+        boolean askForQuitOnX = PreferencesEntry.ASK_FOR_QUIT_ON_X
+            .getValueBoolean(getController());
+        if (askForQuitOnX) {
+            // Prompt for personal message.
+            String[] options = {
+                Translation
+                    .getTranslation("dialog.ask_for_quit_on_x.Minimize_button"),
+                Translation
+                    .getTranslation("dialog.ask_for_quit_on_x.Exit_button")};
+
+            NeverAskAgainResponse response = DialogFactory.genericDialog(
+                getController(),
+                Translation.getTranslation("dialog.ask_for_quit_on_x.title"),
+                Translation.getTranslation("dialog.ask_for_quit_on_x.text"),
+                options, 0, GenericDialogType.QUESTION,
+                Translation.getTranslation("general.neverAskAgain"));
+
+            if (response.getButtonIndex() == 1) { // == Exit
+                PreferencesEntry.QUIT_ON_X.setValue(getController(), true);
+            } else {
+                PreferencesEntry.QUIT_ON_X.setValue(getController(), false);
+            }
+
+            if (response.isNeverAskAgain()) {
+                // don't ask me again
+                PreferencesEntry.ASK_FOR_QUIT_ON_X.setValue(getController(),
+                    false);
+            }
+        }
+    }
+
+    /**
+     * Initializes all ui components
+     */
+    private void initComponents() {
+        uiComponent = new JFrame();
+        uiComponent.setTransferHandler(new MyTransferHandler());
+        uiComponent.addWindowFocusListener(new MyWindowFocusListener());
+        uiComponent.setIconImage(Icons.getImageById(Icons.SMALL_LOGO));
+        uiComponent.setBackground(Color.white);
+
+        BaseAction mySetupAction = new MySetupAction(getController());
+        mySetupAction.allowWith(FolderCreatePermission.INSTANCE);
+        
+        MyOpenFoldersBaseAction myOpenFoldersBaseAction =
+                new MyOpenFoldersBaseAction(getController());
+        allInSyncButton = new JButtonMini(myOpenFoldersBaseAction);
+        allInSyncButton.setIcon(Icons.getIconById(Icons.SYNC_COMPLETE));
+        allInSyncButton.setText(null);
+
+        syncIncompleteButton = new JButtonMini(myOpenFoldersBaseAction);
+        syncIncompleteButton.setIcon(Icons.getIconById(Icons.SYNC_INCOMPLETE));
+        syncIncompleteButton.setText(null);
+
+        pauseButton = new JButtonMini(new MyPauseResumeAction(getController()));
+        pauseButton.setIcon(Icons.getIconById(Icons.PAUSE));
+        pauseButton.setText(null);
+
+        syncingButton = new SyncIconButtonMini(getController());
+        syncingButton.addActionListener(myOpenFoldersBaseAction);
+        syncingButton.setVisible(false);
+
+        setupButton = new JButtonMini(mySetupAction);
+        setupButton.setIcon(Icons.getIconById(Icons.ACTION_ARROW));
+        setupButton.setText(null);
+
+        notConnectedLoggedInLabel = new JLabel(Icons.getIconById(Icons.WARNING));
+
+        upperMainTextActionLabel = new ActionLabel(getController(),
+                new AbstractAction() {
+            public void actionPerformed(ActionEvent e) {
+                handleSyncTextClick();
+            }
+        });
+
+        lowerMainTextActionLabel = new ActionLabel(getController(),
+                new AbstractAction() {
+            public void actionPerformed(ActionEvent e) {
+                    handleSyncTextClick();
+                }
+            });
+
+        setupLabel = new ActionLabel(getController(), mySetupAction);
+
+        loginActionLabel = new ActionLabel(getController(), new MyLoginAction(
+            getController()));
+        noticesActionLabel = new ActionLabel(getController(),
+            new MyShowNoticesAction(getController()));
+        updateNoticesLabel();
+
+        usagePB = new JProgressBar();
+        usagePB.setCursor(Cursor.getPredefinedCursor(Cursor.HAND_CURSOR));
+        usagePB.addMouseListener(new MouseAdapter() {
+            @Override
+            public void mouseClicked(MouseEvent e) {
+                if (e.getClickCount() == 1) {
+                    try {
+                        BrowserLauncher.openURL(client.getWebURL(
+                            Constants.MY_ACCOUNT_URI, true));
+                    } catch (IOException ex) {
+                        logSevere(ex);
+                    }
+                }
+            }
+        });
+
+        expandCollapseAction = new MyExpandCollapseAction(getController());
+        expandCollapseActionLabel = new ActionLabel(getController(),
+            expandCollapseAction);
+        openWebInterfaceActionLabel = new ActionLabel(getController(),
+            new MyOpenWebInterfaceAction(getController()));
+        openFoldersBaseActionLabel = new ActionLabel(getController(),
+                myOpenFoldersBaseAction);
+        pauseResumeActionLabel = new ActionLabel(getController(),
+            new MyPauseResumeAction(getController()));
+        configurationActionLabel = new ActionLabel(getController(),
+                new MyOpenPreferencesAction(getController()));
+        openDebugActionLabel = new ActionLabel(getController(),
+            new MyOpenDebugAction(getController()));
+        openTransfersActionLabel = new ActionLabel(getController(),
+            new MyOpenTransfersAction(getController()));
+
+        // add window listener, checks if exit is needed on pressing X
+        MyWindowListener myWindowListener = new MyWindowListener();
+        uiComponent.addWindowListener(myWindowListener);
+        uiComponent.addWindowStateListener(myWindowListener);
+
+        split = new JSplitPane(JSplitPane.HORIZONTAL_SPLIT);
+        split.setOneTouchExpandable(false);
+
+        // everything is decided in window listener
+        uiComponent
+            .setDefaultCloseOperation(WindowConstants.DO_NOTHING_ON_CLOSE);
+
+        logoLabel = new JLabel();
+        logoLabel.setIcon(Icons.getIconById(Icons.LOGO400UI));
+        logoLabel.setHorizontalAlignment(SwingConstants.LEFT);
+
+        logoLabel.setCursor(Cursor.getPredefinedCursor(Cursor.HAND_CURSOR));
+        MyMouseWindowDragListener logoMouseListener = new MyMouseWindowDragListener();
+        logoLabel.addMouseListener(logoMouseListener);
+        logoLabel.addMouseMotionListener(logoMouseListener);
+
+        closeButton = new JButton3Icons(
+            Icons.getIconById(Icons.FILTER_TEXT_FIELD_CLEAR_BUTTON_NORMAL),
+            Icons.getIconById(Icons.FILTER_TEXT_FIELD_CLEAR_BUTTON_HOVER),
+            Icons.getIconById(Icons.FILTER_TEXT_FIELD_CLEAR_BUTTON_PUSH));
+        closeButton.setToolTipText(Translation
+            .getTranslation("main_frame.close.tips"));
+        closeButton.addActionListener(new ActionListener() {
+            public void actionPerformed(ActionEvent e) {
+                doCloseOperation();
+            }
+        });
+
+        plusButton = new JButton3Icons(
+            Icons.getIconById(Icons.WINDOW_PLUS_NORMAL),
+            Icons.getIconById(Icons.WINDOW_PLUS_HOVER),
+            Icons.getIconById(Icons.WINDOW_PLUS_PUSH));
+        plusButton.addActionListener(new ActionListener() {
+            public void actionPerformed(ActionEvent e) {
+                doPlusOperation();
+            }
+        });
+
+        minusButton = new JButton3Icons(
+            Icons.getIconById(Icons.WINDOW_MINUS_NORMAL),
+            Icons.getIconById(Icons.WINDOW_MINUS_HOVER),
+            Icons.getIconById(Icons.WINDOW_MINUS_PUSH));
+        minusButton.addActionListener(new ActionListener() {
+            public void actionPerformed(ActionEvent e) {
+                doMinusOperation();
+            }
+        });
+        centralPanel = new JPanel(new BorderLayout(0, 0));
+
+        mainTabbedPane = new MainTabbedPane(getController());
+
+        updateTitle();
+
+        inlineInfoCloseButton = new JButton3Icons(
+            Icons.getIconById(Icons.FILTER_TEXT_FIELD_CLEAR_BUTTON_NORMAL),
+            Icons.getIconById(Icons.FILTER_TEXT_FIELD_CLEAR_BUTTON_HOVER),
+            Icons.getIconById(Icons.FILTER_TEXT_FIELD_CLEAR_BUTTON_PUSH));
+        inlineInfoCloseButton.setToolTipText(Translation
+            .getTranslation("main_frame.inline_info_close.tip"));
+        inlineInfoCloseButton
+            .addActionListener(new MyInlineCloseInfoActionListener());
+        inlineInfoCloseButton.setContentAreaFilled(false);
+
+        inlineInfoLabel = new JLabel();
+
+        configurePauseResumeLink();
+
+        client = getApplicationModel().getServerClientModel().getClient();
+        client.addListener(new MyServerClientListener());
+
+        // Start listening to notice changes.
+        getController().getUIController().getApplicationModel()
+            .getNoticesModel().getAllNoticesCountVM()
+            .addValueChangeListener(new PropertyChangeListener() {
+                public void propertyChange(PropertyChangeEvent evt) {
+                    updateNoticesLabel();
+                }
+            });
+
+        getController().getUIController().getApplicationModel()
+            .getNoticesModel().getUnreadNoticesCountVM()
+            .addValueChangeListener(new PropertyChangeListener() {
+                public void propertyChange(PropertyChangeEvent evt) {
+                    updateNoticesLabel();
+                }
+            });
+
+        getController().getUIController().getApplicationModel().addSyncStatusListener(new SyncStatusListener() {
+            public void syncStatusChanged(final SyncStatusEvent event) {
+                mainStatusUpdater.schedule(new Runnable() {
+                    public void run() {
+                        updateMainStatus(event);
+                    }
+                });
+            }
+
+            public boolean fireInEventDispatchThread() {
+                return true;
+            }
+        });
+
+        getController().addPausedModeListener(new MyPausedModeListener());
+    }
+
+    private void handleSyncTextClick() {
+        if (getController().isPaused()) {
+            getController().setPaused(false);
+        } else if (frameMode == FrameMode.COMPACT) {
+            setFrameMode(FrameMode.NORMAL);
+        } else {
+            setFrameMode(FrameMode.COMPACT);
+        }
+        setLinkTooltips();
+    }
+
+    private void updateMainStatus(SyncStatusEvent event) {
+
+        FolderRepositoryModel folderRepositoryModel = getUIController()
+                .getApplicationModel().getFolderRepositoryModel();
+
+        // Set visibility of buttons and labels.
+        pauseButton.setVisible(event.equals(PAUSED));
+        setupLabel.setVisible(event.equals(NOT_STARTED) || event.equals(NO_FOLDERS));
+        setupButton.setVisible(event.equals(NOT_STARTED) || event.equals(NO_FOLDERS));
+        allInSyncButton.setVisible(event.equals(SYNCHRONIZED));
+        syncingButton.setVisible(event.equals(SYNCING));
+        syncingButton.spin(event.equals(SYNCING));
+        syncIncompleteButton.setVisible(event.equals(SYNC_INCOMPLETE));
+        notConnectedLoggedInLabel.setVisible(event.equals(NOT_CONNECTED) || event.equals(NOT_LOGGED_IN));
+
+        // Default sync date.
+        Date syncDate = folderRepositoryModel.getLastSyncDate();
+
+        // Upper text / setup text stuff.
+        double overallSyncPercentage =
+                folderRepositoryModel.getOverallSyncPercentage();
+        String upperText = " ";
+        String setupText = " ";
+
+        if (event.equals(PAUSED)) {
+                String pausedTemp = overallSyncPercentage >= 0 && overallSyncPercentage < 99.5d ?
+                        Format.formatDecimal(overallSyncPercentage) + '%' : "";
+                upperText = Translation.getTranslation("main_frame.paused", pausedTemp);
+        } else if (event.equals(NOT_STARTED)) {
+                upperText = Translation.getTranslation(
+                        "main_frame.not_running");
+                setupText = Translation.getTranslation(
+                        "main_frame.activate_now");
+        } else if (event.equals(NO_FOLDERS)) {
+                upperText = Translation.getTranslation("main_frame.no_folders");
+                setupText = getApplicationModel().getActionModel()
+                        .getNewFolderAction().getName();
+        } else if (event.equals(SYNCING)) {
+                syncDate = folderRepositoryModel.getEstimatedSyncDate();
+                String syncingTemp = overallSyncPercentage >= 0 && overallSyncPercentage < 99.5d ?
+                        Format.formatDecimal(overallSyncPercentage) + '%' : "...";
+                upperText = Translation.getTranslation("main_frame.syncing", syncingTemp);
+        } else if (event.equals(SYNCHRONIZED)) {
+                upperText = Translation.getTranslation("main_frame.in_sync");
+        } else if (event.equals(SYNC_INCOMPLETE)) {
+                upperText = Translation.getTranslation(
+                        "main_frame.sync_incomplete");
+        } else if (event.equals(NOT_CONNECTED)) {
+            upperText = Translation.getTranslation("main_frame.connecting.text");
+        } else if (event.equals(NOT_LOGGED_IN)) {
+            upperText = Translation.getTranslation("main_frame.logging_in.text");
+        } else {
+            logSevere("Not handling all sync states: " + event);
+        }
+
+        upperMainTextActionLabel.setText(upperText);
+        setupLabel.setText(setupText);
+
+        // The lowerMainTextActionLabel and setupLabel share the same slot,
+        // so visibility is mutually exclusive.
+        boolean notStartedOrNoFolders = event.equals(NOT_STARTED) || event.equals(NO_FOLDERS);
+        setupLabel.setVisible(notStartedOrNoFolders);
+        lowerMainTextActionLabel.setVisible(!notStartedOrNoFolders);
+
+        // Lower text - sync date stuff.
+        String lowerText = " ";
+        if (syncDate != null) {
+            //If ETA sync > 3 days: no text.
+            if (!DateUtil.isDateMoreThanNDaysInFuture(syncDate, 3)) {
+                String date = Format.formatDateShort(syncDate);
+                boolean inFuture = syncDate.after(new Date());
+                if (inFuture) {
+                    // If ETA sync > 20 hours show text: "Estimated sync: in X days"
+                    // If ETA sync > 45 minutes show text: "Estimated sync: in X hours"
+                    // If ETA sync < 45 minutes show text: "Estimated sync: in X minutes"
+                    if (DateUtil.isDateMoreThanNHoursInFuture(syncDate, 20)) {
+                        int days = DateUtil.getDaysInFuture(syncDate);
+                        if (days <= 1) {
+                        lowerText = Translation.getTranslation(
+                                "main_frame.sync_eta_one_day");
+                        } else {
+                            lowerText = Translation.getTranslation(
+                                    "main_frame.sync_eta_days", String.valueOf(
+                                            days));
+                        }
+                    } else if (DateUtil.isDateMoreThanNMinutesInFuture(syncDate,
+                            45)) {
+                        int hours = DateUtil.getHoursInFuture(syncDate);
+                        if (hours <= 1) {
+                        lowerText = Translation.getTranslation(
+                                "main_frame.sync_eta_one_hour");
+                        } else {
+                            lowerText = Translation.getTranslation(
+                                    "main_frame.sync_eta_hours", String.valueOf(
+                                            hours));
+                        }
+                    } else {
+                        int minutes = DateUtil.getMinutesInFuture(syncDate);
+                        if (minutes <= 1) {
+                        lowerText = Translation.getTranslation(
+                                "main_frame.sync_eta_one_minute");
+                        } else {
+                            lowerText = Translation.getTranslation(
+                                    "main_frame.sync_eta_minutes",
+                                    String.valueOf(minutes));
+                        }
+                    }
+                } else {
+                    lowerText = Translation.getTranslation(
+                        "main_frame.last_synced", date);
+                }
+            }
+        }
+        lowerMainTextActionLabel.setText(lowerText);
+    }
+
+    /**
+     * Updates the title
+     */
+    public void updateTitle() {
+        StringBuilder title = new StringBuilder();
+
+        String appName = Translation.getTranslation("general.application.name");
+        // @todo Unclear, please comment what this is about.
+        if (StringUtils.isEmpty(appName) || appName.startsWith("- ")) {
+            appName = "PowerFolder";
+        }
+        title.append(appName);
+
+        if (getController().isVerbose()) {
+            // Append in front of program name in verbose mode
+            title.append(" v" + Controller.PROGRAM_VERSION);
+            if (getController().getBuildTime() != null) {
+                title.append(" | build: " + getController().getBuildTime());
+            }
+            title.append(" | " + getController().getMySelf().getNick());
+        }
+        Calendar cal = Calendar.getInstance();
+        cal.setTime(new Date());
+        if (cal.get(Calendar.DAY_OF_MONTH) == 21
+            && cal.get(Calendar.MONTH) == 2)
+        {
+            title.append(" | Happy birthday archi !");
+        }
+        uiComponent.setTitle(title.toString());
+    }
+
+    /**
+     * @return the ui panel of the mainframe.
+     */
+    public JFrame getUIComponent() {
+        return uiComponent;
+    }
+
+    /**
+     * Add a change listener to the main tabbed pane selection.
+     * 
+     * @param l
+     */
+    public void addTabbedPaneChangeListener(ChangeListener l) {
+        mainTabbedPane.addTabbedPaneChangeListener(l);
+    }
+
+    /**
+     * Remove a change listener from the main tabbed pane.
+     * 
+     * @param l
+     */
+    public void removeTabbedPaneChangeListener(ChangeListener l) {
+        mainTabbedPane.removeTabbedPaneChangeListener(l);
+    }
+
+    /**
+     * Stores all current window values.
+     */
+    public void storeValues() {
+        // Store main window preferences
+        Controller controller = getController();
+
+        if (isMaximized()) {
+            PreferencesEntry.MAIN_FRAME_MAXIMIZED.setValue(controller, true);
+        } else {
+            PreferencesEntry.MAIN_FRAME_MAXIMIZED.setValue(controller, false);
+        }
+    }
+
+    /**
+     * @return true, if application is currently minimized
+     */
+    public boolean isIconified() {
+        return (uiComponent.getExtendedState() & Frame.ICONIFIED) != 0;
+    }
+
+    /**
+     * @return true, if application is currently minimized
+     */
+    public boolean isMaximized() {
+        return (uiComponent.getExtendedState() & Frame.MAXIMIZED_BOTH) != 0;
+    }
+
+    /**
+     * Determine if application is currently minimized or hidden (for example,
+     * in the systray)
+     * 
+     * @return true, if application is currently minimized or hidden
+     */
+    public boolean isIconifiedOrHidden() {
+        return isIconified() || !uiComponent.isVisible();
+    }
+
+    /**
+     * For non-experts, if they log in
+     * and only have online folders and no local folders,
+     * and if the user has not already changed the frame state manually
+     * then change from compact to normal,
+     * helping the user to see the online folders
+     * so they can do something about it.
+     */
+    private void showOSFolderList() {
+        if (frameStateSet.get()) {
+            return;
+        }
+        if (PreferencesEntry.EXPERT_MODE.getValueBoolean(getController())) {
+            return;
+        }
+        if (!getController().getFolderRepository().getFolders().isEmpty()) {
+            return;
+        }
+        if (client.getAccountFolders().isEmpty()) {
+            return;
+        }
+        if (frameMode == FrameMode.COMPACT) {
+            setFrameMode(FrameMode.NORMAL);
+        }
+    }
+
+    /**
+     * @return the selected main tab index.
+     */
+    public int getSelectedMainTabIndex() {
+        return mainTabbedPane.getSelectedTabIndex();
+    }
+
+    /**
+     * Shows the folders tab.
+     */
+    public void showFoldersTab() {
+        mainTabbedPane.setActiveTab(MainTabbedPane.FOLDERS_INDEX);
+    }
+
+    public void showInlineInfoPanel(JPanel panel, String title) {
+        // Fix Synthetica maximization, otherwise it covers the task bar.
+        // See http://www.javasoft.de/jsf/public/products/synthetica/faq#q13
+        RootPaneUI ui = uiComponent.getRootPane().getUI();
+        if (ui instanceof SyntheticaRootPaneUI) {
+            ((SyntheticaRootPaneUI) ui).setMaximizedBounds(uiComponent);
+        }
+
+        inlineInfoPanel = panel;
+        inlineInfoLabel.setText(title);
+
+        configureInlineInfo();
+    }
+
+    private void closeInlineInfoPanel() {
+        inlineInfoPanel = null;
+        configureInlineInfo();
+    }
+
+    public boolean isShowingInfoInline() {
+        return inlineInfoPanel != null;
+    }
+
+    private void configureInlineInfo() {
+        boolean displaying = isShowingInfoInline();
+        inlineInfoCloseButton.setVisible(displaying);
+
+        if (displaying) {
+
+            centralPanel.removeAll();
+            split.setLeftComponent(mainTabbedPane.getUIComponent());
+            split.setRightComponent(inlineInfoPanel);
+
+            centralPanel.add(split, BorderLayout.CENTER);
+
+        } else {
+            // Split pane place holders
+            split.setLeftComponent(new JPanel());
+            split.setRightComponent(new JPanel());
+
+            centralPanel.removeAll();
+            centralPanel.add(mainTabbedPane.getUIComponent(),
+                BorderLayout.CENTER);
+            inlineInfoPanel = null;
+            inlineInfoLabel.setText("");
+        }
+        if (frameMode == FrameMode.NORMAL) {
+            configureNormalSize();
+        }
+    }
+
+    /**
+     * Source:
+     * http://stackoverflow.com/questions/309023/howto-bring-a-java-window
+     * -to-the-front
+     */
+    public void toFront() {
+        uiComponent.setVisible(true);
+        int state = uiComponent.getExtendedState();
+        state &= ~Frame.ICONIFIED;
+        uiComponent.setExtendedState(state);
+        uiComponent.toFront();
+        uiComponent.requestFocus();
+    }
+
+    private void doCloseOperation() {
+        if (OSUtil.isSystraySupported()) {
+            if (PreferencesEntry.EXPERT_MODE.getValueBoolean(getController())) {
+                handleExitFirstRequest();
+            }
+            boolean quitOnX = PreferencesEntry.QUIT_ON_X
+                .getValueBoolean(getController());
+            if (quitOnX) {
+                exitProgram();
+            } else {
+                getUIController().hideChildPanels();
+                uiComponent.setVisible(false);
+            }
+        } else {
+            // Quit if systray is not Supported by OS.
+            exitProgram();
+        }
+    }
+
+    private void doMinusOperation() {
+        if (frameMode == FrameMode.MAXIMIZED || frameMode == FrameMode.NORMAL) {
+            // To COMPACT mode.
+            setFrameMode(FrameMode.COMPACT);
+        } else {
+            setFrameMode(FrameMode.MINIMIZED);
+        }
+    }
+
+    private void doPlusOperation() {
+        if (frameMode == FrameMode.MAXIMIZED) {
+            // To NORMAL mode.
+            setFrameMode(FrameMode.NORMAL);
+        } else if (frameMode == FrameMode.NORMAL) {
+            // To MAXIMIZED mode.
+            setFrameMode(FrameMode.MAXIMIZED);
+        } else {
+            // To NORMAL mode.
+            setFrameMode(FrameMode.NORMAL);
+        }
+    }
+
+    /**
+     * Shuts down the program
+     */
+    private void exitProgram() {
+        if (getUIController().isShutdownAllowed()) {
+            uiComponent.setVisible(false);
+            uiComponent.dispose();
+            new Thread("Close PowerFolder Thread") {
+                @Override
+                public void run() {
+                    getController().exit(0);
+                }
+            }.start();
+        }
+    }
+
+    // ////////////////
+    // Inner Classes //
+    // ////////////////
+
+    private class MyWindowFocusListener implements WindowFocusListener {
+        public void windowGainedFocus(WindowEvent e) {
+            getUIController().setActiveFrame(UIController.MAIN_FRAME_ID);
+        }
+
+        public void windowLostFocus(WindowEvent e) {
+            // Nothing to do here.
+        }
+    }
+
+    private class MyWindowListener extends WindowAdapter {
+
+        public void windowClosing(WindowEvent e) {
+            doCloseOperation();
+        }
+
+        /**
+         * Hide other frames when main frame gets minimized.
+         * 
+         * @param e
+         */
+        public void windowIconified(WindowEvent e) {
+            getUIController().hideChildPanels();
+            if (OSUtil.isSystraySupported()) {
+                uiComponent.setVisible(false);
+            }
+        }
+    }
+
+    private class MyFolderRepositoryListener implements
+        FolderRepositoryListener
+    {
+
+        // If showing the inline panel and the folder has been removed,
+        // close the inline panel.
+        public void folderRemoved(FolderRepositoryEvent e) {
+            if (isShowingInfoInline()) {
+                closeInlineInfoPanel();
+            }
+        }
+
+        public void folderCreated(FolderRepositoryEvent e) {
+            // Let the MainTabbedPane know so it can scroll the Folders tab to the new folder.
+            mainTabbedPane.folderCreated(e);
+        }
+
+        public void maintenanceStarted(FolderRepositoryEvent e) {
+            // Don't care.
+        }
+
+        public void maintenanceFinished(FolderRepositoryEvent e) {
+            // Don't care.
+        }
+
+        public boolean fireInEventDispatchThread() {
+            return true;
+        }
+    }
+
+    private void configurePauseResumeLink() {
+        if (getController().isPaused()) {
+            pauseResumeActionLabel.setText(Translation
+                .getTranslation("action_resume_sync.name"));
+            pauseResumeActionLabel.setToolTipText(Translation
+                .getTranslation("action_resume_sync.description"));
+        } else {
+            pauseResumeActionLabel.setText(Translation
+                .getTranslation("action_pause_sync.name"));
+            pauseResumeActionLabel.setToolTipText(Translation
+                .getTranslation("action_pause_sync.description"));
+        }
+    }
+
+    private void checkCloudSpace() {
+        if (PreferencesEntry.WARN_FULL_CLOUD.getValueBoolean(getController())) {
+            if (client != null && client.isLoggedIn()) {
+                if (!client.getAccount().getOSSubscription().isDisabled()) {
+                    long storageSize = client.getAccount().getOSSubscription()
+                            .getStorageSize();
+                    long used = client.getAccountDetails().getSpaceUsed();
+                    if (used >= storageSize * 9 / 10) {
+                        // More than 90% used. Notify.
+                        WarningNotice notice = new WarningNotice(
+                                Translation.getTranslation(
+                                        "warning_notice.title"),
+                                Translation.getTranslation(
+                                        "warning_notice.cloud_full_summary"),
+                                Translation.getTranslation(
+                                        "warning_notice.cloud_full_message"));
+                        getUIController().getApplicationModel()
+                                .getNoticesModel().handleNotice(notice);
+                    }
+                }
+            }
+        }
+    }
+
+    private void updateOnlineStorageDetails() {
+        osStatusUpdater.schedule(new Runnable() {
+            public void run() {
+                updateOnlineStorageDetails0();
+            }
+        });
+    }
+
+    private void updateOnlineStorageDetails0() {
+        double percentageUsed = 0;
+        long totalStorage = 0;
+        long spaceUsed = 0;
+        if (StringUtils.isBlank(client.getUsername())) {
+            loginActionLabel.setText(Translation
+                .getTranslation("main_frame.account_not_set.text"));
+        } else if (client.isPasswordEmpty()) {
+            loginActionLabel.setText(Translation
+                .getTranslation("main_frame.password_required.text"));
+        } else if (client.isConnected()) {
+            if (client.isLoggedIn()) {
+                OnlineStorageSubscription storageSubscription = client
+                    .getAccount().getOSSubscription();
+                AccountDetails ad = client.getAccountDetails();
+                if (storageSubscription.isDisabled()) {
+                    loginActionLabel.setText(Translation
+                        .getTranslation("main_frame.storage_subscription_disabled.text"));
+                } else {
+                    totalStorage = storageSubscription.getStorageSize();
+                    spaceUsed = ad.getSpaceUsed();
+                    if (totalStorage > 0) {
+                        percentageUsed = 100.0d * (double) spaceUsed
+                            / (double) totalStorage;
+                    }
+                    percentageUsed = Math.max(0.0d, percentageUsed);
+                    percentageUsed = Math.min(100.0d, percentageUsed);
+                    String s = client.getUsername();
+                    if (!StringUtils.isEmpty(s)) {
+                        loginActionLabel.setText(s);
+                    }
+                }
+            } else if (client.isLoggingIn()) {
+                loginActionLabel.setText(Translation
+                    .getTranslation("main_frame.logging_in.text"));
+            } else {
+                // Not logged in and not logging in? Looks like it has failed.
+                loginActionLabel.setText(Translation
+                    .getTranslation("main_frame.log_in_failed.text"));
+            }
+        } else {
+            loginActionLabel.setText(Translation
+                .getTranslation("main_frame.connecting.text"));
+        }
+        usagePB.setValue((int) percentageUsed);
+        usagePB.setToolTipText(Format.formatBytesShort(spaceUsed) + " / "
+            + Format.formatBytesShort(totalStorage));
+    }
+
+    private void setFrameMode(FrameMode frameMode) {
+
+        // Remember that the frame has been set manually.
+        frameStateSet.set(true);
+
+        setFrameMode(frameMode, false);
+    }
+
+    private void setFrameMode(FrameMode frameMode, boolean init) {
+        expandCollapseAction.setShowExpand(frameMode == FrameMode.COMPACT);
+        this.frameMode = frameMode;
+        switch (frameMode) {
+            case MAXIMIZED :
+                // http://www.javasoft.de/synthetica/faq/#general-7
+                if (uiComponent.getRootPane().getUI() instanceof SyntheticaRootPaneUI)
+                {
+                    ((SyntheticaRootPaneUI) uiComponent.getRootPane().getUI())
+                            .setMaximizedBounds(uiComponent);
+                }
+                uiComponent.setExtendedState(Frame.MAXIMIZED_BOTH);
+                plusButton.setToolTipText(Translation
+                        .getTranslation("main_frame.restore.tips"));
+                plusButton.setIcons(
+                        Icons.getIconById(Icons.WINDOW_PLUS_NORMAL),
+                        Icons.getIconById(Icons.WINDOW_PLUS_HOVER),
+                        Icons.getIconById(Icons.WINDOW_PLUS_PUSH));
+                minusButton.setVisible(true);
+                minusButton.setToolTipText(
+                        Translation.getTranslation("main_frame.compact.tips"));
+                checkSplitMinWidth();
+                break;
+            case NORMAL:
+                uiComponent.setExtendedState(Frame.NORMAL);
+                uiComponent.setResizable(true);
+                plusButton.setToolTipText(
+                        Translation.getTranslation("main_frame.maximize.tips"));
+                plusButton.setIcons(Icons.getIconById(
+                        Icons.WINDOW_MAXIMIZE_NORMAL), 
+                        Icons.getIconById(Icons.WINDOW_MAXIMIZE_HOVER),
+                        Icons.getIconById(Icons.WINDOW_MAXIMIZE_PUSH));
+                minusButton.setVisible(true);
+                minusButton.setToolTipText(
+                        Translation.getTranslation("main_frame.compact.tips"));
+                configureNormalSize();
+                UIUtil.invokeLaterInEDT(new Runnable() {
+                    public void run() {
+                        configureNormalSize();
+                    }
+                });
+                break;
+            case COMPACT:
+                uiComponent.setExtendedState(Frame.NORMAL);
+                // Need to hide the child windows when minimizing.
+                if (!init) {
+                    closeInlineInfoPanel();
+                    getUIController().hideChildPanels();
+                }
+                uiComponent.setSize(uiComponent.getMinimumSize());
+                uiComponent.setResizable(false);
+                plusButton.setToolTipText(
+                        Translation.getTranslation("main_frame.restore.tips"));
+                plusButton.setIcons(Icons.getIconById(Icons.WINDOW_PLUS_NORMAL),
+                        Icons.getIconById(Icons.WINDOW_PLUS_HOVER),
+                        Icons.getIconById(Icons.WINDOW_PLUS_PUSH));
+                minusButton.setToolTipText(
+                        Translation.getTranslation("main_frame.minimize.tips"));
+                // Don't show minimize button if systray is available
+                // and the exit button uses minimize option.
+                minusButton.setVisible(!OSUtil.isSystraySupported() ||
+                        PreferencesEntry.QUIT_ON_X.getValueBoolean(getController()));
+                toFront();
+                UIUtil.invokeLaterInEDT(new Runnable() {
+                    public void run() {
+                        uiComponent.setSize(uiComponent.getMinimumSize());
+                    }
+                });
+                break;
+            case MINIMIZED:
+                uiComponent.setExtendedState(Frame.ICONIFIED);
+                break;
+        }
+
+        setLinkTooltips();
+    }
+
+    private void configureNormalSize() {
+        Dimension screenSize = Toolkit.getDefaultToolkit().getScreenSize();
+        int w = isShowingInfoInline() ? Constants.DEFAULT_NORMAL_DOCKED_WIDTH : (int) uiComponent.getMinimumSize().getWidth();
+        int x = (int) ((screenSize.getWidth() - w) / 2.0);
+        int h = Constants.DEFAULT_NORMAL_HEIGHT;
+        int y = (int) ((screenSize.getHeight() - h) / 2.0);
+
+        uiComponent.setSize(w, h);
+        uiComponent.setLocation(x, y);
+        checkSplitMinWidth();
+    }
+
+    /**
+     * If showing inline, check that the divider is not too wide.
+     */
+    private void checkSplitMinWidth() {
+        if (isShowingInfoInline()) {
+            if (split.getDividerLocation() < MIN_MAIN_TABBED_WIDTH) {
+                split.setDividerLocation(MIN_MAIN_TABBED_WIDTH);
+            }
+
+            // No clue why this have to be done later.
+            // However if not this change does not come thru
+            // on the first time the inline component/splitpane is shown.
+            UIUtil.invokeLaterInEDT(new Runnable() {
+                public void run() {
+                    if (split.getDividerLocation() < MIN_MAIN_TABBED_WIDTH) {
+                        split.setDividerLocation(MIN_MAIN_TABBED_WIDTH);
+                    }
+                }
+            });
+        }
+    }
+
+    private void setLinkTooltips() {
+        if (getController().isPaused()) {
+            upperMainTextActionLabel.setToolTipText(Translation.getTranslation(
+                    "action_resume_sync.description"));
+            lowerMainTextActionLabel.setToolTipText(Translation.getTranslation(
+                    "action_resume_sync.description"));
+        } else if (frameMode == FrameMode.COMPACT) {
+            upperMainTextActionLabel.setToolTipText(Translation.getTranslation(
+                    "action_expand_interface.name"));
+            lowerMainTextActionLabel.setToolTipText(Translation.getTranslation(
+                    "action_expand_interface.name"));
+        } else {
+            upperMainTextActionLabel.setToolTipText(Translation.getTranslation(
+                    "action_collapse_interface.name"));
+            lowerMainTextActionLabel.setToolTipText(Translation.getTranslation(
+                    "action_collapse_interface.name"));
+        }
+    }
+
+    // ////////////////
+    // Inner classes //
+    // ////////////////
+
+    private class MyInlineCloseInfoActionListener implements ActionListener {
+        public void actionPerformed(ActionEvent e) {
+            Object source = e.getSource();
+            if (source == inlineInfoCloseButton) {
+                closeInlineInfoPanel();
+            }
+        }
+    }
+
+    private class MyOpenWebInterfaceAction extends BaseAction {
+
+        private MyOpenWebInterfaceAction(Controller controller) {
+            super("action_open_web_interface", controller);
+        }
+
+        public void actionPerformed(ActionEvent e) {
+            try {
+                BrowserLauncher.openURL(client.getLoginURLWithCredentials());
+            } catch (IOException e1) {
+                logWarning("Unable to open web portal", e1);
+            }
+        }
+    }
+
+    private class MyExpandCollapseAction extends BaseAction {
+
+        private MyExpandCollapseAction(Controller controller) {
+            super("action_expand_interface", controller);
+        }
+
+        public void actionPerformed(ActionEvent e) {
+            if (frameMode == FrameMode.MAXIMIZED || frameMode == FrameMode.NORMAL) {
+                setFrameMode(FrameMode.COMPACT);    
+            } else {
+                setFrameMode(FrameMode.NORMAL);
+            }
+        }
+
+        public void setShowExpand(boolean expand) {
+            if (expand) {
+                configureFromActionId("action_expand_interface");
+            } else {
+                configureFromActionId("action_collapse_interface");
+            }
+        }
+    }
+
+    private static class MyOpenFoldersBaseAction extends BaseAction {
+
+        private MyOpenFoldersBaseAction(Controller controller) {
+            super("action_open_folders_base", controller);
+        }
+
+        public void actionPerformed(ActionEvent e) {
+            // PFC-2349 : Don't freeze UI
+            getController().getIOProvider().startIO(new Runnable() {
+                public void run() {
+                    PathUtils.openFile(getController().getFolderRepository()
+                        .getFoldersBasedir());
+                }
+            });
+        }
+    }
+
+    private class MySetupAction extends BaseAction {
+
+        protected MySetupAction(Controller controller) {
+            super(null, controller);
+        }
+
+        public void actionPerformed(ActionEvent e) {
+            if (!getController().getNodeManager().isStarted()) {
+                getApplicationModel().getLicenseModel().getActivationAction()
+                    .actionPerformed(e);
+            } else if (getController().getFolderRepository().getFoldersCount() == 0)
+            {
+                getApplicationModel().getActionModel().getNewFolderAction()
+                    .actionPerformed(e);
+            }
+        }
+    }
+
+    private class MyPauseResumeAction extends BaseAction {
+
+        private MyPauseResumeAction(Controller controller) {
+            super("action_resume_sync", controller);
+        }
+
+        public void actionPerformed(ActionEvent e) {
+            getUIController().askToPauseResume();
+            setLinkTooltips();
+        }
+    }
+
+    private class MyOpenTransfersAction extends BaseAction {
+
+        private MyOpenTransfersAction(Controller controller) {
+            super("action_open_transfers_information", controller);
+        }
+
+        public void actionPerformed(ActionEvent e) {
+            if (frameMode == FrameMode.COMPACT) {
+                setFrameMode(FrameMode.NORMAL);
+            }
+            getUIController().openTransfersInformation();
+        }
+    }
+
+    private class MyOpenDebugAction extends BaseAction {
+
+        private MyOpenDebugAction(Controller controller) {
+            super("action_open_debug_information", controller);
+        }
+
+        public void actionPerformed(ActionEvent e) {
+            if (frameMode == FrameMode.COMPACT) {
+                setFrameMode(FrameMode.NORMAL);
+            }
+            getUIController().openDebugInformation();
+        }
+    }
+
+    private class MyServerClientListener implements ServerClientListener {
+
+        public boolean fireInEventDispatchThread() {
+            return true;
+        }
+
+        public void accountUpdated(ServerClientEvent event) {
+            updateOnlineStorageDetails();
+            checkCloudSpace();
+        }
+
+        public void login(ServerClientEvent event) {
+            showOSFolderList();
+            updateOnlineStorageDetails();
+            checkCloudSpace();
+        }
+
+        public void serverConnected(ServerClientEvent event) {
+            updateOnlineStorageDetails();
+        }
+
+        public void serverDisconnected(ServerClientEvent event) {
+            updateOnlineStorageDetails();
+        }
+
+        public void nodeServerStatusChanged(ServerClientEvent event) {
+            updateOnlineStorageDetails();
+        }
+    }
+
+    private class MyLoginAction extends BaseAction {
+
+        MyLoginAction(Controller controller) {
+            super("action_login", controller);
+        }
+
+        public void actionPerformed(ActionEvent e) {
+            PFWizard.openLoginWizard(getController(), client);
+        }
+    }
+
+    private class MyShowNoticesAction extends BaseAction {
+
+        MyShowNoticesAction(Controller controller) {
+            super("action_show_notices", controller);
+        }
+
+        public void actionPerformed(ActionEvent e) {
+            if (frameMode == FrameMode.COMPACT) {
+                setFrameMode(FrameMode.NORMAL);
+            }
+            getController().getUIController().openNoticesCard();
+        }
+    }
+
+    private class MyMouseWindowDragListener extends MouseAdapter {
+        private int startX;
+        private int startY;
+        private boolean inDrag;
+
+        @Override
+        public void mouseClicked(MouseEvent e) {
+            if (e.getClickCount() == 2) {
+                if (isMaximized()) {
+                    setFrameMode(FrameMode.NORMAL);
+                } else {
+                    setFrameMode(FrameMode.MAXIMIZED);
+                }
+            }
+        }
+
+        /** Called when the mouse has been pressed. */
+        public void mousePressed(MouseEvent e) {
+            if (isMaximized()) {
+                // No drag allowed if maximized
+                return;
+            }
+            Point p = e.getPoint();
+            startX = p.x;
+            startY = p.y;
+            inDrag = true;
+        }
+
+        /** Called when the mouse has been released. */
+        public void mouseReleased(MouseEvent e) {
+            if (isMaximized()) {
+                // No drag allowed if maximized
+                return;
+            }
+            inDrag = false;
+        }
+
+        // And two methods from MouseMotionListener:
+        public void mouseDragged(MouseEvent e) {
+            if (isMaximized()) {
+                // No drag allowed if maximized
+                return;
+            }
+            Point p = e.getPoint();
+            if (inDrag) {
+                int dx = p.x - startX;
+                int dy = p.y - startY;
+                Point l = uiComponent.getLocation();
+                uiComponent.setLocation(l.x + dx, l.y + dy);
+            }
+        }
+    }
+
+    /**
+     * Handle drag-n-drops of Folders direct into the application.
+     */
+    @SuppressWarnings("serial")
+    private class MyTransferHandler extends TransferHandler {
+        public boolean canImport(TransferSupport support) {
+            return support.isDataFlavorSupported(DataFlavor.javaFileListFlavor);
+        }
+
+        @SuppressWarnings("unchecked")
+        public boolean importData(TransferSupport support) {
+            try {
+                Transferable t = support.getTransferable();
+                List<Path> fileList = (List<Path>)
+                        t.getTransferData(DataFlavor.javaFileListFlavor);
+
+                // One at a time!
+                if (fileList == null || fileList.size() != 1) {
+                    logInfo("Skipping importData (multiple).");
+                    return false;
+                }
+
+                // Directories only.
+                Path file = fileList.get(0);
+                if (!Files.isDirectory(file)) {
+                    logInfo("Skipping importData (not directory).");
+                    return false;
+                }
+
+                // Does user have folder create permission?
+                if (ConfigurationEntry.SECURITY_PERMISSIONS_STRICT
+                        .getValueBoolean(getController())
+                        && !getController().getOSClient().getAccount()
+                        .hasPermission(FolderCreatePermission.INSTANCE))
+                {
+                    logInfo("Skipping importData (no folder create permission).");
+                    return false;
+                }
+
+                // Make sure we do not already have this as a folder.
+                if (getController().getFolderRepository()
+                        .doesFolderAlreadyExist(file)) {
+                    logInfo("Skipping importData (already have).");
+                    return false;
+                }
+
+                // All good then...
+                PFWizard.openExistingDirectoryWizard(getController(), file);
+
+            } catch (UnsupportedFlavorException e) {
+                logSevere(e);
+                return false;
+            } catch (IOException e) {
+                logSevere(e);
+                return false;
+            }
+            return true;
+        }
+    }
+
+    private static class MyOpenPreferencesAction extends BaseAction {
+
+        private MyOpenPreferencesAction(Controller controller) {
+            super("action_open_preferences", controller);
+            allowWith(ChangePreferencesPermission.INSTANCE);
+        }
+
+        public void actionPerformed(ActionEvent e) {
+            getUIController().openPreferences();
+        }
+    }
+
+    private class MyPausedModeListener implements PausedModeListener {
+        public void setPausedMode(PausedModeEvent event) {
+            configurePauseResumeLink();
+        }
+
+        public boolean fireInEventDispatchThread() {
+            return true;
+        }
+    }
+}