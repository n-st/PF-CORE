/*
 * Copyright 2004 - 2008 Christian Sprajc. All rights reserved.
 *
 * This file is part of PowerFolder.
 *
 * PowerFolder is free software: you can redistribute it and/or modify
 * it under the terms of the GNU General Public License as published by
 * the Free Software Foundation.
 *
 * PowerFolder is distributed in the hope that it will be useful,
 * but WITHOUT ANY WARRANTY; without even the implied warranty of
 * MERCHANTABILITY or FITNESS FOR A PARTICULAR PURPOSE.  See the
 * GNU General Public License for more details.
 *
 * You should have received a copy of the GNU General Public License
 * along with PowerFolder. If not, see <http://www.gnu.org/licenses/>.
 *
 * $Id: MainFrame.java 20917 2013-02-24 06:30:05Z glasgow $
 */
package de.dal33t.powerfolder.ui;

import java.awt.BorderLayout;
import java.awt.Color;
import java.awt.Component;
import java.awt.Cursor;
import java.awt.Frame;
import java.awt.GraphicsDevice;
import java.awt.GraphicsEnvironment;
import java.awt.HeadlessException;
import java.awt.datatransfer.DataFlavor;
import java.awt.datatransfer.Transferable;
import java.awt.datatransfer.UnsupportedFlavorException;
import java.awt.event.ActionEvent;
import java.awt.event.ActionListener;
import java.awt.event.MouseAdapter;
import java.awt.event.MouseEvent;
import java.awt.event.WindowAdapter;
import java.awt.event.WindowEvent;
import java.awt.event.WindowFocusListener;
import java.beans.PropertyChangeEvent;
import java.beans.PropertyChangeListener;
import java.io.IOException;
import java.nio.file.Files;
import java.nio.file.Path;
import java.util.Calendar;
import java.util.Date;
import java.util.List;
import java.util.concurrent.atomic.AtomicBoolean;

import javax.swing.AbstractAction;
import javax.swing.Icon;
import javax.swing.JButton;
import javax.swing.JFrame;
import javax.swing.JLabel;
import javax.swing.JPanel;
import javax.swing.JProgressBar;
import javax.swing.JSplitPane;
import javax.swing.SwingConstants;
import javax.swing.TransferHandler;
import javax.swing.WindowConstants;
import javax.swing.event.ChangeListener;
import javax.swing.plaf.RootPaneUI;

import com.jgoodies.forms.builder.ButtonBarBuilder;
import com.jgoodies.forms.builder.DefaultFormBuilder;
import com.jgoodies.forms.builder.PanelBuilder;
import com.jgoodies.forms.factories.Borders;
import com.jgoodies.forms.layout.CellConstraints;
import com.jgoodies.forms.layout.FormLayout;

import de.dal33t.powerfolder.ConfigurationEntry;
import de.dal33t.powerfolder.Constants;
import de.dal33t.powerfolder.Controller;
import de.dal33t.powerfolder.PreferencesEntry;
import de.dal33t.powerfolder.clientserver.ServerClient;
import de.dal33t.powerfolder.clientserver.ServerClientEvent;
import de.dal33t.powerfolder.clientserver.ServerClientListener;
import de.dal33t.powerfolder.disk.Folder;
import de.dal33t.powerfolder.event.FolderRepositoryEvent;
import de.dal33t.powerfolder.event.FolderRepositoryListener;
import de.dal33t.powerfolder.event.PausedModeEvent;
import de.dal33t.powerfolder.event.PausedModeListener;
import de.dal33t.powerfolder.message.clientserver.AccountDetails;
import de.dal33t.powerfolder.security.ChangePreferencesPermission;
import de.dal33t.powerfolder.security.FolderCreatePermission;
import de.dal33t.powerfolder.security.OnlineStorageSubscription;
import de.dal33t.powerfolder.ui.action.BaseAction;
import de.dal33t.powerfolder.ui.dialog.DialogFactory;
import de.dal33t.powerfolder.ui.dialog.GenericDialogType;
import de.dal33t.powerfolder.ui.event.SyncStatusEvent;
import de.dal33t.powerfolder.ui.event.SyncStatusListener;
import de.dal33t.powerfolder.ui.model.FolderRepositoryModel;
import de.dal33t.powerfolder.ui.util.DelayedUpdater;
import de.dal33t.powerfolder.ui.util.Icons;
import de.dal33t.powerfolder.ui.util.NeverAskAgainResponse;
import de.dal33t.powerfolder.ui.util.SyncIconButtonMini;
import de.dal33t.powerfolder.ui.util.UIUtil;
import de.dal33t.powerfolder.ui.widget.ActionLabel;
import de.dal33t.powerfolder.ui.widget.JButton3Icons;
import de.dal33t.powerfolder.ui.widget.JButtonMini;
import de.dal33t.powerfolder.ui.wizard.PFWizard;
import de.dal33t.powerfolder.util.BrowserLauncher;
import de.dal33t.powerfolder.util.BrowserLauncher.URLProducer;
import de.dal33t.powerfolder.util.DateUtil;
import de.dal33t.powerfolder.util.Format;
import de.dal33t.powerfolder.util.PathUtils;
import de.dal33t.powerfolder.util.ProUtil;
import de.dal33t.powerfolder.util.StringUtils;
import de.dal33t.powerfolder.util.Translation;
import de.dal33t.powerfolder.util.os.OSUtil;
import de.javasoft.plaf.synthetica.SyntheticaRootPaneUI;

/**
 * Powerfolder gui mainframe
<<<<<<< HEAD
 *
=======
 * 
>>>>>>> 41237e2b
 * @author <a href="mailto:totmacher@powerfolder.com">Christian Sprajc </a>
 * @version $Revision: 1.44 $
 */
public class MainFrame extends PFUIComponent {

<<<<<<< HEAD
    private enum FrameMode {MAXIMIZED, NORMAL, COMPACT, MINIMIZED}
=======
    private enum FrameMode {
        MAXIMIZED, NORMAL, COMPACT, MINIMIZED
    }
>>>>>>> 41237e2b

    public static final int MIN_MAIN_TABBED_WIDTH = 300;

    private JFrame uiComponent;
    private JLabel logoLabel;
    private JPanel centralPanel;
    private MainTabbedPane mainTabbedPane;
    private JPanel inlineInfoPanel;
    private JLabel inlineInfoLabel;
    private JButton inlineInfoCloseButton;
    private JSplitPane split;
    private ServerClient client;

    // Left mini panel
    private JButtonMini allInSyncButton;
    private SyncIconButtonMini syncingButton;
    private JButtonMini setupButton;
    private JButtonMini pauseButton;
    private JButtonMini syncIncompleteButton;
    private JLabel notConnectedLoggedInLabel;
    private JButtonMini noticeWarningButton;
    private JButtonMini noticeInfoButton;

    private ActionLabel upperMainTextActionLabel;
    private ActionLabel lowerMainTextActionLabel;
    private ActionLabel setupLabel;
    private JLabel zyncroLabel;

    private ActionLabel loginActionLabel;
    private JProgressBar usagePB;
    private ActionLabel noticesActionLabel;

    private DelayedUpdater mainStatusUpdater;
    private DelayedUpdater osStatusUpdater;

    // Right mini panel
    private ActionLabel expandCollapseActionLabel;
    private MyExpandCollapseAction expandCollapseAction;
    private ActionLabel openWebInterfaceActionLabel;
    private ActionLabel openFoldersBaseActionLabel;
    private ActionLabel pauseResumeActionLabel;
    private ActionLabel configurationActionLabel;
    private ActionLabel openDebugActionLabel;
    private ActionLabel openTransfersActionLabel;

    private FrameMode frameMode = FrameMode.NORMAL;
    private JButton3Icons closeButton;
    private JButton3Icons plusButton;
    private JButton3Icons minusButton;

    /** Has the main frame state been set after init? */
    private final AtomicBoolean frameStateSet = new AtomicBoolean();

    /**
     * @param controller
     *            the controller.
     * @throws HeadlessException
     */
    public MainFrame(Controller controller) throws HeadlessException {
        super(controller);

<<<<<<< HEAD
        mainStatusUpdater = new DelayedUpdater(getController(), DelayedUpdater.DEFAULT_DELAY * 2);
=======
        mainStatusUpdater = new DelayedUpdater(getController(),
            DelayedUpdater.DEFAULT_DELAY * 2);
>>>>>>> 41237e2b
        osStatusUpdater = new DelayedUpdater(getController());
        controller.getFolderRepository().addFolderRepositoryListener(
            new MyFolderRepositoryListener());

        initComponents();
        configureUi();
        updateOnlineStorageDetails();

        // Start COMPACT for basic users, and NORMAL for experts.
        if (PreferencesEntry.EXPERT_MODE.getValueBoolean(getController())) {
            frameMode = FrameMode.NORMAL;
        } else {
            frameMode = FrameMode.COMPACT;
        }
        setFrameMode(frameMode, true);
    }

    private JPanel createMiniPanel() {
        FormLayout layout = new FormLayout("left:pref:grow, left:pref",
            "top:pref:grow");
        DefaultFormBuilder builder = new DefaultFormBuilder(layout);
        builder.setBorder(Borders.createEmptyBorder("10dlu, 0, 0, 3dlu"));
        CellConstraints cc = new CellConstraints();

        builder.add(createLeftMiniPanel(), cc.xy(1, 1));
        builder.add(createRightMiniPanel(), cc.xy(2, 1));

        return builder.getPanel();
    }

    private Component createLeftMiniPanel() {
        CellConstraints cc = new CellConstraints();

        // UPPER PART
        FormLayout layoutUpper = new FormLayout("pref, 3dlu, pref:grow",
            "pref, pref");
        DefaultFormBuilder builderUpper = new DefaultFormBuilder(layoutUpper);
        PanelBuilder b = new PanelBuilder(new FormLayout("pref:grow",
            "pref:grow"));
        b.add(allInSyncButton, cc.xy(1, 1));
        b.add(syncingButton, cc.xy(1, 1));
        b.add(setupButton, cc.xy(1, 1));
        b.add(pauseButton, cc.xy(1, 1));
        b.add(syncIncompleteButton, cc.xy(1, 1));
        b.add(notConnectedLoggedInLabel, cc.xy(1, 1));
        b.add(noticeWarningButton, cc.xy(1, 1));
        b.add(noticeInfoButton, cc.xy(1, 1));
        builderUpper.add(b.getPanel(), cc.xywh(1, 1, 1, 2));
<<<<<<< HEAD
        builderUpper.add(upperMainTextActionLabel.getUIComponent(), cc.xy(3, 1));
=======
        builderUpper
            .add(upperMainTextActionLabel.getUIComponent(), cc.xy(3, 1));
>>>>>>> 41237e2b
        builderUpper
            .add(lowerMainTextActionLabel.getUIComponent(), cc.xy(3, 2));
        if (getController().getOSClient().isAllowedToCreateFolders()
            && setupLabel != null)
        {
            builderUpper.add(setupLabel.getUIComponent(), cc.xy(3, 2));
        } else {
            // TODO: this is just a quick and dirty fix. Do something reasonable
            // here.
            if (ProUtil.isZyncro(getController())) {
                builderUpper.add(zyncroLabel, cc.xy(3, 2));
            } else {
                builderUpper.add(new JLabel(" "), cc.xy(3, 2));
            }
        }
        // UPPER PART END

        // LOWER PART
        FormLayout layoutLower = new FormLayout("pref, 100dlu",
            "pref, pref, pref");
        DefaultFormBuilder builderLower = new DefaultFormBuilder(layoutLower);
        // Include a spacer icon that lines up the pair with builderUpper
        // when allInSyncLabel has null icon.
        builderLower.add(new JLabel((Icon) null), cc.xywh(1, 1, 1, 2));
        builderLower.add(loginActionLabel.getUIComponent(), cc.xy(2, 1));
        builderLower.add(usagePB, cc.xy(2, 2));
        // Make sure the noticesActionLabel vertical space is maintained.
        builderLower.add(new JLabel(" "), cc.xy(1, 3));
        builderLower.add(noticesActionLabel.getUIComponent(), cc.xy(2, 3));
        // LOWER PART END

        // PUT TOGETHER
        FormLayout layoutMain = new FormLayout("pref", "pref, 5dlu, pref");
        DefaultFormBuilder builderMain = new DefaultFormBuilder(layoutMain);
        builderMain.setBorder(Borders.createEmptyBorder("0, 5dlu, 5dlu, 0"));
        builderMain.add(builderUpper.getPanel(), cc.xy(1, 1));
        builderMain.add(builderLower.getPanel(), cc.xy(1, 3));
        // PUT TOGETHER END

        return builderMain.getPanel();
    }

    private Component createRightMiniPanel() {
        FormLayout layout = new FormLayout("pref:grow",
            "pref, pref, pref, pref, pref, pref, pref");
        DefaultFormBuilder builder = new DefaultFormBuilder(layout);
        CellConstraints cc = new CellConstraints();

        if (ConfigurationEntry.WEB_LOGIN_ALLOWED
            .getValueBoolean(getController()))
        {
            builder.add(openWebInterfaceActionLabel.getUIComponent(),
                cc.xy(1, 1));
        }
        if (PreferencesEntry.SHOW_BROWSE.getValueBoolean(getController())) {
            builder.add(openFoldersBaseActionLabel.getUIComponent(),
                cc.xy(1, 2));
        }
        builder.add(pauseResumeActionLabel.getUIComponent(), cc.xy(1, 3));
        builder.add(configurationActionLabel.getUIComponent(), cc.xy(1, 4));
        if (getController().isVerbose()) {
            builder.add(openDebugActionLabel.getUIComponent(), cc.xy(1, 5));
        }
        if (PreferencesEntry.EXPERT_MODE.getValueBoolean(getController())) {
            builder.add(openTransfersActionLabel.getUIComponent(), cc.xy(1, 6));
        }
        builder.add(expandCollapseActionLabel.getUIComponent(), cc.xy(1, 7));

        return builder.getPanel();
    }

    private void configureUi() {

        // Display the title pane.
        uiComponent.getRootPane().putClientProperty(
            "Synthetica.titlePane.enabled", Boolean.FALSE);
        uiComponent.getRootPane().updateUI();

        FormLayout layout = new FormLayout("fill:pref:grow, pref, 3dlu, pref",
            "pref, pref, fill:0:grow");
        DefaultFormBuilder builder = new DefaultFormBuilder(layout);
        CellConstraints cc = new CellConstraints();

        builder.add(logoLabel, cc.xyw(1, 1, 3));

        ButtonBarBuilder b = new ButtonBarBuilder();
        b.addFixed(minusButton);
        b.addFixed(plusButton);
        b.addFixed(closeButton);
        builder.add(b.getPanel(), cc.xywh(4, 1, 1, 1, "right, top"));

        builder.add(inlineInfoLabel,
            cc.xy(2, 1, CellConstraints.DEFAULT, CellConstraints.BOTTOM));
        builder.add(inlineInfoCloseButton,
            cc.xy(4, 1, CellConstraints.DEFAULT, CellConstraints.BOTTOM));

        builder.add(centralPanel, cc.xyw(1, 3, 4));

        builder.add(createMiniPanel(), cc.xyw(1, 2, 4));

        uiComponent.getContentPane().removeAll();
        uiComponent.getContentPane().add(builder.getPanel());
        uiComponent.setResizable(true);

        Controller c = getController();

        // Pack elements and set to default size.
        uiComponent.pack();
        uiComponent.setSize(uiComponent.getWidth(),
            UIConstants.MAIN_FRAME_DEFAULT_HEIGHT);

        GraphicsEnvironment ge = GraphicsEnvironment
            .getLocalGraphicsEnvironment();
        GraphicsDevice[] devices = ge.getScreenDevices();

        int x = (int) ((devices[0].getDisplayMode().getWidth() - uiComponent
            .getWidth()) / 2.0);
        int y = (int) ((devices[0].getDisplayMode().getHeight() - uiComponent
            .getHeight()) / 2.0);
        uiComponent.setLocation(x, y);

        configureInlineInfo();
        updateMainStatus(SyncStatusEvent.NOT_STARTED);
        updateNoticesLabel();
    }

    /**
     * Show notices link if there are notices available.
     */
    private void updateNoticesLabel() {
        int unreadCount = (Integer) getController().getUIController()
<<<<<<< HEAD
                .getApplicationModel().getNoticesModel()
                .getUnreadNoticesCountVM().getValue();
=======
            .getApplicationModel().getNoticesModel().getUnreadNoticesCountVM()
            .getValue();
>>>>>>> 41237e2b
        if (unreadCount == 0) {
            noticesActionLabel.setVisible(false);
        } else if (unreadCount == 1) {
            noticesActionLabel.setVisible(true);
<<<<<<< HEAD
            noticesActionLabel.setText(Translation.getTranslation(
                    "main_frame.unread_notices.single.text"));
=======
            noticesActionLabel.setText(Translation
                .getTranslation("main_frame.unread_notices.single.text"));
>>>>>>> 41237e2b
        } else {
            noticesActionLabel.setVisible(true);
            noticesActionLabel.setText(Translation.getTranslation(
                "main_frame.unread_notices.plural.text",
                String.valueOf(unreadCount)));
        }
    }

    /**
     * Asks user about exit behavior of the program when the program is used for
     * the first time
     */
    private void handleExitFirstRequest() {
        boolean askForQuitOnX = PreferencesEntry.ASK_FOR_QUIT_ON_X
            .getValueBoolean(getController());
        if (askForQuitOnX) {
            // Prompt for personal message.
            String[] options = {
                Translation
                    .getTranslation("dialog.ask_for_quit_on_x.Minimize_button"),
                Translation
                    .getTranslation("dialog.ask_for_quit_on_x.Exit_button")};

            NeverAskAgainResponse response = DialogFactory.genericDialog(
                getController(),
                Translation.getTranslation("dialog.ask_for_quit_on_x.title"),
                Translation.getTranslation("dialog.ask_for_quit_on_x.text"),
                options, 0, GenericDialogType.QUESTION,
                Translation.getTranslation("general.neverAskAgain"));

            if (response.getButtonIndex() == 1) { // == Exit
                PreferencesEntry.QUIT_ON_X.setValue(getController(), true);
            } else {
                PreferencesEntry.QUIT_ON_X.setValue(getController(), false);
            }

            if (response.isNeverAskAgain()) {
                // don't ask me again
                PreferencesEntry.ASK_FOR_QUIT_ON_X.setValue(getController(),
                    false);
            }
        }
    }

    /**
     * Initializes all ui components
     */
    private void initComponents() {
        uiComponent = new JFrame();
        uiComponent.setTransferHandler(new MyTransferHandler());
        uiComponent.addWindowFocusListener(new MyWindowFocusListener());
        uiComponent.setIconImage(Icons.getImageById(Icons.SMALL_LOGO));
        uiComponent.setBackground(Color.white);

        BaseAction mySetupAction = new MySetupAction(getController());
        if (ConfigurationEntry.SECURITY_PERMISSIONS_STRICT
            .getValueBoolean(getController()))
        {
            mySetupAction.allowWith(FolderCreatePermission.INSTANCE);
        }

<<<<<<< HEAD
        MyOpenFoldersBaseAction myOpenFoldersBaseAction =
                new MyOpenFoldersBaseAction(getController());
=======
        MyOpenFoldersBaseAction myOpenFoldersBaseAction = new MyOpenFoldersBaseAction(
            getController());
        myOpenFoldersBaseAction.setEnabled(PreferencesEntry.SHOW_BROWSE
            .getValueBoolean(getController()));
>>>>>>> 41237e2b
        allInSyncButton = new JButtonMini(myOpenFoldersBaseAction);
        allInSyncButton.setIcon(Icons.getIconById(Icons.SYNC_COMPLETE));
        allInSyncButton.setText(null);

        syncIncompleteButton = new JButtonMini(myOpenFoldersBaseAction);
        syncIncompleteButton.setIcon(Icons.getIconById(Icons.SYNC_INCOMPLETE));
        syncIncompleteButton.setText(null);

        pauseButton = new JButtonMini(new MyPauseResumeAction(getController()));
        pauseButton.setIcon(Icons.getIconById(Icons.PAUSE));
        pauseButton.setText(null);

        syncingButton = new SyncIconButtonMini(getController());
        syncingButton.addActionListener(myOpenFoldersBaseAction);
        syncingButton.setVisible(false);

        setupButton = new JButtonMini(mySetupAction);
        setupButton.setIcon(Icons.getIconById(Icons.ACTION_ARROW));
        setupButton.setText(null);

        notConnectedLoggedInLabel = new JLabel(Icons.getIconById(Icons.WARNING));

<<<<<<< HEAD
        MyShowNoticesAction myShowNoticesAction = new MyShowNoticesAction(getController());
=======
        MyShowNoticesAction myShowNoticesAction = new MyShowNoticesAction(
            getController());
>>>>>>> 41237e2b
        noticeWarningButton = new JButtonMini(myShowNoticesAction);
        noticeWarningButton.setIcon(Icons.getIconById(Icons.WARNING));
        noticeWarningButton.setText(null);

        noticeInfoButton = new JButtonMini(myShowNoticesAction);
        noticeInfoButton.setIcon(Icons.getIconById(Icons.INFORMATION));
        noticeInfoButton.setText(null);

        upperMainTextActionLabel = new ActionLabel(getController(),
            new AbstractAction() {
                public void actionPerformed(ActionEvent e) {
                    handleSyncTextClick();
                }
            });

        lowerMainTextActionLabel = new ActionLabel(getController(),
            new AbstractAction() {
                public void actionPerformed(ActionEvent e) {
                    if (!PreferencesEntry.BEGINNER_MODE
                        .getValueBoolean(getController()))
                    {
                        handleSyncTextClick();
                    }
                }
            });

        upperMainTextActionLabel.setNeverUnderline(true);
        lowerMainTextActionLabel.setNeverUnderline(true);

        if (ProUtil.isZyncro(getController())) {
            lowerMainTextActionLabel.setToolTipText("");
        }

<<<<<<< HEAD
        if (PreferencesEntry.BEGINNER_MODE
            .getValueBoolean(getController()))
        {
=======
        if (PreferencesEntry.BEGINNER_MODE.getValueBoolean(getController())) {
>>>>>>> 41237e2b
            lowerMainTextActionLabel.setNeverUnderline(true);
        }

        if (!ConfigurationEntry.SECURITY_PERMISSIONS_STRICT
            .getValueBoolean(getController())
            || getController().getOSClient().getAccount()
                .hasPermission(FolderCreatePermission.INSTANCE))
        {
            setupLabel = new ActionLabel(getController(), mySetupAction);
        }

        zyncroLabel = new JLabel();
        loginActionLabel = new ActionLabel(getController(), new MyLoginAction(
            getController()));
        noticesActionLabel = new ActionLabel(getController(),
            new MyShowNoticesAction(getController()));
        updateNoticesLabel();

        usagePB = new JProgressBar();
        usagePB.setVisible(!ProUtil.isZyncro(getController()));
        usagePB.setCursor(Cursor.getPredefinedCursor(Cursor.HAND_CURSOR));
        usagePB.addMouseListener(new MouseAdapter() {
            @Override
            public void mouseClicked(MouseEvent e) {
                if (e.getClickCount() == 1) {
                    if (StringUtils.isBlank(client.getUsername())) {
                        PFWizard.openLoginWizard(getController(), client);
                    } else if (ConfigurationEntry.WEB_LOGIN_ALLOWED
                        .getValueBoolean(getController()))
                    {
                        BrowserLauncher.open(getController(), new URLProducer()
                        {
                            public String url() {
                                return client.getWebURL(
                                    Constants.MY_ACCOUNT_URI, true);
                            }
                        });
                    }
                }
            }
        });

        expandCollapseAction = new MyExpandCollapseAction(getController());
        expandCollapseActionLabel = new ActionLabel(getController(),
            expandCollapseAction);
        openWebInterfaceActionLabel = new ActionLabel(getController(),
            new MyOpenWebInterfaceAction(getController()));
        openFoldersBaseActionLabel = new ActionLabel(getController(),
            myOpenFoldersBaseAction);
        pauseResumeActionLabel = new ActionLabel(getController(),
            new MyPauseResumeAction(getController()));
        configurationActionLabel = new ActionLabel(getController(),
            new MyOpenPreferencesAction(getController()));
        openDebugActionLabel = new ActionLabel(getController(),
            new MyOpenDebugAction(getController()));
        openTransfersActionLabel = new ActionLabel(getController(),
            new MyOpenTransfersAction(getController()));

        // add window listener, checks if exit is needed on pressing X
        MyWindowListener myWindowListener = new MyWindowListener();
        uiComponent.addWindowListener(myWindowListener);
        uiComponent.addWindowStateListener(myWindowListener);

        split = new JSplitPane(JSplitPane.HORIZONTAL_SPLIT);
        split.setOneTouchExpandable(false);

        // everything is decided in window listener
        uiComponent
            .setDefaultCloseOperation(WindowConstants.DO_NOTHING_ON_CLOSE);

        logoLabel = new JLabel();
        logoLabel.setIcon(Icons.getIconById(Icons.LOGO400UI));
        logoLabel.setHorizontalAlignment(SwingConstants.LEFT);

        MyMouseWindowDragListener logoMouseListener = new MyMouseWindowDragListener();
        logoLabel.addMouseListener(logoMouseListener);
        logoLabel.addMouseMotionListener(logoMouseListener);

        closeButton = new JButton3Icons(
            Icons.getIconById(Icons.FILTER_TEXT_FIELD_CLEAR_BUTTON_NORMAL),
            Icons.getIconById(Icons.FILTER_TEXT_FIELD_CLEAR_BUTTON_HOVER),
            Icons.getIconById(Icons.FILTER_TEXT_FIELD_CLEAR_BUTTON_PUSH));
        closeButton.setToolTipText(Translation
            .getTranslation("main_frame.close.tips"));
        closeButton.addActionListener(new ActionListener() {
            public void actionPerformed(ActionEvent e) {
                doCloseOperation();
            }
        });

        plusButton = new JButton3Icons(
            Icons.getIconById(Icons.WINDOW_MAXIMIZE_NORMAL),
            Icons.getIconById(Icons.WINDOW_MAXIMIZE_HOVER),
            Icons.getIconById(Icons.WINDOW_MAXIMIZE_PUSH));
        plusButton.addActionListener(new ActionListener() {
            public void actionPerformed(ActionEvent e) {
                doPlusOperation();
            }
        });

        minusButton = new JButton3Icons(
            Icons.getIconById(Icons.WINDOW_MINUS_NORMAL),
            Icons.getIconById(Icons.WINDOW_MINUS_HOVER),
            Icons.getIconById(Icons.WINDOW_MINUS_PUSH));
        minusButton.addActionListener(new ActionListener() {
            public void actionPerformed(ActionEvent e) {
                doMinusOperation();
            }
        });
        centralPanel = new JPanel(new BorderLayout(0, 0));

        mainTabbedPane = new MainTabbedPane(getController());

        updateTitle();

        inlineInfoCloseButton = new JButton3Icons(
            Icons.getIconById(Icons.FILTER_TEXT_FIELD_CLEAR_BUTTON_NORMAL),
            Icons.getIconById(Icons.FILTER_TEXT_FIELD_CLEAR_BUTTON_HOVER),
            Icons.getIconById(Icons.FILTER_TEXT_FIELD_CLEAR_BUTTON_PUSH));
        inlineInfoCloseButton.setToolTipText(Translation
            .getTranslation("main_frame.inline_info_close.tip"));
        inlineInfoCloseButton
            .addActionListener(new MyInlineCloseInfoActionListener());
        inlineInfoCloseButton.setContentAreaFilled(false);

        inlineInfoLabel = new JLabel();

        configurePauseResumeLink();

        client = getApplicationModel().getServerClientModel().getClient();
        client.addListener(new MyServerClientListener());

        // Start listening to notice changes.
        getController().getUIController().getApplicationModel()
            .getNoticesModel().getAllNoticesCountVM()
            .addValueChangeListener(new PropertyChangeListener() {
                public void propertyChange(PropertyChangeEvent evt) {
                    updateNoticesLabel();
                }
            });

        getController().getUIController().getApplicationModel()
            .getNoticesModel().getUnreadNoticesCountVM()
            .addValueChangeListener(new PropertyChangeListener() {
                public void propertyChange(PropertyChangeEvent evt) {
                    updateNoticesLabel();
                }
            });

<<<<<<< HEAD
        getController().getUIController().getApplicationModel().addSyncStatusListener(new SyncStatusListener() {
=======
        getController().getUIController().getApplicationModel()
            .addSyncStatusListener(new SyncStatusListener() {
>>>>>>> 41237e2b
                public void syncStatusChanged(final SyncStatusEvent event) {
                    mainStatusUpdater.schedule(new Runnable() {
                        public void run() {
                            updateMainStatus(event);
                        }
                    });
                }

                public boolean fireInEventDispatchThread() {
                    return true;
                }
            });

        getController().addPausedModeListener(new MyPausedModeListener());
    }

    private void handleSyncTextClick() {
        if (ProUtil.isZyncro(getController())) {
            return;
        }

        if (noticeWarningButton.isVisible() || noticeInfoButton.isVisible()) {
            setFrameMode(FrameMode.NORMAL);

<<<<<<< HEAD
            int unreadNoticesCount = (Integer) getController().getUIController()
                .getApplicationModel().getNoticesModel()
=======
            int unreadNoticesCount = (Integer) getController()
                .getUIController().getApplicationModel().getNoticesModel()
>>>>>>> 41237e2b
                .getUnreadNoticesCountVM().getValue();

            if (unreadNoticesCount > 0) {
                getController().getUIController().openNoticesCard();
            } else {
                for (Folder folder : getController().getFolderRepository()
                    .getFolders())
                {
                    if (folder.getProblems().size() > 0) {
                        getController().getUIController()
                            .openProblemsInformation(folder.getInfo());
                        break;
                    }
                }
            }
        }
        // setLinkTooltips();
    }

    private void updateMainStatus(SyncStatusEvent event) {

        FolderRepositoryModel folderRepositoryModel = getUIController()
            .getApplicationModel().getFolderRepositoryModel();
        boolean notStartedOrNoFolders = event.equals(SyncStatusEvent.NOT_STARTED)
            || event.equals(SyncStatusEvent.NO_FOLDERS);
        boolean showSetupLabel = getController().getOSClient()
            .isAllowedToCreateFolders() && setupLabel != null;

        // Set visibility of buttons and labels.
        pauseButton.setVisible(event.equals(SyncStatusEvent.PAUSED));
        if (showSetupLabel) {
            setupLabel.setVisible(notStartedOrNoFolders);

        }
        setupButton.setVisible(notStartedOrNoFolders
            || !client.isLoginExecuted());
        setupButton.setEnabled(getController().getOSClient()
            .isAllowedToCreateFolders());
        allInSyncButton.setVisible(event.equals(SyncStatusEvent.SYNCHRONIZED));
        syncingButton.setVisible(event.equals(SyncStatusEvent.SYNCING));
        syncingButton.spin(event.equals(SyncStatusEvent.SYNCING));
        syncIncompleteButton.setVisible(event.equals(SyncStatusEvent.SYNC_INCOMPLETE));
        noticeWarningButton.setVisible(event.equals(SyncStatusEvent.WARNING));
        noticeInfoButton.setVisible(event.equals(SyncStatusEvent.INFORMATION));
        notConnectedLoggedInLabel.setVisible((event
            .equals(SyncStatusEvent.NOT_CONNECTED) || event
            .equals(SyncStatusEvent.NOT_LOGGED_IN))
            && client.isLoginExecuted());

        // Default sync date.
        Date syncDate = folderRepositoryModel.getLastSyncDate();

        // Upper text / setup text stuff.
        double overallSyncPercentage = folderRepositoryModel
            .getOverallSyncPercentage();
        String upperText = " ";
        String setupText = " ";
        zyncroLabel.setText(" ");

        if (event.equals(SyncStatusEvent.PAUSED)) {
            String pausedTemp = overallSyncPercentage >= 0
                && overallSyncPercentage < 99.5d ? Format
                .formatDecimal(overallSyncPercentage) + '%' : "";
            upperText = Translation.getTranslation("main_frame.paused",
                pausedTemp);
            upperMainTextActionLabel.setNeverUnderline(true);
        } else if (event.equals(SyncStatusEvent.NOT_STARTED)) {
            upperText = Translation.getTranslation("main_frame.not_running");
            setupText = Translation.getTranslation("main_frame.activate_now");
            upperMainTextActionLabel.setNeverUnderline(true);
        } else if (event.equals(SyncStatusEvent.NO_FOLDERS)) {
            if(getController().getOSClient().getAccount().getFolders().isEmpty()){
                upperText = Translation.getTranslation("folders_tab.no_folders_found");
            } else {
                upperText = Translation.getTranslation("main_frame.no_folders");
            }
            setupText = getApplicationModel().getActionModel()
                .getNewFolderAction().getName();
            zyncroLabel
                .setText(Translation.getTranslation("main_frame.choose_folders"));
            upperMainTextActionLabel.setNeverUnderline(true);
        } else if (event.equals(SyncStatusEvent.SYNCING)) {
            syncDate = folderRepositoryModel.getEstimatedSyncDate();
            String syncingTemp = overallSyncPercentage >= 0
                && overallSyncPercentage < 99.5d ? Format
                .formatDecimal(overallSyncPercentage) + '%' : "...";
            upperText = Translation.getTranslation("main_frame.syncing",
                syncingTemp);
            upperMainTextActionLabel.setNeverUnderline(true);
        } else if (event.equals(SyncStatusEvent.SYNCHRONIZED)) {
            upperText = Translation.getTranslation("main_frame.in_sync");
            upperMainTextActionLabel.setNeverUnderline(true);
        } else if (event.equals(SyncStatusEvent.SYNC_INCOMPLETE)) {
            upperText = Translation
                .getTranslation("main_frame.sync_incomplete");
            upperMainTextActionLabel.setNeverUnderline(true);
        } else if (event.equals(SyncStatusEvent.NOT_CONNECTED)) {
            upperText = Translation.getTranslation("main_frame.connecting.text");
            upperMainTextActionLabel.setNeverUnderline(true);
        } else if (event.equals(SyncStatusEvent.LOGGING_IN) || !client.isLoginExecuted()) {
            upperText = Translation.getTranslation("main_frame.logging_in.text");
            upperMainTextActionLabel.setNeverUnderline(true);
        } else if (event.equals(SyncStatusEvent.NOT_LOGGED_IN)) {
            upperText = Translation.getTranslation("main_frame.log_in_failed.text");
            upperMainTextActionLabel.setNeverUnderline(true);
        } else if (event.equals(SyncStatusEvent.WARNING)) {
            upperText = Translation.getTranslation("main_frame.warning_notice.text");
            upperMainTextActionLabel.setNeverUnderline(false);
        } else if (event.equals(SyncStatusEvent.INFORMATION)) {
            upperText = Translation.getTranslation("main_frame.info_notice.text");
            upperMainTextActionLabel.setNeverUnderline(false);
        } else {
            logSevere("Not handling all sync states: " + event);
            upperMainTextActionLabel.setNeverUnderline(true);
        }

        upperMainTextActionLabel.setText(upperText);
        if (showSetupLabel) {
            setupLabel.setText(setupText);
            // The lowerMainTextActionLabel and setupLabel share the same slot,
            // so visibility is mutually exclusive.
            setupLabel.setVisible(notStartedOrNoFolders);
        }

        lowerMainTextActionLabel.setVisible(!notStartedOrNoFolders);

        // Lower text - sync date stuff.
        String lowerText = " ";
        if (syncDate != null) {
            // If ETA sync > 3 days: no text.
            if (!DateUtil.isDateMoreThanNDaysInFuture(syncDate, 3)) {
                String date = Format.formatDateShort(syncDate);
                boolean inFuture = syncDate.after(new Date());
                if (inFuture) {
                    // If ETA sync > 20 hours show text: "Estimated sync: in X days"
                    // If ETA sync > 45 minutes show text: "Estimated sync: in X hours"
                    // If ETA sync < 45 minutes show text: "Estimated sync: in X minutes"
                    if (DateUtil.isDateMoreThanNHoursInFuture(syncDate, 20)) {
                        int days = DateUtil.getDaysInFuture(syncDate);
                        if (days <= 1) {
                        lowerText = Translation.getTranslation(
                                "main_frame.sync_eta_one_day");
                        } else {
                            lowerText = Translation.getTranslation(
                                    "main_frame.sync_eta_days", String.valueOf(
                                            days));
                        }
                    } else if (DateUtil.isDateMoreThanNMinutesInFuture(syncDate,
                            45)) {
                        int hours = DateUtil.getHoursInFuture(syncDate);
                        if (hours <= 1) {
                        lowerText = Translation.getTranslation(
                                "main_frame.sync_eta_one_hour");
                        } else {
                            lowerText = Translation.getTranslation(
                                    "main_frame.sync_eta_hours", String.valueOf(
                                            hours));
                        }
                    } else {
                        int minutes = DateUtil.getMinutesInFuture(syncDate);
                        if (minutes <= 1) {
                        lowerText = Translation.getTranslation(
                                "main_frame.sync_eta_one_minute");
                        } else {
                            lowerText = Translation.getTranslation(
                                "main_frame.sync_eta_minutes",
                                String.valueOf(minutes));
                        }
                    }
                } else {
                    lowerText = Translation.getTranslation(
                        "main_frame.last_synced", date);
                }
            }
        }
        lowerMainTextActionLabel.setText(lowerText);
    }

    /**
     * Updates the title
     */
    public void updateTitle() {
        StringBuilder title = new StringBuilder();

        String appName = Translation.getTranslation("general.application.name");
        // @todo Unclear, please comment what this is about.
        if (StringUtils.isEmpty(appName) || appName.startsWith("- ")) {
            appName = "PowerFolder";
        }
        title.append(appName);

        if (getController().isVerbose()) {
            // Append in front of program name in verbose mode
            title.append(" v" + Controller.PROGRAM_VERSION);
            if (getController().getBuildTime() != null) {
                title.append(" | build: " + getController().getBuildTime());
            }
            title.append(" | " + getController().getMySelf().getNick());
        }
        Calendar cal = Calendar.getInstance();
        cal.setTime(new Date());
        if (cal.get(Calendar.DAY_OF_MONTH) == 21
            && cal.get(Calendar.MONTH) == 2)
        {
            title.append(" | Happy birthday archi !");
        }
        uiComponent.setTitle(title.toString());
    }

    /**
     * @return the ui panel of the mainframe.
     */
    public JFrame getUIComponent() {
        return uiComponent;
    }

    /**
     * Add a change listener to the main tabbed pane selection.
<<<<<<< HEAD
     *
=======
     * 
>>>>>>> 41237e2b
     * @param l
     */
    public void addTabbedPaneChangeListener(ChangeListener l) {
        mainTabbedPane.addTabbedPaneChangeListener(l);
    }

    /**
     * Remove a change listener from the main tabbed pane.
<<<<<<< HEAD
     *
=======
     * 
>>>>>>> 41237e2b
     * @param l
     */
    public void removeTabbedPaneChangeListener(ChangeListener l) {
        mainTabbedPane.removeTabbedPaneChangeListener(l);
    }

    /**
     * Stores all current window values.
     */
    public void storeValues() {
        // Store main window preferences
        Controller controller = getController();

        if (isMaximized()) {
            PreferencesEntry.MAIN_FRAME_MAXIMIZED.setValue(controller, true);
        } else {
            PreferencesEntry.MAIN_FRAME_MAXIMIZED.setValue(controller, false);
        }
    }

    /**
     * @return true, if application is currently minimized
     */
    public boolean isIconified() {
        return (uiComponent.getExtendedState() & Frame.ICONIFIED) != 0;
    }

    /**
     * @return true, if application is currently minimized
     */
    public boolean isMaximized() {
        return (uiComponent.getExtendedState() & Frame.MAXIMIZED_BOTH) != 0;
    }

    /**
     * Determine if application is currently minimized or hidden (for example,
     * in the systray)
<<<<<<< HEAD
     *
=======
     * 
>>>>>>> 41237e2b
     * @return true, if application is currently minimized or hidden
     */
    public boolean isIconifiedOrHidden() {
        return isIconified() || !uiComponent.isVisible();
    }

    /**
     * For non-experts, if they log in
     * and only have online folders and no local folders,
     * and if the user has not already changed the frame state manually
     * then change from compact to normal,
     * helping the user to see the online folders
     * so they can do something about it.
     */
    private void showOSFolderList() {
        if (frameStateSet.get()) {
            return;
        }
        if (PreferencesEntry.EXPERT_MODE.getValueBoolean(getController())) {
            return;
        }
        if (!getController().getFolderRepository().getFolders().isEmpty()) {
            return;
        }
        if (client.getAccountFolders().isEmpty()) {
            return;
        }
        if (frameMode == FrameMode.COMPACT) {
            setFrameMode(FrameMode.NORMAL);
        }
    }

    /**
     * @return the selected main tab index.
     */
    public int getSelectedMainTabIndex() {
        return mainTabbedPane.getSelectedTabIndex();
    }

    /**
     * Shows the folders tab.
     */
    public void showFoldersTab() {
        mainTabbedPane.setActiveTab(MainTabbedPane.FOLDERS_INDEX);
    }

    public void showInlineInfoPanel(JPanel panel, String title) {
        // Fix Synthetica maximization, otherwise it covers the task bar.
        // See http://www.javasoft.de/jsf/public/products/synthetica/faq#q13
        RootPaneUI ui = uiComponent.getRootPane().getUI();
        if (ui instanceof SyntheticaRootPaneUI) {
            ((SyntheticaRootPaneUI) ui).setMaximizedBounds(uiComponent);
        }

        inlineInfoPanel = panel;
        inlineInfoLabel.setText(title);

        configureInlineInfo();
    }

    private void closeInlineInfoPanel() {
        inlineInfoPanel = null;
        configureInlineInfo();
    }

    public boolean isShowingInfoInline() {
        return inlineInfoPanel != null;
    }

    private void configureInlineInfo() {
        boolean displaying = isShowingInfoInline();
        inlineInfoCloseButton.setVisible(displaying);

        if (displaying) {

            centralPanel.removeAll();
            split.setLeftComponent(mainTabbedPane.getUIComponent());
            split.setRightComponent(inlineInfoPanel);

            centralPanel.add(split, BorderLayout.CENTER);

        } else {
            // Split pane place holders
            split.setLeftComponent(new JPanel());
            split.setRightComponent(new JPanel());

            centralPanel.removeAll();
            centralPanel.add(mainTabbedPane.getUIComponent(),
                BorderLayout.CENTER);
            inlineInfoPanel = null;
            inlineInfoLabel.setText("");
        }
        if (frameMode == FrameMode.NORMAL) {
            configureNormalSize();
        }
    }

    /**
     * Source:
     * http://stackoverflow.com/questions/309023/howto-bring-a-java-window
     * -to-the-front
     */
    public void toFront() {
        uiComponent.setVisible(true);
        int state = uiComponent.getExtendedState();
        state &= ~Frame.ICONIFIED;
        uiComponent.setExtendedState(state);
        uiComponent.toFront();
        uiComponent.requestFocus();
    }

    private void doCloseOperation() {
        if (OSUtil.isSystraySupported()) {
            if (PreferencesEntry.EXPERT_MODE.getValueBoolean(getController())) {
                handleExitFirstRequest();
            }
            boolean quitOnX = PreferencesEntry.QUIT_ON_X
                .getValueBoolean(getController());
            if (quitOnX) {
                exitProgram();
            } else {
                getUIController().hideChildPanels();
                uiComponent.setVisible(false);
            }
        } else {
            // Quit if systray is not Supported by OS.
            exitProgram();
        }
    }

    private void doMinusOperation() {
//        if (frameMode == FrameMode.MAXIMIZED || frameMode == FrameMode.NORMAL) {
        // // To COMPACT mode.
        // setFrameMode(FrameMode.COMPACT);
        // } else {
        setFrameMode(FrameMode.MINIMIZED);
        // }
    }

    private void doPlusOperation() {
        if (frameMode == FrameMode.MAXIMIZED) {
            // To NORMAL mode.
            setFrameMode(FrameMode.COMPACT);
            // } else if (frameMode == FrameMode.NORMAL) {
            // // To MAXIMIZED mode.
            // setFrameMode(FrameMode.MAXIMIZED);
        } else {
            // To NORMAL mode.
            setFrameMode(FrameMode.MAXIMIZED);
        }
    }

    /**
     * Shuts down the program
     */
    private void exitProgram() {
        if (getUIController().isShutdownAllowed()) {
            uiComponent.setVisible(false);
            uiComponent.dispose();
            new Thread("Close PowerFolder Thread") {
                @Override
                public void run() {
                    getController().exit(0);
                }
            }.start();
        }
    }

    // ////////////////
    // Inner Classes //
    // ////////////////

    private class MyWindowFocusListener implements WindowFocusListener {
        public void windowGainedFocus(WindowEvent e) {
            getUIController().setActiveFrame(UIController.MAIN_FRAME_ID);
        }

        public void windowLostFocus(WindowEvent e) {
            // Nothing to do here.
        }
    }

    private class MyWindowListener extends WindowAdapter {

        public void windowClosing(WindowEvent e) {
            doCloseOperation();
        }

        /**
         * Hide other frames when main frame gets minimized.
<<<<<<< HEAD
         *
=======
         * 
>>>>>>> 41237e2b
         * @param e
         */
        public void windowIconified(WindowEvent e) {
            getUIController().hideChildPanels();
            if (OSUtil.isSystraySupported()) {
                uiComponent.setVisible(false);
            }
        }
    }

    private class MyFolderRepositoryListener implements
        FolderRepositoryListener
    {

        // If showing the inline panel and the folder has been removed,
        // close the inline panel.
        public void folderRemoved(FolderRepositoryEvent e) {
            if (isShowingInfoInline()) {
                closeInlineInfoPanel();
            }
        }

        public void folderCreated(FolderRepositoryEvent e) {
        }

        public void maintenanceStarted(FolderRepositoryEvent e) {
            // Don't care.
        }

        public void maintenanceFinished(FolderRepositoryEvent e) {
            // Don't care.
        }

        public boolean fireInEventDispatchThread() {
            return true;
        }
    }

    private void configurePauseResumeLink() {
        if (getController().isPaused()) {
            pauseResumeActionLabel.setText(Translation
                .getTranslation("action_resume_sync.name"));
            pauseResumeActionLabel.setToolTipText(Translation
                .getTranslation("action_resume_sync.description"));
        } else {
            pauseResumeActionLabel.setText(Translation
                .getTranslation("action_pause_sync.name"));
            pauseResumeActionLabel.setToolTipText(Translation
                .getTranslation("action_pause_sync.description"));
        }
    }

    private void updateOnlineStorageDetails() {
        osStatusUpdater.schedule(new Runnable() {
            public void run() {
                updateOnlineStorageDetails0();
            }
        });
    }

    private void updateOnlineStorageDetails0() {
        double percentageUsed = 0;
        long totalStorage = 0;
        long spaceUsed = 0;
        if (StringUtils.isBlank(client.getUsername())) {
            loginActionLabel.setText(Translation
                .getTranslation("main_frame.account_not_set.text"));
        } else if (client.isPasswordEmpty()
            && !ConfigurationEntry.KERBEROS_SSO_ENABLED
                .getValueBoolean(getController()))
        {
            loginActionLabel.setText(Translation
                .getTranslation("main_frame.password_required.text"));
        } else if (client.isConnected()) {
            if (client.isLoggedIn()) {
                OnlineStorageSubscription storageSubscription = client
                    .getAccount().getOSSubscription();
                AccountDetails ad = client.getAccountDetails();
                if (storageSubscription.isDisabled()) {
<<<<<<< HEAD
                    loginActionLabel.setText(Translation
=======
                    loginActionLabel
                        .setText(Translation
>>>>>>> 41237e2b
                            .getTranslation("main_frame.storage_subscription_disabled.text"));
                } else {
                    totalStorage = storageSubscription.getStorageSize();
                    spaceUsed = ad.getSpaceUsed();
                    if (totalStorage > 0) {
                        percentageUsed = 100.0d * (double) spaceUsed
                            / (double) totalStorage;
                    } else {
<<<<<<< HEAD
                        loginActionLabel.setText(Translation
=======
                        loginActionLabel
                            .setText(Translation
>>>>>>> 41237e2b
                                .getTranslation("main_frame.storage_subscription_disabled.text"));
                        percentageUsed = 100.0d;
                    }
                    percentageUsed = Math.max(0.0d, percentageUsed);
                    percentageUsed = Math.min(100.0d, percentageUsed);
                    String s = ad.getAccount().getDisplayName();
                    if (!StringUtils.isEmpty(s)) {
                        loginActionLabel.setText(s);
                    }
                }
            } else if (client.isLoggingIn() || !client.isLoginExecuted()) {
                // loginActionLabel.setText(Translation
                // .getTranslation("main_frame.logging_in.text"));
                loginActionLabel.setText("");
            } else {
                // Not logged in and not logging in? Looks like it has failed.
                loginActionLabel.setText(Translation
                    .getTranslation("main_frame.log_in_failed.text_click"));
                if (!PFWizard.isWizardOpen() && client.isPasswordRequired()) {
                    PFWizard.openLoginWizard(getController(), client);
                }
            }
        } else {
            // loginActionLabel.setText(Translation
            // .getTranslation("main_frame.connecting.text"));
            loginActionLabel.setText("");
        }
        usagePB.setValue((int) percentageUsed);
        usagePB.setToolTipText(Format.formatBytesShort(spaceUsed) + " / "
            + Format.formatBytesShort(totalStorage));
    }

    private void setFrameMode(FrameMode frameMode) {

        // Remember that the frame has been set manually.
        frameStateSet.set(true);

        setFrameMode(frameMode, false);
    }

    private void setFrameMode(FrameMode frameMode, boolean init) {
        expandCollapseAction.setShowExpand(frameMode == FrameMode.COMPACT);
        this.frameMode = frameMode;
        // PFC-2417:
        centralPanel.setVisible(true);
        switch (frameMode) {
            case MAXIMIZED :
                // http://www.javasoft.de/synthetica/faq/#general-7
                if (uiComponent.getRootPane().getUI() instanceof SyntheticaRootPaneUI)
                {
                    ((SyntheticaRootPaneUI) uiComponent.getRootPane().getUI())
                        .setMaximizedBounds(uiComponent);
                }
                uiComponent.setExtendedState(Frame.MAXIMIZED_BOTH);
                plusButton.setToolTipText(Translation
                    .getTranslation("main_frame.compact.tips"));
                plusButton.setIcons(
                    Icons.getIconById(Icons.WINDOW_PLUS_NORMAL),
                    Icons.getIconById(Icons.WINDOW_PLUS_HOVER),
                    Icons.getIconById(Icons.WINDOW_PLUS_PUSH));
<<<<<<< HEAD
                minusButton.setToolTipText(
                        Translation.getTranslation("main_frame.minimize.tips"));
                // Don't show minimize button if systray is available
                // and the exit button uses minimize option.
                minusButton.setVisible(!OSUtil.isSystraySupported() ||
                        PreferencesEntry.QUIT_ON_X.getValueBoolean(getController()));
=======
                minusButton.setToolTipText(Translation
                    .getTranslation("main_frame.minimize.tips"));
                // Don't show minimize button if systray is available
                // and the exit button uses minimize option.
                minusButton.setVisible(!OSUtil.isSystraySupported()
                    || PreferencesEntry.QUIT_ON_X
                        .getValueBoolean(getController()));
>>>>>>> 41237e2b
                checkSplitMinWidth();
                break;
            case NORMAL :
                uiComponent.setExtendedState(Frame.NORMAL);
                uiComponent.setResizable(true);
<<<<<<< HEAD

                plusButton.setToolTipText(
                        Translation.getTranslation("main_frame.maximize.tips"));
                plusButton.setIcons(Icons.getIconById(
                        Icons.WINDOW_MAXIMIZE_NORMAL),
                        Icons.getIconById(Icons.WINDOW_MAXIMIZE_HOVER),
                        Icons.getIconById(Icons.WINDOW_MAXIMIZE_PUSH));
                minusButton.setToolTipText(
                        Translation.getTranslation("main_frame.minimize.tips"));

                // Don't show minimize button if systray is available
                // and the exit button uses minimize option.
                minusButton.setVisible(!OSUtil.isSystraySupported() ||
                        PreferencesEntry.QUIT_ON_X.getValueBoolean(getController()));
=======
                plusButton.setToolTipText(Translation
                    .getTranslation("main_frame.maximize.tips"));
                plusButton.setIcons(
                    Icons.getIconById(Icons.WINDOW_MAXIMIZE_NORMAL),
                    Icons.getIconById(Icons.WINDOW_MAXIMIZE_HOVER),
                    Icons.getIconById(Icons.WINDOW_MAXIMIZE_PUSH));
                minusButton.setToolTipText(Translation
                    .getTranslation("main_frame.minimize.tips"));
                // Don't show minimize button if systray is available
                // and the exit button uses minimize option.
                minusButton.setVisible(!OSUtil.isSystraySupported()
                    || PreferencesEntry.QUIT_ON_X
                        .getValueBoolean(getController()));
>>>>>>> 41237e2b
                configureNormalSize();
                UIUtil.invokeLaterInEDT(new Runnable() {
                    public void run() {
                        configureNormalSize();
                    }
                });
                break;
            case COMPACT :
                uiComponent.setExtendedState(Frame.NORMAL);
                // Need to hide the child windows when minimizing.
                if (!init) {
                    hideInlineInfoPanel();
                }
                uiComponent.setSize(uiComponent.getMinimumSize());
                uiComponent.setResizable(false);
<<<<<<< HEAD
                
                plusButton.setToolTipText(
                        Translation.getTranslation("main_frame.maximize.tips"));
                plusButton.setIcons(Icons.getIconById(
                    Icons.WINDOW_MAXIMIZE_NORMAL),
                    
                    Icons.getIconById(Icons.WINDOW_MAXIMIZE_HOVER),
                    Icons.getIconById(Icons.WINDOW_MAXIMIZE_PUSH));
                minusButton.setToolTipText(
                        Translation.getTranslation("main_frame.minimize.tips"));
                // Don't show minimize button if systray is available
                // and the exit button uses minimize option.
                minusButton.setVisible(!OSUtil.isSystraySupported() ||
                        PreferencesEntry.QUIT_ON_X.getValueBoolean(getController()));
=======
                plusButton.setToolTipText(Translation
                    .getTranslation("main_frame.maximize.tips"));
                plusButton.setIcons(
                    Icons.getIconById(Icons.WINDOW_MAXIMIZE_NORMAL),
                    Icons.getIconById(Icons.WINDOW_MAXIMIZE_HOVER),
                    Icons.getIconById(Icons.WINDOW_MAXIMIZE_PUSH));
                minusButton.setToolTipText(Translation
                    .getTranslation("main_frame.minimize.tips"));
                // Don't show minimize button if systray is available
                // and the exit button uses minimize option.
                minusButton.setVisible(!OSUtil.isSystraySupported()
                    || PreferencesEntry.QUIT_ON_X
                        .getValueBoolean(getController()));
>>>>>>> 41237e2b
                toFront();
                UIUtil.invokeLaterInEDT(new Runnable() {
                    public void run() {
                        uiComponent.setSize(uiComponent.getMinimumSize());
                    }
                });

                // PFC-2417: To hide on startup
                if (init) {
                    centralPanel.setVisible(false);
                }
                break;
            case MINIMIZED :
                uiComponent.setExtendedState(Frame.ICONIFIED);
                break;
        }

        // setLinkTooltips();
    }

    public void hideInlineInfoPanel() {
        closeInlineInfoPanel();
        getUIController().hideChildPanels();
    }

    private void configureNormalSize() {
        int w = isShowingInfoInline()
            ? Constants.DEFAULT_NORMAL_DOCKED_WIDTH
            : (int) uiComponent.getMinimumSize().getWidth();
        int h = Constants.DEFAULT_NORMAL_HEIGHT;
        uiComponent.setSize(w, h);

        // Dimension screenSize = Toolkit.getDefaultToolkit().getScreenSize();
        // int x = (int) ((screenSize.getWidth() - w) / 2.0);
        // int y = (int) ((screenSize.getHeight() - h) / 2.0);
        // uiComponent.setLocation(x, y);
        checkSplitMinWidth();
    }

    /**
     * If showing inline, check that the divider is not too wide.
     */
    private void checkSplitMinWidth() {
        if (isShowingInfoInline()) {
            if (split.getDividerLocation() < MIN_MAIN_TABBED_WIDTH) {
                split.setDividerLocation(MIN_MAIN_TABBED_WIDTH);
            }

            // No clue why this have to be done later.
            // However if not this change does not come thru
            // on the first time the inline component/splitpane is shown.
            UIUtil.invokeLaterInEDT(new Runnable() {
                public void run() {
                    if (split.getDividerLocation() < MIN_MAIN_TABBED_WIDTH) {
                        split.setDividerLocation(MIN_MAIN_TABBED_WIDTH);
                    }
                }
            });
        }
    }

    private void setLinkTooltips() {
        // SYNC-197
        if (ProUtil.isZyncro(getController())) {
            upperMainTextActionLabel.setToolTipText("");
            lowerMainTextActionLabel.setToolTipText("");
            return;
        }
        if (getController().isPaused()) {
            upperMainTextActionLabel.setToolTipText(Translation
                .getTranslation("action_resume_sync.description"));
            lowerMainTextActionLabel.setToolTipText(Translation
                .getTranslation("action_resume_sync.description"));
        } else if (frameMode == FrameMode.COMPACT) {
            upperMainTextActionLabel.setToolTipText(Translation
                .getTranslation("action_expand_interface.name"));
            lowerMainTextActionLabel.setToolTipText(Translation
                .getTranslation("action_expand_interface.name"));
        } else if (PreferencesEntry.BEGINNER_MODE
            .getValueBoolean(getController())
            && !PreferencesEntry.EXPERT_MODE.getValueBoolean(getController()))
        {
            upperMainTextActionLabel.setToolTipText(Translation
                .getTranslation("main_frame.minimal.change_loging.tip"));
            lowerMainTextActionLabel.setToolTipText(Translation
                .getTranslation("main_frame.minimal.change_loging.tip"));
        } else {
            upperMainTextActionLabel.setToolTipText(Translation
                .getTranslation("action_collapse_interface.name"));
            lowerMainTextActionLabel.setToolTipText(Translation
                .getTranslation("action_collapse_interface.name"));
        }
    }

    // ////////////////
    // Inner classes //
    // ////////////////

    private class MyInlineCloseInfoActionListener implements ActionListener {
        public void actionPerformed(ActionEvent e) {
            Object source = e.getSource();
            if (source == inlineInfoCloseButton) {
                closeInlineInfoPanel();
            }
        }
    }

    private class MyOpenWebInterfaceAction extends BaseAction {

        private MyOpenWebInterfaceAction(Controller controller) {
            super("action_open_web_interface", controller);
        }

        public void actionPerformed(ActionEvent e) {
            // PFC-2349 : Don't freeze UI
            BrowserLauncher.open(getController(), new URLProducer() {
                public String url() {
                    return client.getLoginURLWithCredentials();
                }
            });
        }
    }

    private class MyExpandCollapseAction extends BaseAction {

        private MyExpandCollapseAction(Controller controller) {
            super("action_expand_interface", controller);
        }

        public void actionPerformed(ActionEvent e) {
<<<<<<< HEAD
            if (frameMode == FrameMode.MAXIMIZED || frameMode == FrameMode.NORMAL) {
=======
            if (frameMode == FrameMode.MAXIMIZED
                || frameMode == FrameMode.NORMAL)
            {
>>>>>>> 41237e2b
                setFrameMode(FrameMode.COMPACT);
            } else {
                setFrameMode(FrameMode.NORMAL);
            }
        }

        public void setShowExpand(boolean expand) {
            if (expand) {
                configureFromActionId("action_expand_interface");
            } else {
                configureFromActionId("action_collapse_interface");
            }
        }
    }

    private static class MyOpenFoldersBaseAction extends BaseAction {

        private MyOpenFoldersBaseAction(Controller controller) {
            super("action_open_folders_base", controller);
        }

        public void actionPerformed(ActionEvent e) {
            // PFC-2349 : Don't freeze UI
            getController().getIOProvider().startIO(new Runnable() {
                public void run() {
                    PathUtils.openFile(getController().getFolderRepository()
                        .getFoldersBasedir());
                }
            });
        }
    }

    private class MySetupAction extends BaseAction {

        protected MySetupAction(Controller controller) {
            super(null, controller);
        }

        public void actionPerformed(ActionEvent e) {
            if (!getController().getNodeManager().isStarted()
                && getApplicationModel().getLicenseModel()
                    .getActivationAction() != null)
            {
                getApplicationModel().getLicenseModel().getActivationAction()
                    .actionPerformed(e);
            } else if (getController().getFolderRepository().getFoldersCount() == 0)
            {
                getApplicationModel().getActionModel().getNewFolderAction()
                    .actionPerformed(e);
            }
        }
    }

    private class MyPauseResumeAction extends BaseAction {

        private MyPauseResumeAction(Controller controller) {
            super("action_resume_sync", controller);
        }

        public void actionPerformed(ActionEvent e) {
            getUIController().askToPauseResume();
            // setLinkTooltips();
        }
    }

    private class MyOpenTransfersAction extends BaseAction {

        private MyOpenTransfersAction(Controller controller) {
<<<<<<< HEAD
            super("exp.action_open_transfers_information", controller);
=======
            super("action_open_transfers_information", controller);
>>>>>>> 41237e2b
        }

        public void actionPerformed(ActionEvent e) {
            if (frameMode == FrameMode.COMPACT) {
                setFrameMode(FrameMode.NORMAL);
            }
            getUIController().openTransfersInformation();
        }
    }

    private class MyOpenDebugAction extends BaseAction {

        private MyOpenDebugAction(Controller controller) {
            super("action_open_debug_information", controller);
        }

        public void actionPerformed(ActionEvent e) {
            if (frameMode == FrameMode.COMPACT) {
                setFrameMode(FrameMode.NORMAL);
            }
            getUIController().openDebugInformation();
        }
    }

    private class MyServerClientListener implements ServerClientListener {

        public boolean fireInEventDispatchThread() {
            return true;
        }

        public void accountUpdated(ServerClientEvent event) {
            updateOnlineStorageDetails();
        }

        public void login(ServerClientEvent event) {
            showOSFolderList();
            updateOnlineStorageDetails();
        }

        public void serverConnected(ServerClientEvent event) {
            updateOnlineStorageDetails();
        }

        public void serverDisconnected(ServerClientEvent event) {
            updateOnlineStorageDetails();
        }

        public void nodeServerStatusChanged(ServerClientEvent event) {
            updateOnlineStorageDetails();
        }
    }

    private class MyLoginAction extends BaseAction {

        MyLoginAction(Controller controller) {
            super("action_login", controller);
        }

        public void actionPerformed(ActionEvent e) {
            if (getController().getNodeManager().isStarted()
                || getApplicationModel().getLicenseModel()
                    .getActivationAction() == null)
            {
                PFWizard.openLoginWizard(getController(), client);
            } else {
                // Activate if not running
                getApplicationModel().getLicenseModel().getActivationAction()
                    .actionPerformed(e);
            }
        }
    }

    private class MyShowNoticesAction extends BaseAction {

        MyShowNoticesAction(Controller controller) {
            super("action_show_notices", controller);
        }

        public void actionPerformed(ActionEvent e) {
            if (frameMode == FrameMode.COMPACT) {
                setFrameMode(FrameMode.NORMAL);
            }
            if (getController().getUIController().getApplicationModel()
                .getNoticesModel().getUnreadNoticesCount() > 0)
            {
                getController().getUIController().openNoticesCard();
            } else if (getController().getFolderRepository()
                .getFolderProblemsCount() > 0)
            {
                for (Folder fo : getController().getFolderRepository()
                    .getFolders())
                {
                    if (fo.getProblems().size() > 0) {
                        getController().getUIController()
                            .openProblemsInformation(fo.getInfo());
                        mainTabbedPane.getFoldersTab().getFoldersList()
                            .scrollToFolderInfo(fo.getInfo());
                        getController().getUIController()
                            .openProblemsInformation(fo.getInfo());
                        break;
                    }
                }
            } else {
                logFine("No Notices and no Problems to show");
            }
        }
    }

    private class MyMouseWindowDragListener extends MouseAdapter {
        private static final int UPDATE_INTERVAL = 30;
        private boolean inDrag;
        private WindowDragManager dragManager;

        @Override
        public void mouseClicked(MouseEvent e) {
            if (e.getClickCount() == 2) {
                if (isMaximized()) {
                    setFrameMode(FrameMode.NORMAL);
                } else {
                    setFrameMode(FrameMode.MAXIMIZED);
                }
            }
        }

        /** Called when the mouse has been pressed. */
        public void mousePressed(MouseEvent e) {
            if (isMaximized()) {
                // No drag allowed if maximized
                return;
            }
            dragManager = new WindowDragManager(uiComponent, UPDATE_INTERVAL);
            dragManager.start(e);
            inDrag = true;
        }

        /** Called when the mouse has been released. */
        public void mouseReleased(MouseEvent e) {
            if (isMaximized()) {
                // No drag allowed if maximized
                return;
            }
            dragManager.stop(e);
            inDrag = false;
        }

        // And two methods from MouseMotionListener:
        public void mouseDragged(MouseEvent e) {
            if (isMaximized()) {
                // No drag allowed if maximized
                return;
            }
            if (inDrag) {
                dragManager.update(e);
            }
        }
    }

    /**
     * Handle drag-n-drops of Folders direct into the application.
     */
    @SuppressWarnings("serial")
    private class MyTransferHandler extends TransferHandler {
        public boolean canImport(TransferSupport support) {
            return support.isDataFlavorSupported(DataFlavor.javaFileListFlavor);
        }

        @SuppressWarnings("unchecked")
        public boolean importData(TransferSupport support) {
            try {
                Transferable t = support.getTransferable();
<<<<<<< HEAD
                List<Path> fileList = (List<Path>)
                        t.getTransferData(DataFlavor.javaFileListFlavor);
=======
                List<Path> fileList = (List<Path>) t
                    .getTransferData(DataFlavor.javaFileListFlavor);
>>>>>>> 41237e2b

                // One at a time!
                if (fileList == null || fileList.size() != 1) {
                    logInfo("Skipping importData (multiple).");
                    return false;
                }

                // Directories only.
                Path file = fileList.get(0);
                if (!Files.isDirectory(file)) {
                    logInfo("Skipping importData (not directory).");
                    return false;
                }

                // Does user have folder create permission?
                if (!getController().getOSClient().isAllowedToCreateFolders()) {
                    logInfo("Skipping importData (no folder create permission).");
                    return false;
                }

                // Make sure we do not already have this as a folder.
                if (getController().getFolderRepository()
<<<<<<< HEAD
                        .doesFolderAlreadyExist(file)) {
=======
                    .doesFolderAlreadyExist(file))
                {
>>>>>>> 41237e2b
                    logInfo("Skipping importData (already have).");
                    return false;
                }

                // All good then...
                PFWizard.openExistingDirectoryWizard(getController(), file);

            } catch (UnsupportedFlavorException e) {
                logSevere(e);
                return false;
            } catch (IOException e) {
                logSevere(e);
                return false;
            }
            return true;
        }
    }

    private static class MyOpenPreferencesAction extends BaseAction {

        private MyOpenPreferencesAction(Controller controller) {
            super("action_open_preferences", controller);
            allowWith(ChangePreferencesPermission.INSTANCE);
        }

        public void actionPerformed(ActionEvent e) {
            getUIController().openPreferences();
        }
    }

    private class MyPausedModeListener implements PausedModeListener {
        public void setPausedMode(PausedModeEvent event) {
            configurePauseResumeLink();
        }

        public boolean fireInEventDispatchThread() {
            return true;
        }
    }
}<|MERGE_RESOLUTION|>--- conflicted
+++ resolved
@@ -112,23 +112,13 @@
 
 /**
  * Powerfolder gui mainframe
-<<<<<<< HEAD
  *
-=======
- * 
->>>>>>> 41237e2b
  * @author <a href="mailto:totmacher@powerfolder.com">Christian Sprajc </a>
  * @version $Revision: 1.44 $
  */
 public class MainFrame extends PFUIComponent {
 
-<<<<<<< HEAD
     private enum FrameMode {MAXIMIZED, NORMAL, COMPACT, MINIMIZED}
-=======
-    private enum FrameMode {
-        MAXIMIZED, NORMAL, COMPACT, MINIMIZED
-    }
->>>>>>> 41237e2b
 
     public static final int MIN_MAIN_TABBED_WIDTH = 300;
 
@@ -190,12 +180,7 @@
     public MainFrame(Controller controller) throws HeadlessException {
         super(controller);
 
-<<<<<<< HEAD
         mainStatusUpdater = new DelayedUpdater(getController(), DelayedUpdater.DEFAULT_DELAY * 2);
-=======
-        mainStatusUpdater = new DelayedUpdater(getController(),
-            DelayedUpdater.DEFAULT_DELAY * 2);
->>>>>>> 41237e2b
         osStatusUpdater = new DelayedUpdater(getController());
         controller.getFolderRepository().addFolderRepositoryListener(
             new MyFolderRepositoryListener());
@@ -244,12 +229,7 @@
         b.add(noticeWarningButton, cc.xy(1, 1));
         b.add(noticeInfoButton, cc.xy(1, 1));
         builderUpper.add(b.getPanel(), cc.xywh(1, 1, 1, 2));
-<<<<<<< HEAD
         builderUpper.add(upperMainTextActionLabel.getUIComponent(), cc.xy(3, 1));
-=======
-        builderUpper
-            .add(upperMainTextActionLabel.getUIComponent(), cc.xy(3, 1));
->>>>>>> 41237e2b
         builderUpper
             .add(lowerMainTextActionLabel.getUIComponent(), cc.xy(3, 2));
         if (getController().getOSClient().isAllowedToCreateFolders()
@@ -381,24 +361,14 @@
      */
     private void updateNoticesLabel() {
         int unreadCount = (Integer) getController().getUIController()
-<<<<<<< HEAD
                 .getApplicationModel().getNoticesModel()
                 .getUnreadNoticesCountVM().getValue();
-=======
-            .getApplicationModel().getNoticesModel().getUnreadNoticesCountVM()
-            .getValue();
->>>>>>> 41237e2b
         if (unreadCount == 0) {
             noticesActionLabel.setVisible(false);
         } else if (unreadCount == 1) {
             noticesActionLabel.setVisible(true);
-<<<<<<< HEAD
             noticesActionLabel.setText(Translation.getTranslation(
                     "main_frame.unread_notices.single.text"));
-=======
-            noticesActionLabel.setText(Translation
-                .getTranslation("main_frame.unread_notices.single.text"));
->>>>>>> 41237e2b
         } else {
             noticesActionLabel.setVisible(true);
             noticesActionLabel.setText(Translation.getTranslation(
@@ -460,15 +430,10 @@
             mySetupAction.allowWith(FolderCreatePermission.INSTANCE);
         }
 
-<<<<<<< HEAD
         MyOpenFoldersBaseAction myOpenFoldersBaseAction =
                 new MyOpenFoldersBaseAction(getController());
-=======
-        MyOpenFoldersBaseAction myOpenFoldersBaseAction = new MyOpenFoldersBaseAction(
-            getController());
         myOpenFoldersBaseAction.setEnabled(PreferencesEntry.SHOW_BROWSE
             .getValueBoolean(getController()));
->>>>>>> 41237e2b
         allInSyncButton = new JButtonMini(myOpenFoldersBaseAction);
         allInSyncButton.setIcon(Icons.getIconById(Icons.SYNC_COMPLETE));
         allInSyncButton.setText(null);
@@ -491,12 +456,7 @@
 
         notConnectedLoggedInLabel = new JLabel(Icons.getIconById(Icons.WARNING));
 
-<<<<<<< HEAD
         MyShowNoticesAction myShowNoticesAction = new MyShowNoticesAction(getController());
-=======
-        MyShowNoticesAction myShowNoticesAction = new MyShowNoticesAction(
-            getController());
->>>>>>> 41237e2b
         noticeWarningButton = new JButtonMini(myShowNoticesAction);
         noticeWarningButton.setIcon(Icons.getIconById(Icons.WARNING));
         noticeWarningButton.setText(null);
@@ -530,13 +490,9 @@
             lowerMainTextActionLabel.setToolTipText("");
         }
 
-<<<<<<< HEAD
         if (PreferencesEntry.BEGINNER_MODE
             .getValueBoolean(getController()))
         {
-=======
-        if (PreferencesEntry.BEGINNER_MODE.getValueBoolean(getController())) {
->>>>>>> 41237e2b
             lowerMainTextActionLabel.setNeverUnderline(true);
         }
 
@@ -686,12 +642,7 @@
                 }
             });
 
-<<<<<<< HEAD
         getController().getUIController().getApplicationModel().addSyncStatusListener(new SyncStatusListener() {
-=======
-        getController().getUIController().getApplicationModel()
-            .addSyncStatusListener(new SyncStatusListener() {
->>>>>>> 41237e2b
                 public void syncStatusChanged(final SyncStatusEvent event) {
                     mainStatusUpdater.schedule(new Runnable() {
                         public void run() {
@@ -716,13 +667,8 @@
         if (noticeWarningButton.isVisible() || noticeInfoButton.isVisible()) {
             setFrameMode(FrameMode.NORMAL);
 
-<<<<<<< HEAD
             int unreadNoticesCount = (Integer) getController().getUIController()
                 .getApplicationModel().getNoticesModel()
-=======
-            int unreadNoticesCount = (Integer) getController()
-                .getUIController().getApplicationModel().getNoticesModel()
->>>>>>> 41237e2b
                 .getUnreadNoticesCountVM().getValue();
 
             if (unreadNoticesCount > 0) {
@@ -941,11 +887,7 @@
 
     /**
      * Add a change listener to the main tabbed pane selection.
-<<<<<<< HEAD
      *
-=======
-     * 
->>>>>>> 41237e2b
      * @param l
      */
     public void addTabbedPaneChangeListener(ChangeListener l) {
@@ -954,11 +896,7 @@
 
     /**
      * Remove a change listener from the main tabbed pane.
-<<<<<<< HEAD
      *
-=======
-     * 
->>>>>>> 41237e2b
      * @param l
      */
     public void removeTabbedPaneChangeListener(ChangeListener l) {
@@ -996,11 +934,7 @@
     /**
      * Determine if application is currently minimized or hidden (for example,
      * in the systray)
-<<<<<<< HEAD
      *
-=======
-     * 
->>>>>>> 41237e2b
      * @return true, if application is currently minimized or hidden
      */
     public boolean isIconifiedOrHidden() {
@@ -1191,11 +1125,7 @@
 
         /**
          * Hide other frames when main frame gets minimized.
-<<<<<<< HEAD
          *
-=======
-         * 
->>>>>>> 41237e2b
          * @param e
          */
         public void windowIconified(WindowEvent e) {
@@ -1275,12 +1205,7 @@
                     .getAccount().getOSSubscription();
                 AccountDetails ad = client.getAccountDetails();
                 if (storageSubscription.isDisabled()) {
-<<<<<<< HEAD
                     loginActionLabel.setText(Translation
-=======
-                    loginActionLabel
-                        .setText(Translation
->>>>>>> 41237e2b
                             .getTranslation("main_frame.storage_subscription_disabled.text"));
                 } else {
                     totalStorage = storageSubscription.getStorageSize();
@@ -1289,12 +1214,7 @@
                         percentageUsed = 100.0d * (double) spaceUsed
                             / (double) totalStorage;
                     } else {
-<<<<<<< HEAD
                         loginActionLabel.setText(Translation
-=======
-                        loginActionLabel
-                            .setText(Translation
->>>>>>> 41237e2b
                                 .getTranslation("main_frame.storage_subscription_disabled.text"));
                         percentageUsed = 100.0d;
                     }
@@ -1355,28 +1275,17 @@
                     Icons.getIconById(Icons.WINDOW_PLUS_NORMAL),
                     Icons.getIconById(Icons.WINDOW_PLUS_HOVER),
                     Icons.getIconById(Icons.WINDOW_PLUS_PUSH));
-<<<<<<< HEAD
                 minusButton.setToolTipText(
                         Translation.getTranslation("main_frame.minimize.tips"));
                 // Don't show minimize button if systray is available
                 // and the exit button uses minimize option.
                 minusButton.setVisible(!OSUtil.isSystraySupported() ||
                         PreferencesEntry.QUIT_ON_X.getValueBoolean(getController()));
-=======
-                minusButton.setToolTipText(Translation
-                    .getTranslation("main_frame.minimize.tips"));
-                // Don't show minimize button if systray is available
-                // and the exit button uses minimize option.
-                minusButton.setVisible(!OSUtil.isSystraySupported()
-                    || PreferencesEntry.QUIT_ON_X
-                        .getValueBoolean(getController()));
->>>>>>> 41237e2b
                 checkSplitMinWidth();
                 break;
             case NORMAL :
                 uiComponent.setExtendedState(Frame.NORMAL);
                 uiComponent.setResizable(true);
-<<<<<<< HEAD
 
                 plusButton.setToolTipText(
                         Translation.getTranslation("main_frame.maximize.tips"));
@@ -1391,21 +1300,6 @@
                 // and the exit button uses minimize option.
                 minusButton.setVisible(!OSUtil.isSystraySupported() ||
                         PreferencesEntry.QUIT_ON_X.getValueBoolean(getController()));
-=======
-                plusButton.setToolTipText(Translation
-                    .getTranslation("main_frame.maximize.tips"));
-                plusButton.setIcons(
-                    Icons.getIconById(Icons.WINDOW_MAXIMIZE_NORMAL),
-                    Icons.getIconById(Icons.WINDOW_MAXIMIZE_HOVER),
-                    Icons.getIconById(Icons.WINDOW_MAXIMIZE_PUSH));
-                minusButton.setToolTipText(Translation
-                    .getTranslation("main_frame.minimize.tips"));
-                // Don't show minimize button if systray is available
-                // and the exit button uses minimize option.
-                minusButton.setVisible(!OSUtil.isSystraySupported()
-                    || PreferencesEntry.QUIT_ON_X
-                        .getValueBoolean(getController()));
->>>>>>> 41237e2b
                 configureNormalSize();
                 UIUtil.invokeLaterInEDT(new Runnable() {
                     public void run() {
@@ -1421,7 +1315,6 @@
                 }
                 uiComponent.setSize(uiComponent.getMinimumSize());
                 uiComponent.setResizable(false);
-<<<<<<< HEAD
                 
                 plusButton.setToolTipText(
                         Translation.getTranslation("main_frame.maximize.tips"));
@@ -1436,21 +1329,6 @@
                 // and the exit button uses minimize option.
                 minusButton.setVisible(!OSUtil.isSystraySupported() ||
                         PreferencesEntry.QUIT_ON_X.getValueBoolean(getController()));
-=======
-                plusButton.setToolTipText(Translation
-                    .getTranslation("main_frame.maximize.tips"));
-                plusButton.setIcons(
-                    Icons.getIconById(Icons.WINDOW_MAXIMIZE_NORMAL),
-                    Icons.getIconById(Icons.WINDOW_MAXIMIZE_HOVER),
-                    Icons.getIconById(Icons.WINDOW_MAXIMIZE_PUSH));
-                minusButton.setToolTipText(Translation
-                    .getTranslation("main_frame.minimize.tips"));
-                // Don't show minimize button if systray is available
-                // and the exit button uses minimize option.
-                minusButton.setVisible(!OSUtil.isSystraySupported()
-                    || PreferencesEntry.QUIT_ON_X
-                        .getValueBoolean(getController()));
->>>>>>> 41237e2b
                 toFront();
                 UIUtil.invokeLaterInEDT(new Runnable() {
                     public void run() {
@@ -1581,13 +1459,7 @@
         }
 
         public void actionPerformed(ActionEvent e) {
-<<<<<<< HEAD
             if (frameMode == FrameMode.MAXIMIZED || frameMode == FrameMode.NORMAL) {
-=======
-            if (frameMode == FrameMode.MAXIMIZED
-                || frameMode == FrameMode.NORMAL)
-            {
->>>>>>> 41237e2b
                 setFrameMode(FrameMode.COMPACT);
             } else {
                 setFrameMode(FrameMode.NORMAL);
@@ -1656,11 +1528,7 @@
     private class MyOpenTransfersAction extends BaseAction {
 
         private MyOpenTransfersAction(Controller controller) {
-<<<<<<< HEAD
             super("exp.action_open_transfers_information", controller);
-=======
-            super("action_open_transfers_information", controller);
->>>>>>> 41237e2b
         }
 
         public void actionPerformed(ActionEvent e) {
@@ -1831,13 +1699,8 @@
         public boolean importData(TransferSupport support) {
             try {
                 Transferable t = support.getTransferable();
-<<<<<<< HEAD
                 List<Path> fileList = (List<Path>)
                         t.getTransferData(DataFlavor.javaFileListFlavor);
-=======
-                List<Path> fileList = (List<Path>) t
-                    .getTransferData(DataFlavor.javaFileListFlavor);
->>>>>>> 41237e2b
 
                 // One at a time!
                 if (fileList == null || fileList.size() != 1) {
@@ -1860,12 +1723,7 @@
 
                 // Make sure we do not already have this as a folder.
                 if (getController().getFolderRepository()
-<<<<<<< HEAD
                         .doesFolderAlreadyExist(file)) {
-=======
-                    .doesFolderAlreadyExist(file))
-                {
->>>>>>> 41237e2b
                     logInfo("Skipping importData (already have).");
                     return false;
                 }
