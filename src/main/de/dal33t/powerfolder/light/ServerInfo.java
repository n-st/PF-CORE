/*
 * Copyright 2004 - 2008 Christian Sprajc. All rights reserved.
 *
 * This file is part of PowerFolder.
 *
 * PowerFolder is free software: you can redistribute it and/or modify
 * it under the terms of the GNU General Public License as published by
 * the Free Software Foundation.
 *
 * PowerFolder is distributed in the hope that it will be useful,
 * but WITHOUT ANY WARRANTY; without even the implied warranty of
 * MERCHANTABILITY or FITNESS FOR A PARTICULAR PURPOSE.  See the
 * GNU General Public License for more details.
 *
 * You should have received a copy of the GNU General Public License
 * along with PowerFolder. If not, see <http://www.gnu.org/licenses/>.
 *
 * $Id: FileInfo.java 5084 2008-08-24 20:46:56Z tot $
 */
package de.dal33t.powerfolder.light;

<<<<<<< HEAD
import com.google.protobuf.AbstractMessage;
import de.dal33t.powerfolder.d2d.D2DObject;
import de.dal33t.powerfolder.protocol.NodeInfoProto;
import de.dal33t.powerfolder.protocol.ServerInfoProto;
=======
import de.dal33t.powerfolder.Controller;
>>>>>>> 9f50448f
import de.dal33t.powerfolder.util.Base64;
import de.dal33t.powerfolder.util.Reject;
import org.hibernate.annotations.Cache;
import org.hibernate.annotations.CacheConcurrencyStrategy;

import javax.persistence.Entity;
import javax.persistence.Id;
import javax.persistence.JoinColumn;
import javax.persistence.ManyToOne;
import java.io.Serializable;
import java.net.URLEncoder;
import java.util.Date;

/**
 * Contains important information about a server
 *
 * @author Christian Sprajc
 * @version $Revision$
 */
@Entity
@Cache(usage = CacheConcurrencyStrategy.READ_WRITE)
public class ServerInfo implements Serializable, D2DObject {
    private static final long serialVersionUID = 100L;
    public static final String PROPERTYNAME_ID = "id";
    public static final String PROPERTYNAME_NODE = "node";
    public static final String PROPERTYNAME_WEB_URL = "webUrl";

    @Id
    private String id;

    @ManyToOne
    @JoinColumn(name = "memberInfo_id")
    private MemberInfo node;
    private String webUrl;
    private String httpTunnelUrl;
    private String validationCode;
    private Date validationReceived;
    private Date validationSend;
    private String federationVersion;

    protected ServerInfo() {
        // NOP - only for Hibernate
    }

    private ServerInfo(MemberInfo node, String webUrl, String httpTunnelUrl) {
        super();
        this.node = node;
        this.webUrl = webUrl;
        this.httpTunnelUrl = httpTunnelUrl;
        if (node != null) {
            // Cluster server
            this.id = node.id;
        } else {
            // Federated service
            this.id = webUrl;
        }
        this.federationVersion = Controller.PROGRAM_VERSION;
        Reject.ifBlank(this.id, "Unable to set ID of ServerInfo");
    }

    /**
     * Init from D2D message
     *
     * @param message Message to use data from
     **/
    public ServerInfo(AbstractMessage message) {
        initFromD2D(message);
    }

    /**
     * PFC-2455: Creates a {@link ServerInfo} instance representing a server of
     * the local cluster.
     *
     * @param node          the node information to connect to.
     * @param webUrl
     * @param httpTunnelUrl
     * @return an {@link ServerInfo} object that represents a local server.
     * @see #isClusterServer()
     * @see #isClusterServer()
     */
    public static ServerInfo newClusterServer(MemberInfo node, String webUrl,
                                              String httpTunnelUrl) {
        return new ServerInfo(node, webUrl, httpTunnelUrl);
    }

    /**
     * PFC-2455: Creates a {@link ServerInfo} instance representing a federation
     * service
     *
     * @param webUrl
     * @param httpTunnelUrl
<<<<<<< HEAD
     * @return an {@link ServerInfo} object that represents the federated
=======
     * @return an {@link ServerInfo} object that represents the federation
>>>>>>> 9f50448f
     * service.
     */
    public static ServerInfo newFederatedService(String webUrl,
                                                 String httpTunnelUrl) {
        return new ServerInfo(null, webUrl, httpTunnelUrl);
    }

    /**
     * PFC-2455
     *
     * @return true if this represents a server of the local cluster serving.
     */
    public boolean isClusterServer() {
        return node != null;
    }

    /**
     * PFC-2455
     *
     * @return true if this represents a federation remote service.
     */
    public boolean isFederatedService() {
        return node == null;
    }

    public MemberInfo getNode() {
        return node;
    }

    public void setNode(MemberInfo node) {
        Reject.ifNull(node, "Node is null");
        this.node = node;
        this.id = node.id;
    }

    public String getWebUrl() {
        return webUrl;
    }

    public void setWebUrl(String webUrl) {
        this.webUrl = webUrl;
    }

    /**
     * @param uri
     * @return the absolute URL for the URI at the server/service.
     */
    public String getURL(String uri) {
        String theBaseURL = webUrl;
        if (theBaseURL == null) {
            theBaseURL = "";
        }
        if (uri == null) {
            return theBaseURL;
        }
        boolean slashOk = uri.startsWith("/") || theBaseURL.endsWith("/");
        String slash = slashOk ? "" : "/";
        return theBaseURL + slash + uri;
    }

    /**
     * @param folder the folder.
     * @return the URL to the given folder.
     */
    public String getURL(FolderInfo folder) {
        String uri = "/files/";
        String snippet = Base64.encode4URL(folder.getId());
        if (snippet.endsWith("=")) {
            snippet = snippet.substring(0, snippet.length() - 1);
        }
        if (snippet.endsWith("=")) {
            snippet = snippet.substring(0, snippet.length() - 1);
        }
        uri += URLEncode(snippet);
        return getURL(uri);
    }

    public String getHTTPTunnelUrl() {
        return httpTunnelUrl;
    }

    public void setHTTPTunnelUrl(String httpTunnelUrl) {
        this.httpTunnelUrl = httpTunnelUrl;
    }

    public String getId() {
        return id;
    }

    public String getName() {
        if (isFederatedService()) {
            return webUrl;
        }
        return node.getNick();
    }

    public void migrateId() {
        if (node != null) {
            this.id = node.id;
        }
    }

    @Override
    public int hashCode() {
        final int prime = 31;
        int result = 1;
        result = prime * result + ((node == null) ? 0 : node.hashCode());
        return result;
    }

    @Override
    public boolean equals(Object obj) {
        if (this == obj)
            return true;
        if (obj == null)
            return false;
        if (!(obj instanceof ServerInfo))
            return false;
        final ServerInfo other = (ServerInfo) obj;
        if (id == null) {
            return other.id == null;
        } else return id.equals(other.id);
    }

    public String toString() {
        if (isFederatedService()) {
            return "Federated service: " + webUrl;
        }
        return "Server " + node.nick + '/' + node.networkId + '/' + node.id
                + ", web: " + webUrl + ", tunnel: " + httpTunnelUrl;
    }

    private String URLEncode(String url) {
        try {
            String newUrl = URLEncoder.encode(url, "UTF-8");
            // FIX1: Corrected relative filenames including path separator /
            // FIX2: To make download servlet work with Apache proxy
            return newUrl.replace("%2F", "/").replace("+", "%20");
        } catch (Exception e) {
            return url;
        }
    }

    /**
     * PF-768: Methods below are for the federation service validation process to build mutual trust relationships
     * between the nodes of a federation network. A federation service is trusted if he has sent and received a
     * validation/confirmation.
     */
    public Date getValidationReceived() {
        return validationReceived;
    }

    public void setValidationReceived(Date validationReceived) {
        this.validationReceived = validationReceived;
    }

    public Date getValidationSend() {
        return validationSend;
    }

    public void setValidationSend(Date validationSend) {
        this.validationSend = validationSend;
    }

    public String getValidationCode() {
        return validationCode;
    }

    public void setValidationCode(String validationCode) {
        this.validationCode = validationCode;
    }

    public boolean isValidated() {
        return (validationReceived != null && validationSend != null);
    }

    /**
<<<<<<< HEAD
     * Init from D2D message
     *
     * @param message Message to use data from
     **/
    @Override
    public void initFromD2D(AbstractMessage message) {
        if (message instanceof ServerInfoProto.ServerInfo) {
            ServerInfoProto.ServerInfo proto = (ServerInfoProto.ServerInfo) message;
            this.node = new MemberInfo(proto.getNodeInfo());
            this.webUrl = proto.getHttpUrl();
        }
    }

    /**
     * Convert to D2D message
     *
     * @return Converted D2D message
     **/
    @Override
    public AbstractMessage toD2D() {
        ServerInfoProto.ServerInfo.Builder builder = ServerInfoProto.ServerInfo.newBuilder();
        builder.setClazzName(this.getClass().getSimpleName());
        if (this.node != null) builder.setNodeInfo((NodeInfoProto.NodeInfo) this.node.toD2D());
        if (this.webUrl != null) builder.setHttpUrl(this.webUrl);
        return builder.build();
    }

=======
     * PF-1289/PF-453: Backwards compatibility for federation with version <= 11.6..
     */
    public void setFederationVersion(String version) { federationVersion = version; }

    public String getFederationVersion() { return federationVersion; }
>>>>>>> 9f50448f
}<|MERGE_RESOLUTION|>--- conflicted
+++ resolved
@@ -19,14 +19,10 @@
  */
 package de.dal33t.powerfolder.light;
 
-<<<<<<< HEAD
 import com.google.protobuf.AbstractMessage;
 import de.dal33t.powerfolder.d2d.D2DObject;
 import de.dal33t.powerfolder.protocol.NodeInfoProto;
 import de.dal33t.powerfolder.protocol.ServerInfoProto;
-=======
-import de.dal33t.powerfolder.Controller;
->>>>>>> 9f50448f
 import de.dal33t.powerfolder.util.Base64;
 import de.dal33t.powerfolder.util.Reject;
 import org.hibernate.annotations.Cache;
@@ -118,11 +114,7 @@
      *
      * @param webUrl
      * @param httpTunnelUrl
-<<<<<<< HEAD
      * @return an {@link ServerInfo} object that represents the federated
-=======
-     * @return an {@link ServerInfo} object that represents the federation
->>>>>>> 9f50448f
      * service.
      */
     public static ServerInfo newFederatedService(String webUrl,
@@ -300,7 +292,6 @@
     }
 
     /**
-<<<<<<< HEAD
      * Init from D2D message
      *
      * @param message Message to use data from
@@ -328,11 +319,11 @@
         return builder.build();
     }
 
-=======
+
+    /**
      * PF-1289/PF-453: Backwards compatibility for federation with version <= 11.6..
      */
     public void setFederationVersion(String version) { federationVersion = version; }
 
     public String getFederationVersion() { return federationVersion; }
->>>>>>> 9f50448f
 }