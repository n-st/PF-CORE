<<<<<<< HEAD
/*
 * Copyright 2004 - 2008 Christian Sprajc. All rights reserved.
 *
 * This file is part of PowerFolder.
 *
 * PowerFolder is free software: you can redistribute it and/or modify
 * it under the terms of the GNU General Public License as published by
 * the Free Software Foundation.
 *
 * PowerFolder is distributed in the hope that it will be useful,
 * but WITHOUT ANY WARRANTY; without even the implied warranty of
 * MERCHANTABILITY or FITNESS FOR A PARTICULAR PURPOSE.  See the
 * GNU General Public License for more details.
 *
 * You should have received a copy of the GNU General Public License
 * along with PowerFolder. If not, see <http://www.gnu.org/licenses/>.
 *
 * $Id$
 */
package de.dal33t.powerfolder.util.test;

import java.awt.EventQueue;
import java.io.BufferedInputStream;
import java.io.BufferedOutputStream;
import java.io.File;
import java.io.FileFilter;
import java.io.IOException;
import java.io.InputStream;
import java.io.OutputStream;
import java.io.PrintWriter;
import java.io.StringWriter;
import java.lang.management.ManagementFactory;
import java.lang.management.ThreadInfo;
import java.lang.management.ThreadMXBean;
import java.lang.reflect.InvocationTargetException;
import java.net.InetSocketAddress;
import java.util.ArrayList;
import java.util.Arrays;
import java.util.Collection;
import java.util.Collections;
import java.util.Iterator;
import java.util.LinkedList;
import java.util.List;
import java.util.Properties;
import java.util.UUID;

import junit.framework.Assert;
import junit.framework.TestCase;
import de.dal33t.powerfolder.Controller;
import de.dal33t.powerfolder.disk.Folder;
import de.dal33t.powerfolder.transfer.DownloadManager;
import de.dal33t.powerfolder.transfer.Upload;
import de.dal33t.powerfolder.util.FileUtils;
import de.dal33t.powerfolder.util.Reject;
import de.schlichtherle.truezip.file.TFile;
import de.schlichtherle.truezip.file.TFileInputStream;
import de.schlichtherle.truezip.file.TFileOutputStream;

/**
 * Offers several helping methods for junit tests.
 * 
 * @author <a href="mailto:totmacher@powerfolder.com">Christian Sprajc</a>
 * @version $Revision: 1.5 $
 */
public class TestHelper {
    /**
     * FIXME: Change to "server.powerfolder.com" after successfully migration.
     */
    public static final String DEV_SYSTEM_CONNECT_STRING = "relay001.node.powerfolder.com";

    public static final InetSocketAddress ONLINE_STORAGE_ADDRESS = new InetSocketAddress(
        "access.powerfolder.com", 1337);

    private static final Collection<Controller> STARTED_CONTROLLER = Collections
        .synchronizedCollection(new ArrayList<Controller>());

    private static File testFile;

    private TestHelper() {
    }

    public static void addStartedController(Controller controller) {
        Reject.ifNull(controller, "Controller is null");
        STARTED_CONTROLLER.add(controller);
    }

    public static void removeStartedController(Controller controller) {
        Reject.ifNull(controller, "Controller is null");
        STARTED_CONTROLLER.remove(controller);
    }

    public static void shutdownStartedController() {
        synchronized (STARTED_CONTROLLER) {
            for (Controller controller : STARTED_CONTROLLER) {
                System.err.println("Shutting down started/left controller: "
                    + controller);
                controller.shutdown();
            }
            STARTED_CONTROLLER.clear();
        }
    }

    public static String deadlockCheck() {
        try {
            ThreadMXBean mx = ManagementFactory.getThreadMXBean();
            long[] ids = mx.findDeadlockedThreads();
            if (ids == null) {
                return "NO DEADLOCKS!";
            }
            Assert.assertTrue(ids.length > 0);
            ThreadInfo[] info = mx.getThreadInfo(ids, true, true);
            StringWriter lout = new StringWriter();
            PrintWriter out = new PrintWriter(lout);
            for (ThreadInfo i : info) {
                out.println("Thread " + i);
                out.println("Complete Trace:");
                Exception tmp = new Exception();
                tmp.setStackTrace(i.getStackTrace());
                tmp.printStackTrace(out);
            }
            out.close();
            return lout.toString();
        } catch (UnsupportedOperationException e) {
            return e.toString();
        }
    }

    /**
     * Makes sure that no (incomplete) files are left over.
     * 
     * @param folderList
     */
    public static void assertIncompleteFilesGone(List<Folder> folderList) {
        for (Folder f : folderList) {
            File transfers = new TFile(f.getSystemSubDir(), "transfers");
            if (!transfers.exists()) {
                return;
            }
            File[] list = transfers.listFiles(new FileFilter() {
                public boolean accept(File pathname) {
                    return pathname.getName().contains("(incomplete)")
                        && pathname.length() == 0L;
                }
            });
            if (list != null && list.length != 0) { // Always fail in here
                for (File file : list) {
                    boolean deleted = file.delete();
                    TestCase.assertTrue(
                        "Incomplete file still open somewhere, couldn't delete: "
                            + file, deleted);
                }
                TestCase
                    .fail("(incomplete) files found, but all could be deleted!");
            }
        }
    }

    public static void assertIncompleteFilesGone(Folder... folders) {
        assertIncompleteFilesGone(Arrays.asList(folders));
    }

    public static void assertIncompleteFilesGone(
        final MultipleControllerTestCase testCase)
    {
        waitForCondition(10, new Condition() {
            public boolean reached() {
                for (Controller c : testCase.getControllers()) {
                    if (c.getTransferManager().countActiveDownloads() != 0
                        || c.getTransferManager().countActiveUploads() != 0)
                    {
                        return false;
                    }
                }
                return true;
            }
        });
        List<Folder> list = new LinkedList<Folder>();
        for (Controller c : testCase.getControllers()) {
            list.add(testCase.getFolderOf(c));
        }
        assertIncompleteFilesGone(list);
    }

    public static void assertIncompleteFilesGone(
        final TwoControllerTestCase testCase)
    {
        waitForCondition(20, new Condition() {
            public boolean reached() {
                for (Controller c : new Controller[]{
                    testCase.getContollerLisa(), testCase.getContollerBart()})
                {
                    if (c.getTransferManager().countActiveDownloads() != 0) {
                        return false;
                    }
                }
                return true;
            }
        });

        assertIncompleteFilesGone(testCase.getFolderAtBart(),
            testCase.getFolderAtLisa());
    }

    public static File getTestDir() {
        if (testFile == null) {
            File localBuildProperties = new TFile("build-local.properties");
            if (localBuildProperties.exists()) {
                BufferedInputStream bis = null;
                Properties props = new Properties();
                try {
                    bis = new BufferedInputStream(new TFileInputStream(
                        localBuildProperties));
                    props.load(bis);
                } catch (IOException e) {

                } finally {
                    try {
                        if (bis != null) {
                            bis.close();
                        }
                    } catch (IOException ioe) {
                        // ignore
                    }
                }
                if (props.containsKey("test.dir")) {
                    testFile = new TFile(props.getProperty("test.dir"));
                    if (!testFile.exists()) {
                        testFile = null;
                    }
                }
            }
            if (testFile == null) {
                // propertie not set or not existing dir
                testFile = new TFile("build/test/");
            }
        }
        testFile.mkdirs();
        return testFile;
    }

    /** deletes all files in the test dir */
    public static void cleanTestDir() {
        File testDir = getTestDir();

        File[] files = testDir.listFiles();
        if (files == null) {
            return;
        }
        System.out.println("Cleaning test dir (" + testDir + ") ("
            + files.length + " files/dirs)");
        for (File file : files) {
            try {
                FileUtils.recursiveDelete(file);
            } catch (IOException e) {
                TestHelper.waitMilliSeconds(250);
                try {
                    FileUtils.recursiveDelete(file);
                } catch (IOException e1) {
                    TestHelper.waitMilliSeconds(5000);
                    try {
                        FileUtils.recursiveDelete(file);
                    } catch (IOException e2) {
                        e2.printStackTrace();
                    }
                }
            }
        }
        if (0 != testDir.listFiles().length) {
            StringBuilder b = new StringBuilder();
   listFiles(testDir, b);
            throw new IllegalStateException(
                "cleaning test dir not succeded. Files left: " + b.toString());
        }
    }

    private static void listFiles(File base, StringBuilder b) {
        File[] files = base.listFiles();
        for (File file : files) {
            if (file.isDirectory()) {
                listFiles(file, b);
            } else {
                b.append(file.getAbsolutePath() + ", ");
            }
        }
    }

    /**
     * Wraps <code>Thread.sleep()</code> and just try/catches the
     * InterruptedException
     * 
     * @param ms
     * @throws RuntimeException
     *             if InterruptedException occoured
     */
    public static void waitMilliSeconds(int ms) {
        try {
            Thread.sleep(ms);
        } catch (InterruptedException e) {
            throw new RuntimeException(e);
        }
    }

    /**
     * Waits for a condition to reach and/or a timeout.
     * 
     * @param secondsTimeout
     *            the timeout in seconds to wait for the condition.
     * @param condition
     *            the contition to wait for
     * @throws RuntimeException
     *             if timeout occoured
     * @return the number of miliseconds waited.
     */
    public static long waitForCondition(int secondsTimeout, Condition condition)
    {
        Reject.ifNull(condition, "Task is null");

        int i = 0;
        long start = System.currentTimeMillis();
        while (!condition.reached()) {
            try {
                Thread.sleep(10);
            } catch (InterruptedException e) {
                throw new RuntimeException(e);
            }
            i++;
            if (System.currentTimeMillis() > start + ((long) secondsTimeout)
                * 1000)
            {
                String msg = "Timeout(" + secondsTimeout + ") on " + condition;
                if (condition instanceof ConditionWithMessage) {
                    msg = ((ConditionWithMessage) condition).message() + " | "
                        + msg;
                }
                throw new RuntimeException(msg);
            }
        }
        return System.currentTimeMillis() - start;
    }

    /**
     * Waits for all events in the Event dispatching thread to complete.
     */
    public static void waitForEmptyEDT() {
        Runnable nothing = new Runnable() {
            public void run() {
            }
        };
        try {
            EventQueue.invokeAndWait(nothing);
        } catch (InterruptedException e) {
            throw new RuntimeException("Error while waiting for EDT", e);
        } catch (InvocationTargetException e) {
            throw new RuntimeException("Error while waiting for EDT", e);
        }
    }

    /**
     * Creates a file with a random name and random content in the directory.
     * 
     * @param directory
     *            the dir to place the file
     * @return the file that was created
     * @throws RuntimeException
     *             if something went wrong
     */
    public static File createRandomFile(File directory) {
        return createRandomFile(directory, (long) (500 + Math.random() * 1024));
    }

    /**
     * Creates a file with a random name and random content with a defined size
     * in the directory. The file is guaranteed to be new.
     * 
     * @param directory
     *            the dir to place the file
     * @param size
     *            the size of the file
     * @return the file that was created
     * @throws RuntimeException
     *             if something went wrong
     */
    public static File createRandomFile(File directory, long size) {
        if (!directory.exists()) {
            if (!directory.mkdirs()) {
                throw new RuntimeException(
                    "Unable to create directory of random file: "
                        + directory.getAbsolutePath());
            }
        }
        File randomFile;
        do {
            randomFile = new TFile(directory, createRandomFilename());
        } while (randomFile.exists());
        try {
            OutputStream fOut = new BufferedOutputStream(new TFileOutputStream(
                randomFile));
            for (int i = 0; i < size; i++) {
                fOut.write((int) (Math.random() * 256));
            }

            fOut.close();
            if (!randomFile.exists()) {
                throw new IOException("Could not create random file '"
                    + randomFile.getAbsolutePath() + "'");
            }
        } catch (IOException e) {
            throw new RuntimeException(e);
        }
        return randomFile;
    }

    /**
     * will overwrite file with random contents.
     * 
     * @param file
     *            the file to change.
     */
    public static void changeFile(File file) {
        changeFile(file, -1);
    }

    /**
     * will overwrite file with random contents.
     * 
     * @param file
     *            the file to change.
     * @param size
     *            the size of the file.
     */
    public static void changeFile(File file, long size) {
        if (!file.exists() || !file.isFile() || !file.canWrite()) {
            throw new IllegalArgumentException(
                "file must be a writable existing file: "
                    + file.getAbsolutePath());
        }
        if (size < 0) {
            size = (long) (500 + Math.random() * 1024);
            if (size == file.length()) {
                size += 10;
            }
        }
        try {
            OutputStream fOut = new BufferedOutputStream(new TFileOutputStream(
                file));
            for (int i = 0; i < size; i++) {
                fOut.write((int) (Math.random() * 256));
            }
            fOut.close();
            if (!file.exists()) {
                throw new IOException("Could not create random file '"
                    + file.getAbsolutePath() + "'");
            }
        } catch (IOException e) {
            throw new RuntimeException(e);
        }
    }

    /**
     * Creates a test file with name with random content in a specified
     * directory
     * 
     * @param directory
     * @param filename
     * @return the created file
     * @throws RuntimeException
     *             if something went wrong
     */
    public static File createRandomFile(File directory, String filename) {
        byte[] content = new byte[400 + (int) (Math.random() * 10000)];
        for (int i = 0; i < content.length; i++) {
            content[i] = (byte) (Math.random() * 256);
        }
        return createTestFile(directory, filename, content);
    }

    /**
     * Creates a test file with name and contents in a specified directory
     * 
     * @param directory
     * @param filename
     * @param contents
     * @return the created file.
     * @throws RuntimeException
     *             if something went wrong
     */
    public static File createTestFile(File directory, String filename,
        byte[] contents)
    {
        try {
            File file = new TFile(directory, filename);
            File parent = file.getParentFile();
            if (!parent.exists()) {
                parent.mkdirs();
            }

            OutputStream fOut = new TFileOutputStream(file);
            fOut.write(contents);
            fOut.close();

            if (!file.exists()) {
                throw new IOException("Could not create random file '"
                    + file.getAbsolutePath() + "'");
            }

            return file;
        } catch (IOException e) {
            throw new RuntimeException(e);
        }
    }

    /**
     * Creates a random name for a file.
     * <p>
     * Ensures, that there are upper and lower case characters in the filename.
     * 
     * @return the filename with upper/lower case characters.
     */
    public static final String createRandomFilename() {
        String str = UUID.randomUUID().toString();
        StringBuffer buf = new StringBuffer();
        int l = 1 + (int) (Math.random() * (str.length() - 1));
        for (int i = 0; i < l; i++) {
            char c;
            if (i % 2 == 0) {
                c = Character.toLowerCase(str.charAt(i));
            } else {
                c = Character.toUpperCase(str.charAt(i));
            }
            buf.append(c);
        }
        
        // Not all file names have extensions. So half the time, do not add an extension.
        if (Math.random() >= 0.5) {
            buf.append(".test");
        }
        return buf.toString();
    }

    // Scanning help **********************************************************

    /**
     * Scans a folder and waits for the scan to complete.
     * 
     * @param folder
     */
    public static void scanFolder(final Folder folder) {
        // if (!folder.getSyncProfile().isInstantSync()) {
        // throw new IllegalStateException(
        // "Folder has auto-detect of local files disabled: " + folder
        // + ". sync profile: " + folder.getSyncProfile());
        // }
        boolean pausedBefore = folder.getController().isPaused();
        // Break scanning process
        folder.getController().setPaused(true);
        TestHelper.waitForCondition(30, new Condition() {
            public boolean reached() {
                return folder.getController().getFolderRepository()
                    .getCurrentlyMaintainingFolder() == null
                    && folder.getController().getFolderRepository()
                        .getFolderScanner().getCurrentScanningFolder() == null;
            }
        });

        // Scan // Ignore mass deletion
        if (!folder.scanLocalFiles(true)) {
            throw new RuntimeException("Unable to scan " + folder
                + ". Last scan result: " + folder.getLastScanResultState()
                + ". Device disconnected? " + folder.isDeviceDisconnected());
        }
        folder.getController().setPaused(pausedBefore);
    }

    public static final boolean compareFiles(File a, File b) {
        InputStream ain, bin;
        try {
            if (a.length() != b.length()) {
                return false;
            }
            ain = new TFileInputStream(a);
            bin = new TFileInputStream(b);
            byte[] abuf = new byte[8192], bbuf = new byte[8192];
            int aread;
            while ((aread = ain.read(abuf)) > 0) {
                int bread, bpos = 0, rem = aread;
                while ((bread = bin.read(bbuf, bpos, rem)) > 0) {
                    bpos += bread;
                    rem -= bread;
                }
                for (int i = 0; i < aread; i++) {
                    if (abuf[i] != bbuf[i]) {
                        return false;
                    }
                }
            }

            ain.close();
            bin.close();
            return true;

        } catch (IOException e) {
            throw new RuntimeException(e);
        }
    }

    /**
     * Searches for transfers that don't have an associated counter-part.
     * 
     * @param swarmingTest
     * @return
     */
    public static String findUnmatchedTransfers(
        MultipleControllerTestCase swarmingTest)
    {
        return findUnmatchedTransfers(swarmingTest.getControllers());
    }

    public static String findUnmatchedTransfers(
        Collection<Controller> controllers)
    {
        List<Upload> uploads = new ArrayList<Upload>();
        for (Controller c : controllers) {
            uploads.addAll(c.getTransferManager().getActiveUploads());
        }
        for (Controller c : controllers) {
            for (DownloadManager dm : c.getTransferManager()
                .getActiveDownloads())
            {
                for (Iterator<Upload> i = uploads.iterator(); i.hasNext();) {
                    Upload u = i.next();
                    if (u.getFile().equals(dm.getFileInfo())
                        && u.getPartner().getId().equals(c.getMySelf().getId()))
                    {
                        i.remove();
                    }
                }
            }
        }
        StringBuilder b = new StringBuilder();
        b.append("Unmatched uploads:");
        for (Upload u : uploads) {
            b.append(u).append(',');
        }
        return b.toString();
    }

}
=======
/*
 * Copyright 2004 - 2008 Christian Sprajc. All rights reserved.
 *
 * This file is part of PowerFolder.
 *
 * PowerFolder is free software: you can redistribute it and/or modify
 * it under the terms of the GNU General Public License as published by
 * the Free Software Foundation.
 *
 * PowerFolder is distributed in the hope that it will be useful,
 * but WITHOUT ANY WARRANTY; without even the implied warranty of
 * MERCHANTABILITY or FITNESS FOR A PARTICULAR PURPOSE.  See the
 * GNU General Public License for more details.
 *
 * You should have received a copy of the GNU General Public License
 * along with PowerFolder. If not, see <http://www.gnu.org/licenses/>.
 *
 * $Id: TestHelper.java 18443 2012-04-01 01:40:52Z harry $
 */
package de.dal33t.powerfolder.util.test;

import java.awt.EventQueue;
import java.io.BufferedInputStream;
import java.io.BufferedOutputStream;
import java.io.IOException;
import java.io.InputStream;
import java.io.OutputStream;
import java.io.PrintWriter;
import java.io.StringWriter;
import java.lang.management.ManagementFactory;
import java.lang.management.ThreadInfo;
import java.lang.management.ThreadMXBean;
import java.lang.reflect.InvocationTargetException;
import java.net.InetSocketAddress;
import java.nio.file.DirectoryStream;
import java.nio.file.DirectoryStream.Filter;
import java.nio.file.Files;
import java.nio.file.Path;
import java.nio.file.Paths;
import java.nio.file.StandardOpenOption;
import java.util.ArrayList;
import java.util.Arrays;
import java.util.Collection;
import java.util.Collections;
import java.util.Iterator;
import java.util.LinkedList;
import java.util.List;
import java.util.Properties;
import java.util.UUID;

import junit.framework.Assert;
import junit.framework.TestCase;
import de.dal33t.powerfolder.Controller;
import de.dal33t.powerfolder.disk.Folder;
import de.dal33t.powerfolder.transfer.DownloadManager;
import de.dal33t.powerfolder.transfer.Upload;
import de.dal33t.powerfolder.util.PathUtils;
import de.dal33t.powerfolder.util.Reject;

/**
 * Offers several helping methods for junit tests.
 * 
 * @author <a href="mailto:totmacher@powerfolder.com">Christian Sprajc</a>
 * @version $Revision: 1.5 $
 */
public class TestHelper {
    /**
     * FIXME: Change to "server.powerfolder.com" after successfully migration.
     */
    public static final String DEV_SYSTEM_CONNECT_STRING = "relay001.node.powerfolder.com";

    public static final InetSocketAddress ONLINE_STORAGE_ADDRESS = new InetSocketAddress(
        "access.powerfolder.com", 1337);

    private static final Collection<Controller> STARTED_CONTROLLER = Collections
        .synchronizedCollection(new ArrayList<Controller>());

    private static Path testFile;

    private TestHelper() {
    }

    public static void addStartedController(Controller controller) {
        Reject.ifNull(controller, "Controller is null");
        STARTED_CONTROLLER.add(controller);
    }

    public static void removeStartedController(Controller controller) {
        Reject.ifNull(controller, "Controller is null");
        STARTED_CONTROLLER.remove(controller);
    }

    public static void shutdownStartedController() {
        synchronized (STARTED_CONTROLLER) {
            for (Controller controller : STARTED_CONTROLLER) {
                System.err.println("Shutting down started/left controller: "
                    + controller);
                controller.shutdown();
            }
            STARTED_CONTROLLER.clear();
        }
    }

    public static String deadlockCheck() {
        try {
            ThreadMXBean mx = ManagementFactory.getThreadMXBean();
            long[] ids = mx.findDeadlockedThreads();
            if (ids == null) {
                return "NO DEADLOCKS!";
            }
            Assert.assertTrue(ids.length > 0);
            ThreadInfo[] info = mx.getThreadInfo(ids, true, true);
            StringWriter lout = new StringWriter();
            PrintWriter out = new PrintWriter(lout);
            for (ThreadInfo i : info) {
                out.println("Thread " + i);
                out.println("Complete Trace:");
                Exception tmp = new Exception();
                tmp.setStackTrace(i.getStackTrace());
                tmp.printStackTrace(out);
            }
            out.close();
            return lout.toString();
        } catch (UnsupportedOperationException e) {
            return e.toString();
        }
    }

    /**
     * Makes sure that no (incomplete) files are left over.
     * 
     * @param folderList
     */
    public static void assertIncompleteFilesGone(List<Folder> folderList) {
        for (Folder f : folderList) {
            Path transfers = f.getSystemSubDir().resolve("transfers");
            if (Files.notExists(transfers)) {
                return;
            }

            Filter<Path> filter = new Filter<Path>() {
                @Override
                public boolean accept(Path entry) {
                    String name = entry.getFileName().toString();
                    return name.contains("(incomplete)") && name.length() == 0L;
                }
            };

            try (DirectoryStream<Path> files = Files.newDirectoryStream(
                transfers, filter)) {
                for (Path file : files) {
                    try {
                        Files.delete(file);
                    } catch (IOException ioe) {
                        TestCase
                            .fail("Incomplete file still open somewhere, couldn't delete: "
                                + file);
                    }
                }
                return;
            } catch (IOException ioe) {

            }
            TestCase
                .fail("(incomplete) files found, but all could be deleted!");
        }
    }

    public static void assertIncompleteFilesGone(Folder... folders) {
        assertIncompleteFilesGone(Arrays.asList(folders));
    }

    public static void assertIncompleteFilesGone(
        final MultipleControllerTestCase testCase)
    {
        waitForCondition(10, new Condition() {
            public boolean reached() {
                for (Controller c : testCase.getControllers()) {
                    if (c.getTransferManager().countActiveDownloads() != 0
                        || c.getTransferManager().countActiveUploads() != 0)
                    {
                        return false;
                    }
                }
                return true;
            }
        });
        List<Folder> list = new LinkedList<Folder>();
        for (Controller c : testCase.getControllers()) {
            list.add(testCase.getFolderOf(c));
        }
        assertIncompleteFilesGone(list);
    }

    public static void assertIncompleteFilesGone(
        final TwoControllerTestCase testCase)
    {
        waitForCondition(20, new Condition() {
            public boolean reached() {
                for (Controller c : new Controller[]{
                    testCase.getContollerLisa(), testCase.getContollerBart()})
                {
                    if (c.getTransferManager().countActiveDownloads() != 0) {
                        return false;
                    }
                }
                return true;
            }
        });

        assertIncompleteFilesGone(testCase.getFolderAtBart(),
            testCase.getFolderAtLisa());
    }

    public static Path getTestDir() {
        if (testFile == null) {
            Path localBuildProperties = Paths.get("build-local.properties")
                .toAbsolutePath();
            if (Files.exists(localBuildProperties)) {
                Properties props = new Properties();
                try (BufferedInputStream bis = new BufferedInputStream(
                    Files.newInputStream(localBuildProperties))) {
                    props.load(bis);
                } catch (IOException e) {

                }
                if (props.containsKey("test.dir")) {
                    testFile = Paths.get(props.getProperty("test.dir"))
                        .toAbsolutePath();
                    if (Files.notExists(testFile)) {
                        testFile = null;
                    }
                }
            }
            if (testFile == null) {
                // propertie not set or not existing dir
                testFile = Paths.get("build/test/").toAbsolutePath();
            }
        }

        try {
            Files.createDirectories(testFile);
        } catch (IOException ioe) {
            return null;
        }
        return testFile;
    }

    /** deletes all files in the test dir */
    public static void cleanTestDir() {
        Path testDir = getTestDir();

        try (DirectoryStream<Path> stream = Files.newDirectoryStream(testDir)) {
            int count = PathUtils.getNumberOfSiblings(testDir);
            System.out.println("Cleaning test dir (" + testDir + ") (" + count
                + " files/dirs)");

            for (Path file : stream) {
                count--;
                try {
                    PathUtils.recursiveDelete(file);
                } catch (IOException e) {
                    TestHelper.waitMilliSeconds(250);
                    try {
                        PathUtils.recursiveDelete(file);
                    } catch (IOException e1) {
                        TestHelper.waitMilliSeconds(5000);
                        try {
                            PathUtils.recursiveDelete(file);
                        } catch (IOException e2) {
                            e2.printStackTrace();
                        }
                    }
                }
            }

            if (0 != count) {
                StringBuilder b = new StringBuilder();
                listFiles(testDir, b);
                throw new IllegalStateException(
                    "cleaning test dir not succeded. " + count
                        + " files left: " + b.toString());
            }
        } catch (IOException ioe) {

            return;
        }
    }

    private static void listFiles(Path base, StringBuilder b) {
        try (DirectoryStream<Path> stream = Files.newDirectoryStream(base)) {
            for (Path file : stream) {
                if (Files.isDirectory(file)) {
                    listFiles(file, b);
                } else {
                    b.append(file.toAbsolutePath() + ", ");
                }
            }
        } catch (IOException ioe) {
            return;
        }
    }

    /**
     * Wraps <code>Thread.sleep()</code> and just try/catches the
     * InterruptedException
     * 
     * @param ms
     * @throws RuntimeException
     *             if InterruptedException occoured
     */
    public static void waitMilliSeconds(int ms) {
        try {
            Thread.sleep(ms);
        } catch (InterruptedException e) {
            throw new RuntimeException(e);
        }
    }

    /**
     * Waits for a condition to reach and/or a timeout.
     * 
     * @param secondsTimeout
     *            the timeout in seconds to wait for the condition.
     * @param condition
     *            the contition to wait for
     * @throws RuntimeException
     *             if timeout occoured
     * @return the number of miliseconds waited.
     */
    public static long waitForCondition(int secondsTimeout, Condition condition)
    {
        Reject.ifNull(condition, "Task is null");

        long start = System.currentTimeMillis();
        while (!condition.reached()) {
            try {
                Thread.sleep(10);
            } catch (InterruptedException e) {
                throw new RuntimeException(e);
            }
            if (System.currentTimeMillis() > start + ((long) secondsTimeout)
                * 1000)
            {
                String msg = "Timeout(" + secondsTimeout + ") on " + condition;
                if (condition instanceof ConditionWithMessage) {
                    msg = ((ConditionWithMessage) condition).message() + " | "
                        + msg;
                }
                throw new RuntimeException(msg);
            }
        }
        return System.currentTimeMillis() - start;
    }

    /**
     * Waits for all events in the Event dispatching thread to complete.
     */
    public static void waitForEmptyEDT() {
        Runnable nothing = new Runnable() {
            public void run() {
            }
        };
        try {
            EventQueue.invokeAndWait(nothing);
        } catch (InterruptedException e) {
            throw new RuntimeException("Error while waiting for EDT", e);
        } catch (InvocationTargetException e) {
            throw new RuntimeException("Error while waiting for EDT", e);
        }
    }

    /**
     * Creates a file with a random name and random content in the directory.
     * 
     * @param directory
     *            the dir to place the file
     * @return the file that was created
     * @throws RuntimeException
     *             if something went wrong
     */
    public static Path createRandomFile(Path directory) {
        return createRandomFile(directory, (long) (500 + Math.random() * 1024));
    }

    /**
     * Creates a file with a random name and random content with a defined size
     * in the directory. The file is guaranteed to be new.
     * 
     * @param directory
     *            the dir to place the file
     * @param size
     *            the size of the file
     * @return the file that was created
     * @throws RuntimeException
     *             if something went wrong
     */
    public static Path createRandomFile(Path directory, long size) {
        if (Files.notExists(directory)) {
            try {
                Files.createDirectories(directory);
            } catch (IOException ioe) {
                throw new RuntimeException(
                    "Unable to create directory of random file: "
                        + directory.toAbsolutePath());
            }
        }
        Path randomFile;
        do {
            randomFile = directory.resolve(createRandomFilename());
        } while (Files.exists(randomFile));
        try (OutputStream fOut = new BufferedOutputStream(
            Files.newOutputStream(randomFile, StandardOpenOption.CREATE))) {
            for (int i = 0; i < size; i++) {
                fOut.write((int) (Math.random() * 256));
            }

            if (Files.notExists(randomFile)) {
                throw new IOException("Could not create random file '"
                    + randomFile.toAbsolutePath() + "'");
            }
        } catch (IOException e) {
            throw new RuntimeException(e);
        }
        return randomFile;
    }

    /**
     * will overwrite file with random contents.
     * 
     * @param file
     *            the file to change.
     */
    public static void changeFile(Path file) {
        changeFile(file, -1);
    }

    /**
     * will overwrite file with random contents.
     * 
     * @param file
     *            the file to change.
     * @param size
     *            the size of the file.
     */
    public static void changeFile(Path file, long size) {
        if (Files.notExists(file) || !Files.isRegularFile(file)
            || !Files.isWritable(file))
        {
            throw new IllegalArgumentException(
                "file must be a writable existing file: "
                    + file.toAbsolutePath());
        }

        try {
            if (size < 0) {
                size = (long) (500 + Math.random() * 1024);
                if (size == Files.size(file)) {
                    size += 10;
                }
            }
        } catch (IOException ioe) {
            size = 10;
        }

        try (OutputStream fOut = new BufferedOutputStream(
            Files.newOutputStream(file))) {
            for (int i = 0; i < size; i++) {
                fOut.write((int) (Math.random() * 256));
            }
            if (Files.notExists(file)) {
                throw new IOException("Could not create random file '"
                    + file.toAbsolutePath() + "'");
            }
        } catch (IOException e) {
            throw new RuntimeException(e);
        }
    }

    /**
     * Creates a test file with name with random content in a specified
     * directory
     * 
     * @param directory
     * @param filename
     * @return the created file
     * @throws RuntimeException
     *             if something went wrong
     */
    public static Path createRandomFile(Path directory, String filename) {
        byte[] content = new byte[400 + (int) (Math.random() * 10000)];
        for (int i = 0; i < content.length; i++) {
            content[i] = (byte) (Math.random() * 256);
        }
        return createTestFile(directory, filename, content);
    }

    /**
     * Creates a test file with name and contents in a specified directory
     * 
     * @param directory
     * @param filename
     * @param contents
     * @return the created file.
     * @throws RuntimeException
     *             if something went wrong
     */
    public static Path createTestFile(Path directory, String filename,
        byte[] contents)
    {
        Path file = directory.resolve(filename);

        try {
            Path parent = file.getParent();
            if (Files.notExists(parent)) {
                Files.createDirectories(parent);
            }
        } catch (IOException e) {
            throw new RuntimeException(e);
        }
        
        try (OutputStream fOut = Files.newOutputStream(file)) {
            fOut.write(contents);
        } catch (IOException e) {
            throw new RuntimeException(e);
        }

        if (Files.notExists(file)) {
            throw new RuntimeException("Could not create random file '"
                + file.toAbsolutePath() + "'");
        }

        return file;
    }

    /**
     * Creats a random name for a file.
     * <p>
     * Ensures, that there are upper and lower case characters in the filename.
     * 
     * @return the filename with upper/lower case characters.
     */
    public static final String createRandomFilename() {
        String str = UUID.randomUUID().toString();
        StringBuffer buf = new StringBuffer();
        int l = 1 + (int) (Math.random() * (str.length() - 1));
        for (int i = 0; i < l; i++) {
            char c;
            if (i % 2 == 0) {
                c = Character.toLowerCase(str.charAt(i));
            } else {
                c = Character.toUpperCase(str.charAt(i));
            }
            buf.append(c);
        }
        buf.append(".test");
        return buf.toString();
    }

    // Scanning help **********************************************************

    /**
     * Scans a folder and waits for the scan to complete.
     * 
     * @param folder
     */
    public static void scanFolder(final Folder folder) {
        // if (!folder.getSyncProfile().isInstantSync()) {
        // throw new IllegalStateException(
        // "Folder has auto-detect of local files disabled: " + folder
        // + ". sync profile: " + folder.getSyncProfile());
        // }
        boolean pausedBefore = folder.getController().isPaused();
        // Break scanning process
        folder.getController().setPaused(true);
        TestHelper.waitForCondition(30, new Condition() {
            public boolean reached() {
                return folder.getController().getFolderRepository()
                    .getCurrentlyMaintainingFolder() == null
                    && folder.getController().getFolderRepository()
                        .getFolderScanner().getCurrentScanningFolder() == null;
            }
        });

        // Scan // Ignore mass deletion
        if (!folder.scanLocalFiles(true)) {
            throw new RuntimeException("Unable to scan " + folder
                + ". Last scan result: " + folder.getLastScanResultState()
                + ". Device disconnected? " + folder.isDeviceDisconnected());
        }
        folder.getController().setPaused(pausedBefore);
    }

    public static final boolean compareFiles(Path a, Path b) {
        try (InputStream ain = Files.newInputStream(a);
            InputStream bin = Files.newInputStream(b)) {
            if (Files.size(a) != Files.size(b)) {
                return false;
            }

            byte[] abuf = new byte[8192], bbuf = new byte[8192];
            int aread;
            while ((aread = ain.read(abuf)) > 0) {
                int bread, bpos = 0, rem = aread;
                while ((bread = bin.read(bbuf, bpos, rem)) > 0) {
                    bpos += bread;
                    rem -= bread;
                }
                for (int i = 0; i < aread; i++) {
                    if (abuf[i] != bbuf[i]) {
                        return false;
                    }
                }
            }

            return true;

        } catch (IOException e) {
            throw new RuntimeException(e);
        }
    }

    /**
     * Searches for transfers that don't have an associated counter-part.
     * 
     * @param swarmingTest
     * @return
     */
    public static String findUnmatchedTransfers(
        MultipleControllerTestCase swarmingTest)
    {
        return findUnmatchedTransfers(swarmingTest.getControllers());
    }

    public static String findUnmatchedTransfers(
        Collection<Controller> controllers)
    {
        List<Upload> uploads = new ArrayList<Upload>();
        for (Controller c : controllers) {
            uploads.addAll(c.getTransferManager().getActiveUploads());
        }
        for (Controller c : controllers) {
            for (DownloadManager dm : c.getTransferManager()
                .getActiveDownloads())
            {
                for (Iterator<Upload> i = uploads.iterator(); i.hasNext();) {
                    Upload u = i.next();
                    if (u.getFile().equals(dm.getFileInfo())
                        && u.getPartner().getId().equals(c.getMySelf().getId()))
                    {
                        i.remove();
                    }
                }
            }
        }
        StringBuilder b = new StringBuilder();
        b.append("Unmatched uploads:");
        for (Upload u : uploads) {
            b.append(u).append(',');
        }
        return b.toString();
    }

}
>>>>>>> 750d10a4
<|MERGE_RESOLUTION|>--- conflicted
+++ resolved
@@ -1,652 +1,3 @@
-<<<<<<< HEAD
-/*
- * Copyright 2004 - 2008 Christian Sprajc. All rights reserved.
- *
- * This file is part of PowerFolder.
- *
- * PowerFolder is free software: you can redistribute it and/or modify
- * it under the terms of the GNU General Public License as published by
- * the Free Software Foundation.
- *
- * PowerFolder is distributed in the hope that it will be useful,
- * but WITHOUT ANY WARRANTY; without even the implied warranty of
- * MERCHANTABILITY or FITNESS FOR A PARTICULAR PURPOSE.  See the
- * GNU General Public License for more details.
- *
- * You should have received a copy of the GNU General Public License
- * along with PowerFolder. If not, see <http://www.gnu.org/licenses/>.
- *
- * $Id$
- */
-package de.dal33t.powerfolder.util.test;
-
-import java.awt.EventQueue;
-import java.io.BufferedInputStream;
-import java.io.BufferedOutputStream;
-import java.io.File;
-import java.io.FileFilter;
-import java.io.IOException;
-import java.io.InputStream;
-import java.io.OutputStream;
-import java.io.PrintWriter;
-import java.io.StringWriter;
-import java.lang.management.ManagementFactory;
-import java.lang.management.ThreadInfo;
-import java.lang.management.ThreadMXBean;
-import java.lang.reflect.InvocationTargetException;
-import java.net.InetSocketAddress;
-import java.util.ArrayList;
-import java.util.Arrays;
-import java.util.Collection;
-import java.util.Collections;
-import java.util.Iterator;
-import java.util.LinkedList;
-import java.util.List;
-import java.util.Properties;
-import java.util.UUID;
-
-import junit.framework.Assert;
-import junit.framework.TestCase;
-import de.dal33t.powerfolder.Controller;
-import de.dal33t.powerfolder.disk.Folder;
-import de.dal33t.powerfolder.transfer.DownloadManager;
-import de.dal33t.powerfolder.transfer.Upload;
-import de.dal33t.powerfolder.util.FileUtils;
-import de.dal33t.powerfolder.util.Reject;
-import de.schlichtherle.truezip.file.TFile;
-import de.schlichtherle.truezip.file.TFileInputStream;
-import de.schlichtherle.truezip.file.TFileOutputStream;
-
-/**
- * Offers several helping methods for junit tests.
- * 
- * @author <a href="mailto:totmacher@powerfolder.com">Christian Sprajc</a>
- * @version $Revision: 1.5 $
- */
-public class TestHelper {
-    /**
-     * FIXME: Change to "server.powerfolder.com" after successfully migration.
-     */
-    public static final String DEV_SYSTEM_CONNECT_STRING = "relay001.node.powerfolder.com";
-
-    public static final InetSocketAddress ONLINE_STORAGE_ADDRESS = new InetSocketAddress(
-        "access.powerfolder.com", 1337);
-
-    private static final Collection<Controller> STARTED_CONTROLLER = Collections
-        .synchronizedCollection(new ArrayList<Controller>());
-
-    private static File testFile;
-
-    private TestHelper() {
-    }
-
-    public static void addStartedController(Controller controller) {
-        Reject.ifNull(controller, "Controller is null");
-        STARTED_CONTROLLER.add(controller);
-    }
-
-    public static void removeStartedController(Controller controller) {
-        Reject.ifNull(controller, "Controller is null");
-        STARTED_CONTROLLER.remove(controller);
-    }
-
-    public static void shutdownStartedController() {
-        synchronized (STARTED_CONTROLLER) {
-            for (Controller controller : STARTED_CONTROLLER) {
-                System.err.println("Shutting down started/left controller: "
-                    + controller);
-                controller.shutdown();
-            }
-            STARTED_CONTROLLER.clear();
-        }
-    }
-
-    public static String deadlockCheck() {
-        try {
-            ThreadMXBean mx = ManagementFactory.getThreadMXBean();
-            long[] ids = mx.findDeadlockedThreads();
-            if (ids == null) {
-                return "NO DEADLOCKS!";
-            }
-            Assert.assertTrue(ids.length > 0);
-            ThreadInfo[] info = mx.getThreadInfo(ids, true, true);
-            StringWriter lout = new StringWriter();
-            PrintWriter out = new PrintWriter(lout);
-            for (ThreadInfo i : info) {
-                out.println("Thread " + i);
-                out.println("Complete Trace:");
-                Exception tmp = new Exception();
-                tmp.setStackTrace(i.getStackTrace());
-                tmp.printStackTrace(out);
-            }
-            out.close();
-            return lout.toString();
-        } catch (UnsupportedOperationException e) {
-            return e.toString();
-        }
-    }
-
-    /**
-     * Makes sure that no (incomplete) files are left over.
-     * 
-     * @param folderList
-     */
-    public static void assertIncompleteFilesGone(List<Folder> folderList) {
-        for (Folder f : folderList) {
-            File transfers = new TFile(f.getSystemSubDir(), "transfers");
-            if (!transfers.exists()) {
-                return;
-            }
-            File[] list = transfers.listFiles(new FileFilter() {
-                public boolean accept(File pathname) {
-                    return pathname.getName().contains("(incomplete)")
-                        && pathname.length() == 0L;
-                }
-            });
-            if (list != null && list.length != 0) { // Always fail in here
-                for (File file : list) {
-                    boolean deleted = file.delete();
-                    TestCase.assertTrue(
-                        "Incomplete file still open somewhere, couldn't delete: "
-                            + file, deleted);
-                }
-                TestCase
-                    .fail("(incomplete) files found, but all could be deleted!");
-            }
-        }
-    }
-
-    public static void assertIncompleteFilesGone(Folder... folders) {
-        assertIncompleteFilesGone(Arrays.asList(folders));
-    }
-
-    public static void assertIncompleteFilesGone(
-        final MultipleControllerTestCase testCase)
-    {
-        waitForCondition(10, new Condition() {
-            public boolean reached() {
-                for (Controller c : testCase.getControllers()) {
-                    if (c.getTransferManager().countActiveDownloads() != 0
-                        || c.getTransferManager().countActiveUploads() != 0)
-                    {
-                        return false;
-                    }
-                }
-                return true;
-            }
-        });
-        List<Folder> list = new LinkedList<Folder>();
-        for (Controller c : testCase.getControllers()) {
-            list.add(testCase.getFolderOf(c));
-        }
-        assertIncompleteFilesGone(list);
-    }
-
-    public static void assertIncompleteFilesGone(
-        final TwoControllerTestCase testCase)
-    {
-        waitForCondition(20, new Condition() {
-            public boolean reached() {
-                for (Controller c : new Controller[]{
-                    testCase.getContollerLisa(), testCase.getContollerBart()})
-                {
-                    if (c.getTransferManager().countActiveDownloads() != 0) {
-                        return false;
-                    }
-                }
-                return true;
-            }
-        });
-
-        assertIncompleteFilesGone(testCase.getFolderAtBart(),
-            testCase.getFolderAtLisa());
-    }
-
-    public static File getTestDir() {
-        if (testFile == null) {
-            File localBuildProperties = new TFile("build-local.properties");
-            if (localBuildProperties.exists()) {
-                BufferedInputStream bis = null;
-                Properties props = new Properties();
-                try {
-                    bis = new BufferedInputStream(new TFileInputStream(
-                        localBuildProperties));
-                    props.load(bis);
-                } catch (IOException e) {
-
-                } finally {
-                    try {
-                        if (bis != null) {
-                            bis.close();
-                        }
-                    } catch (IOException ioe) {
-                        // ignore
-                    }
-                }
-                if (props.containsKey("test.dir")) {
-                    testFile = new TFile(props.getProperty("test.dir"));
-                    if (!testFile.exists()) {
-                        testFile = null;
-                    }
-                }
-            }
-            if (testFile == null) {
-                // propertie not set or not existing dir
-                testFile = new TFile("build/test/");
-            }
-        }
-        testFile.mkdirs();
-        return testFile;
-    }
-
-    /** deletes all files in the test dir */
-    public static void cleanTestDir() {
-        File testDir = getTestDir();
-
-        File[] files = testDir.listFiles();
-        if (files == null) {
-            return;
-        }
-        System.out.println("Cleaning test dir (" + testDir + ") ("
-            + files.length + " files/dirs)");
-        for (File file : files) {
-            try {
-                FileUtils.recursiveDelete(file);
-            } catch (IOException e) {
-                TestHelper.waitMilliSeconds(250);
-                try {
-                    FileUtils.recursiveDelete(file);
-                } catch (IOException e1) {
-                    TestHelper.waitMilliSeconds(5000);
-                    try {
-                        FileUtils.recursiveDelete(file);
-                    } catch (IOException e2) {
-                        e2.printStackTrace();
-                    }
-                }
-            }
-        }
-        if (0 != testDir.listFiles().length) {
-            StringBuilder b = new StringBuilder();
-   listFiles(testDir, b);
-            throw new IllegalStateException(
-                "cleaning test dir not succeded. Files left: " + b.toString());
-        }
-    }
-
-    private static void listFiles(File base, StringBuilder b) {
-        File[] files = base.listFiles();
-        for (File file : files) {
-            if (file.isDirectory()) {
-                listFiles(file, b);
-            } else {
-                b.append(file.getAbsolutePath() + ", ");
-            }
-        }
-    }
-
-    /**
-     * Wraps <code>Thread.sleep()</code> and just try/catches the
-     * InterruptedException
-     * 
-     * @param ms
-     * @throws RuntimeException
-     *             if InterruptedException occoured
-     */
-    public static void waitMilliSeconds(int ms) {
-        try {
-            Thread.sleep(ms);
-        } catch (InterruptedException e) {
-            throw new RuntimeException(e);
-        }
-    }
-
-    /**
-     * Waits for a condition to reach and/or a timeout.
-     * 
-     * @param secondsTimeout
-     *            the timeout in seconds to wait for the condition.
-     * @param condition
-     *            the contition to wait for
-     * @throws RuntimeException
-     *             if timeout occoured
-     * @return the number of miliseconds waited.
-     */
-    public static long waitForCondition(int secondsTimeout, Condition condition)
-    {
-        Reject.ifNull(condition, "Task is null");
-
-        int i = 0;
-        long start = System.currentTimeMillis();
-        while (!condition.reached()) {
-            try {
-                Thread.sleep(10);
-            } catch (InterruptedException e) {
-                throw new RuntimeException(e);
-            }
-            i++;
-            if (System.currentTimeMillis() > start + ((long) secondsTimeout)
-                * 1000)
-            {
-                String msg = "Timeout(" + secondsTimeout + ") on " + condition;
-                if (condition instanceof ConditionWithMessage) {
-                    msg = ((ConditionWithMessage) condition).message() + " | "
-                        + msg;
-                }
-                throw new RuntimeException(msg);
-            }
-        }
-        return System.currentTimeMillis() - start;
-    }
-
-    /**
-     * Waits for all events in the Event dispatching thread to complete.
-     */
-    public static void waitForEmptyEDT() {
-        Runnable nothing = new Runnable() {
-            public void run() {
-            }
-        };
-        try {
-            EventQueue.invokeAndWait(nothing);
-        } catch (InterruptedException e) {
-            throw new RuntimeException("Error while waiting for EDT", e);
-        } catch (InvocationTargetException e) {
-            throw new RuntimeException("Error while waiting for EDT", e);
-        }
-    }
-
-    /**
-     * Creates a file with a random name and random content in the directory.
-     * 
-     * @param directory
-     *            the dir to place the file
-     * @return the file that was created
-     * @throws RuntimeException
-     *             if something went wrong
-     */
-    public static File createRandomFile(File directory) {
-        return createRandomFile(directory, (long) (500 + Math.random() * 1024));
-    }
-
-    /**
-     * Creates a file with a random name and random content with a defined size
-     * in the directory. The file is guaranteed to be new.
-     * 
-     * @param directory
-     *            the dir to place the file
-     * @param size
-     *            the size of the file
-     * @return the file that was created
-     * @throws RuntimeException
-     *             if something went wrong
-     */
-    public static File createRandomFile(File directory, long size) {
-        if (!directory.exists()) {
-            if (!directory.mkdirs()) {
-                throw new RuntimeException(
-                    "Unable to create directory of random file: "
-                        + directory.getAbsolutePath());
-            }
-        }
-        File randomFile;
-        do {
-            randomFile = new TFile(directory, createRandomFilename());
-        } while (randomFile.exists());
-        try {
-            OutputStream fOut = new BufferedOutputStream(new TFileOutputStream(
-                randomFile));
-            for (int i = 0; i < size; i++) {
-                fOut.write((int) (Math.random() * 256));
-            }
-
-            fOut.close();
-            if (!randomFile.exists()) {
-                throw new IOException("Could not create random file '"
-                    + randomFile.getAbsolutePath() + "'");
-            }
-        } catch (IOException e) {
-            throw new RuntimeException(e);
-        }
-        return randomFile;
-    }
-
-    /**
-     * will overwrite file with random contents.
-     * 
-     * @param file
-     *            the file to change.
-     */
-    public static void changeFile(File file) {
-        changeFile(file, -1);
-    }
-
-    /**
-     * will overwrite file with random contents.
-     * 
-     * @param file
-     *            the file to change.
-     * @param size
-     *            the size of the file.
-     */
-    public static void changeFile(File file, long size) {
-        if (!file.exists() || !file.isFile() || !file.canWrite()) {
-            throw new IllegalArgumentException(
-                "file must be a writable existing file: "
-                    + file.getAbsolutePath());
-        }
-        if (size < 0) {
-            size = (long) (500 + Math.random() * 1024);
-            if (size == file.length()) {
-                size += 10;
-            }
-        }
-        try {
-            OutputStream fOut = new BufferedOutputStream(new TFileOutputStream(
-                file));
-            for (int i = 0; i < size; i++) {
-                fOut.write((int) (Math.random() * 256));
-            }
-            fOut.close();
-            if (!file.exists()) {
-                throw new IOException("Could not create random file '"
-                    + file.getAbsolutePath() + "'");
-            }
-        } catch (IOException e) {
-            throw new RuntimeException(e);
-        }
-    }
-
-    /**
-     * Creates a test file with name with random content in a specified
-     * directory
-     * 
-     * @param directory
-     * @param filename
-     * @return the created file
-     * @throws RuntimeException
-     *             if something went wrong
-     */
-    public static File createRandomFile(File directory, String filename) {
-        byte[] content = new byte[400 + (int) (Math.random() * 10000)];
-        for (int i = 0; i < content.length; i++) {
-            content[i] = (byte) (Math.random() * 256);
-        }
-        return createTestFile(directory, filename, content);
-    }
-
-    /**
-     * Creates a test file with name and contents in a specified directory
-     * 
-     * @param directory
-     * @param filename
-     * @param contents
-     * @return the created file.
-     * @throws RuntimeException
-     *             if something went wrong
-     */
-    public static File createTestFile(File directory, String filename,
-        byte[] contents)
-    {
-        try {
-            File file = new TFile(directory, filename);
-            File parent = file.getParentFile();
-            if (!parent.exists()) {
-                parent.mkdirs();
-            }
-
-            OutputStream fOut = new TFileOutputStream(file);
-            fOut.write(contents);
-            fOut.close();
-
-            if (!file.exists()) {
-                throw new IOException("Could not create random file '"
-                    + file.getAbsolutePath() + "'");
-            }
-
-            return file;
-        } catch (IOException e) {
-            throw new RuntimeException(e);
-        }
-    }
-
-    /**
-     * Creates a random name for a file.
-     * <p>
-     * Ensures, that there are upper and lower case characters in the filename.
-     * 
-     * @return the filename with upper/lower case characters.
-     */
-    public static final String createRandomFilename() {
-        String str = UUID.randomUUID().toString();
-        StringBuffer buf = new StringBuffer();
-        int l = 1 + (int) (Math.random() * (str.length() - 1));
-        for (int i = 0; i < l; i++) {
-            char c;
-            if (i % 2 == 0) {
-                c = Character.toLowerCase(str.charAt(i));
-            } else {
-                c = Character.toUpperCase(str.charAt(i));
-            }
-            buf.append(c);
-        }
-        
-        // Not all file names have extensions. So half the time, do not add an extension.
-        if (Math.random() >= 0.5) {
-            buf.append(".test");
-        }
-        return buf.toString();
-    }
-
-    // Scanning help **********************************************************
-
-    /**
-     * Scans a folder and waits for the scan to complete.
-     * 
-     * @param folder
-     */
-    public static void scanFolder(final Folder folder) {
-        // if (!folder.getSyncProfile().isInstantSync()) {
-        // throw new IllegalStateException(
-        // "Folder has auto-detect of local files disabled: " + folder
-        // + ". sync profile: " + folder.getSyncProfile());
-        // }
-        boolean pausedBefore = folder.getController().isPaused();
-        // Break scanning process
-        folder.getController().setPaused(true);
-        TestHelper.waitForCondition(30, new Condition() {
-            public boolean reached() {
-                return folder.getController().getFolderRepository()
-                    .getCurrentlyMaintainingFolder() == null
-                    && folder.getController().getFolderRepository()
-                        .getFolderScanner().getCurrentScanningFolder() == null;
-            }
-        });
-
-        // Scan // Ignore mass deletion
-        if (!folder.scanLocalFiles(true)) {
-            throw new RuntimeException("Unable to scan " + folder
-                + ". Last scan result: " + folder.getLastScanResultState()
-                + ". Device disconnected? " + folder.isDeviceDisconnected());
-        }
-        folder.getController().setPaused(pausedBefore);
-    }
-
-    public static final boolean compareFiles(File a, File b) {
-        InputStream ain, bin;
-        try {
-            if (a.length() != b.length()) {
-                return false;
-            }
-            ain = new TFileInputStream(a);
-            bin = new TFileInputStream(b);
-            byte[] abuf = new byte[8192], bbuf = new byte[8192];
-            int aread;
-            while ((aread = ain.read(abuf)) > 0) {
-                int bread, bpos = 0, rem = aread;
-                while ((bread = bin.read(bbuf, bpos, rem)) > 0) {
-                    bpos += bread;
-                    rem -= bread;
-                }
-                for (int i = 0; i < aread; i++) {
-                    if (abuf[i] != bbuf[i]) {
-                        return false;
-                    }
-                }
-            }
-
-            ain.close();
-            bin.close();
-            return true;
-
-        } catch (IOException e) {
-            throw new RuntimeException(e);
-        }
-    }
-
-    /**
-     * Searches for transfers that don't have an associated counter-part.
-     * 
-     * @param swarmingTest
-     * @return
-     */
-    public static String findUnmatchedTransfers(
-        MultipleControllerTestCase swarmingTest)
-    {
-        return findUnmatchedTransfers(swarmingTest.getControllers());
-    }
-
-    public static String findUnmatchedTransfers(
-        Collection<Controller> controllers)
-    {
-        List<Upload> uploads = new ArrayList<Upload>();
-        for (Controller c : controllers) {
-            uploads.addAll(c.getTransferManager().getActiveUploads());
-        }
-        for (Controller c : controllers) {
-            for (DownloadManager dm : c.getTransferManager()
-                .getActiveDownloads())
-            {
-                for (Iterator<Upload> i = uploads.iterator(); i.hasNext();) {
-                    Upload u = i.next();
-                    if (u.getFile().equals(dm.getFileInfo())
-                        && u.getPartner().getId().equals(c.getMySelf().getId()))
-                    {
-                        i.remove();
-                    }
-                }
-            }
-        }
-        StringBuilder b = new StringBuilder();
-        b.append("Unmatched uploads:");
-        for (Upload u : uploads) {
-            b.append(u).append(',');
-        }
-        return b.toString();
-    }
-
-}
-=======
 /*
  * Copyright 2004 - 2008 Christian Sprajc. All rights reserved.
  *
@@ -1167,7 +518,7 @@
         } catch (IOException e) {
             throw new RuntimeException(e);
         }
-        
+
         try (OutputStream fOut = Files.newOutputStream(file)) {
             fOut.write(contents);
         } catch (IOException e) {
@@ -1310,5 +661,4 @@
         return b.toString();
     }
 
-}
->>>>>>> 750d10a4
+}