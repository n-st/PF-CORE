--- conflicted
+++ resolved
@@ -1,607 +1,601 @@
-/*
- * Copyright 2004 - 2008 Christian Sprajc. All rights reserved.
- *
- * This file is part of PowerFolder.
- *
- * PowerFolder is free software: you can redistribute it and/or modify
- * it under the terms of the GNU General Public License as published by
- * the Free Software Foundation.
- *
- * PowerFolder is distributed in the hope that it will be useful,
- * but WITHOUT ANY WARRANTY; without even the implied warranty of
- * MERCHANTABILITY or FITNESS FOR A PARTICULAR PURPOSE.  See the
- * GNU General Public License for more details.
- *
- * You should have received a copy of the GNU General Public License
- * along with PowerFolder. If not, see <http://www.gnu.org/licenses/>.
- *
- * $Id: TwoControllerTestCase.java 20999 2013-03-11 13:19:11Z glasgow $
- */
-package de.dal33t.powerfolder.util.test;
-
-import java.io.IOException;
-import java.nio.file.Files;
-import java.nio.file.Path;
-import java.nio.file.Paths;
-import java.util.Date;
-import java.util.UUID;
-import java.util.logging.Level;
-import java.util.prefs.BackingStoreException;
-import java.util.prefs.Preferences;
-
-import junit.framework.TestCase;
-import de.dal33t.powerfolder.Controller;
-import de.dal33t.powerfolder.Feature;
-import de.dal33t.powerfolder.Member;
-import de.dal33t.powerfolder.PowerFolder;
-import de.dal33t.powerfolder.clientserver.ServerClient;
-import de.dal33t.powerfolder.disk.Folder;
-import de.dal33t.powerfolder.disk.FolderSettings;
-import de.dal33t.powerfolder.disk.SyncProfile;
-import de.dal33t.powerfolder.light.FileInfo;
-import de.dal33t.powerfolder.light.FolderInfo;
-import de.dal33t.powerfolder.net.ConnectionException;
-import de.dal33t.powerfolder.util.Format;
-import de.dal33t.powerfolder.util.PathUtils;
-import de.dal33t.powerfolder.util.Reject;
-import de.dal33t.powerfolder.util.logging.Loggable;
-import de.dal33t.powerfolder.util.logging.LoggingManager;
-
-/**
- * Provides basic testcase-setup with two controllers. Bart and Lisa
- * <p>
- * After <code>#setUp()</code> is invoked it is ensured, that both controllers
- * are running. There are several utility methods to bring the test into a usual
- * state. To connect both controllers just call
- * <code>{@link #connectBartAndLisa()}</code> in <code>{@link #setUp()}</code>.
- * After both controllers are connected, Lisa runs in normal node, Bart as
- * supernode.
- * <p>
- * It is possible to access both controllers and do manipulating/testing stuff
- * on them.
- * 
- * @author <a href="mailto:totmacher@powerfolder.com">Christian Sprajc</a>
- * @version $Revision: 1.2 $
- */
-public abstract class TwoControllerTestCase extends TestCase {
-    // For the optional test folder.
-<<<<<<< HEAD
-    public static final Path TESTFOLDER_BASEDIR_BART = TestHelper.getTestDir()
-        .resolve("ControllerBart/testFolder.pfzip").toAbsolutePath();
-    public static final Path TESTFOLDER_BASEDIR_LISA = TestHelper.getTestDir()
-        .resolve("ControllerLisa/testFolder").toAbsolutePath();
-=======
-    public static final File TESTFOLDER_BASEDIR_BART = new File(TestHelper
-        .getTestDir().getAbsoluteFile(), "ControllerBart/testFolder");
-    public static final File TESTFOLDER_BASEDIR_LISA = new File(TestHelper
-        .getTestDir().getAbsoluteFile(), "ControllerLisa/testFolder");
->>>>>>> a81758e2
-
-    private Controller controllerBart;
-    private Controller controllerLisa;
-
-    // The optional test folder
-    private FolderInfo testFolder;
-
-    @Override
-    protected void setUp() throws Exception {
-        SyncProfile.META_FOLDER_SYNC = SyncProfile.BACKUP_TARGET_NO_CHANGE_DETECT;
-        System.setProperty("user.home",
-            Paths.get("build/test/home").toAbsolutePath().toString());
-        Loggable.setLogNickPrefix(true);
-        super.setUp();
-
-        if ((getContollerBart() != null && getContollerBart().isStarted())
-            || (getContollerLisa() != null && getContollerLisa().isStarted()))
-        {
-            // Ensure shutdown of controller. Maybe tearDown was not called
-            // because of previous failing test.
-            stopControllers();
-        }
-        // Also for cleaning up failed tests, where tearDown has not been run.
-        TestHelper.shutdownStartedController();
-
-        // Default exception logger
-        Thread
-            .setDefaultUncaughtExceptionHandler(new Thread.UncaughtExceptionHandler()
-            {
-                public void uncaughtException(Thread t, Throwable e) {
-                    System.err.println("Exception in " + t + ": "
-                        + e.toString());
-                    e.printStackTrace();
-                }
-            });
-
-        Feature.setupForTests();
-
-        // Cleanup
-        TestHelper.cleanTestDir();
-        PathUtils.recursiveDelete(Controller.getMiscFilesLocation()
-            .resolve("build"));
-        cleanPreferences(Preferences.userNodeForPackage(PowerFolder.class)
-            .node("build/test/ControllerBart/PowerFolder"));
-        cleanPreferences(Preferences.userNodeForPackage(PowerFolder.class)
-            .node("build/test/ControllerLisa/PowerFolder"));
-
-        Files.createDirectories(Paths.get("build/test/ControllerBart"));
-        Files.createDirectories(Paths.get("build/test/ControllerLisa"));
-
-        // Copy fresh configs
-        Files.copy(Paths.get("src/test-resources/ControllerBart.config"),
-            Paths.get("build/test/ControllerBart/PowerFolder.config"));
-        Files.copy(Paths.get("src/test-resources/ControllerLisa.config"),
-            Paths.get("build/test/ControllerLisa/PowerFolder.config"));
-
-        // Start controllers
-        System.out.println("Starting controllers...");
-        startControllerBart();
-        startControllerLisa();
-
-        System.out
-            .println("-------------- Controllers started -----------------");
-    }
-
-    @Override
-    protected void tearDown() throws Exception {
-        LoggingManager.setConsoleLogging(Level.OFF);
-        System.out.println("-------------- tearDown -----------------");
-        super.tearDown();
-        stopControllers();
-    }
-
-    // For subtest ************************************************************
-
-    protected Controller getContollerBart() {
-        return controllerBart;
-    }
-
-    protected Controller getContollerLisa() {
-        return controllerLisa;
-    }
-
-    // Helpers ****************************************************************
-
-    /**
-     * Allows overriding controller creation
-     */
-    protected Controller createControllerLisa() {
-        return Controller.createController();
-    }
-
-    /**
-     * Allows overriding controller creation
-     */
-    protected Controller createControllerBart() {
-        return Controller.createController();
-    }
-
-    protected void startControllerBart() {
-        controllerBart = createControllerBart();
-        controllerBart.startConfig("build/test/ControllerBart/PowerFolder");
-        TestHelper.addStartedController(controllerBart);
-        waitForStart(controllerBart);
-        assertNotNull(controllerBart.getConnectionListener());
-    }
-
-    protected void startControllerLisa() {
-        controllerLisa = createControllerLisa();
-        controllerLisa.startConfig("build/test/ControllerLisa/PowerFolder");
-        TestHelper.addStartedController(controllerLisa);
-        waitForStart(controllerLisa);
-        assertNotNull("Connection listener of lisa is null",
-            controllerLisa.getConnectionListener());
-    }
-
-    /**
-     * Makes lisa and bart friends. Sweet! ;)
-     */
-    protected void makeFriends() {
-        Member lisaAtBart = controllerBart.getNodeManager().getNode(
-            controllerLisa.getMySelf().getId());
-        if (lisaAtBart == null) {
-            lisaAtBart = controllerBart.getNodeManager().addNode(
-                controllerLisa.getMySelf().getInfo());
-        }
-        lisaAtBart.setFriend(true, null);
-
-        Member bartAtLisa = controllerLisa.getNodeManager().getNode(
-            controllerBart.getMySelf().getId());
-        if (bartAtLisa == null) {
-            bartAtLisa = controllerBart.getNodeManager().addNode(
-                controllerBart.getMySelf().getInfo());
-        }
-        bartAtLisa.setFriend(true, null);
-    }
-
-    /**
-     * @see #joinTestFolder(SyncProfile)
-     * @return the test folder @ bart. or null if not setup.
-     */
-    protected Folder getFolderAtBart() {
-        return testFolder.getFolder(getContollerBart());
-    }
-
-    /**
-     * @see #joinTestFolder(SyncProfile)
-     * @return the test folder @ lisa. or null if not setup.
-     */
-    protected Folder getFolderAtLisa() {
-        return testFolder.getFolder(getContollerLisa());
-    }
-
-    /**
-     * Joins both controllers into a testfolder. get these testfolders with
-     * <code>getTestFolderBart()</code> and <code>getTestFolderLisa()</code>
-     * 
-     * @see #getFolderAtBart()
-     * @see #getFolderAtLisa()
-     */
-    protected void joinTestFolder(SyncProfile syncprofile) {
-        testFolder = new FolderInfo("testFolder", UUID.randomUUID().toString());
-        joinFolder(testFolder, TESTFOLDER_BASEDIR_BART,
-            TESTFOLDER_BASEDIR_LISA, syncprofile);
-        getFolderAtBart().getFolderWatcher().setIngoreAll(true);
-        getFolderAtLisa().getFolderWatcher().setIngoreAll(true);
-    }
-
-    /**
-     * Deletes the test folder (physically) on lisa an bart
-     */
-    protected void deleteTestFolderContents() {
-        try {
-            PathUtils.recursiveDelete(TESTFOLDER_BASEDIR_BART);
-            PathUtils.recursiveDelete(TESTFOLDER_BASEDIR_LISA);
-        } catch (IOException e) {
-            throw new RuntimeException(e);
-        }
-    }
-
-    /**
-     * Waits for the controller to startup
-     * 
-     * @param controller
-     */
-    protected static void waitForStart(final Controller controller) {
-        TestHelper.waitForCondition(30, new Condition() {
-            public boolean reached() {
-                return controller.isStarted();
-            }
-        });
-    }
-
-    /**
-     * Try to connect controllers.
-     * 
-     * @return true if the lisa and bart are connected.
-     */
-    protected boolean tryToConnectBartAndLisa() {
-        // Wait for connection between both controllers
-        try {
-            return connect(controllerLisa, controllerBart);
-        } catch (ConnectionException e) {
-            return false;
-        }
-    }
-
-    /**
-     * Connects both controllers.
-     */
-    protected void connectBartAndLisa() {
-        connectBartAndLisa(false);
-    }
-
-    /**
-     * Connects both controllers and optionally logs in lisa at bart.
-     */
-    protected void connectBartAndLisa(boolean loginLisa) {
-        // Wait for connection between both controllers
-        try {
-            if (!connect(controllerLisa, controllerBart)) {
-                fail("Unable to connect Bart and Lisa");
-            }
-        } catch (ConnectionException e) {
-            e.printStackTrace();
-            fail(e.toString());
-        }
-
-        assertTrue("Bart is not detected as local @ lisa", controllerLisa
-            .getNodeManager().getConnectedNodes().iterator().next().isOnLAN());
-        assertTrue("Lisa is not detected as local @ bart", controllerBart
-            .getNodeManager().getConnectedNodes().iterator().next().isOnLAN());
-
-        if (loginLisa) {
-            Member bartAtLisa = controllerBart.getMySelf().getInfo()
-                .getNode(controllerLisa, true);
-            ServerClient client = getContollerLisa().getOSClient();
-            client.setServer(bartAtLisa, true);
-            client.getAccountService().register("lisa", "password", false,
-                null, null, false);
-            client.login("lisa", "password".toCharArray());
-        }
-
-        // Bart should be supernode
-        assertTrue(controllerBart.getMySelf().isSupernode());
-    }
-
-    /**
-     * Disconnectes Lisa and Bart.
-     */
-    protected void disconnectBartAndLisa() {
-        final Member lisaAtBart = getContollerBart().getNodeManager().getNode(
-            getContollerLisa().getMySelf().getId());
-        lisaAtBart.shutdown();
-        final Member bartAtLisa = getContollerLisa().getNodeManager().getNode(
-            getContollerBart().getMySelf().getId());
-        bartAtLisa.shutdown();
-        TestHelper.waitForCondition(10, new Condition() {
-            public boolean reached() {
-                return !bartAtLisa.isConnected() && !lisaAtBart.isConnected();
-            }
-        });
-        System.out.println("Both Controllers disconnected");
-    }
-
-    private void stopControllers() throws InterruptedException {
-        if (controllerBart.isStarted()) {
-            controllerBart.shutdown();
-            TestHelper.removeStartedController(controllerBart);
-        }
-        if (controllerLisa.isStarted()) {
-            controllerLisa.shutdown();
-            TestHelper.removeStartedController(controllerLisa);
-        }
-
-        int i = 0;
-        while (controllerBart.isShuttingDown()) {
-            i++;
-            if (i > 1000) {
-                System.out.println("Shutdown of Bart failed");
-                break;
-            }
-            Thread.sleep(100);
-        }
-        i = 0;
-        while (controllerLisa.isShuttingDown()) {
-            i++;
-            if (i > 1000) {
-                System.out.println("Shutdown of Lisa failed");
-                break;
-            }
-            Thread.sleep(100);
-        }
-        assertFalse(controllerBart.isStarted());
-        assertFalse(controllerLisa.isStarted());
-    }
-
-    /**
-     * Connects and waits for connection of both controllers
-     * 
-     * @param cont1
-     * @param cont2
-     * @throws InterruptedException
-     * @throws ConnectionException
-     */
-    private static boolean connect(final Controller cont1,
-        final Controller cont2) throws ConnectionException
-    {
-        Reject.ifTrue(!cont1.isStarted(), "Controller1 not started yet");
-        Reject.ifTrue(!cont2.isStarted(), "Controller2 not started yet");
-
-        // Connect
-        System.out.println("Connecting controllers...");
-        System.out.println("Con to: "
-            + cont2.getConnectionListener().getAddress());
-
-        try {
-            cont1.connect(cont2.getConnectionListener().getAddress());
-        } catch (Exception e) {
-            // Try harder.
-            cont1.connect(cont2.getConnectionListener().getAddress());
-        }
-        try {
-            TestHelper.waitForCondition(20, new Condition() {
-                public boolean reached() {
-                    Member member2atCon1 = cont1.getNodeManager().getNode(
-                        cont2.getMySelf().getId());
-                    Member member1atCon2 = cont2.getNodeManager().getNode(
-                        cont1.getMySelf().getId());
-                    boolean connected = member2atCon1 != null
-                        && member1atCon2 != null
-                        && member2atCon1.isCompletelyConnected()
-                        && member1atCon2.isCompletelyConnected();
-                    boolean nodeManagersOK = cont1.getNodeManager()
-                        .getConnectedNodes().contains(member2atCon1)
-                        && cont2.getNodeManager().getConnectedNodes()
-                            .contains(member1atCon2);
-                    return connected && nodeManagersOK;
-                }
-            });
-        } catch (RuntimeException e) {
-            System.out.println("Unable to connect Controllers");
-            return false;
-        }
-        System.out.println("Both Controller connected");
-        return true;
-    }
-
-    /**
-     * Let both controller join the specified folder.
-     * <p>
-     * After the method is invoked, it is ensured that folders on both
-     * controllers have two members. Otherwise the test will fail.
-     * <p>
-     * Sets the transfer mode to {@link SyncProfile#HOST_FILES}
-     * 
-     * @param foInfo
-     *            the folder to join
-     * @param bartFolderDir
-     *            the local base dir for folder at bart
-     * @param lisaFolderDir
-     *            the local base dir for folder at lisa
-     */
-    protected void joinFolder(FolderInfo foInfo, Path bartFolderDir,
-        Path lisaFolderDir)
-    {
-        joinFolder(foInfo, bartFolderDir, lisaFolderDir, SyncProfile.HOST_FILES);
-    }
-
-    /**
-     * Let both controller join the specified folder.
-     * <p>
-     * After the method is invoked, it is ensured that folders on both
-     * controllers have two members. Otherwise the test will fail.
-     * 
-     * @param foInfo
-     *            the folder to join
-     * @param baseDir1
-     *            the local base dir for the first controller
-     * @param baseDir2
-     *            the local base dir for the second controller
-     * @param profile
-     *            the profile to use
-     */
-    protected void joinTestFolder(Path baseDir1, Path baseDir2,
-        SyncProfile profile)
-    {
-        testFolder = new FolderInfo("testFolder", UUID.randomUUID().toString());
-        joinFolder(testFolder, baseDir1, baseDir2, profile);
-    }
-
-    /**
-     * Let both controller join the specified folder.
-     * <p>
-     * After the method is invoked, it is ensured that folders on both
-     * controllers have two members. Otherwise the test will fail.
-     * 
-     * @param foInfo
-     *            the folder to join
-     * @param baseDir1
-     *            the local base dir for the first controller
-     * @param baseDir2
-     *            the local base dir for the second controller
-     * @param profile
-     *            the profile to use
-     */
-    protected void joinFolder(FolderInfo foInfo, Path baseDir1, Path baseDir2,
-        SyncProfile profile)
-    {
-        final Folder folder1;
-        final Folder meta1;
-        final Folder folder2;
-        final Folder meta2;
-        FolderSettings folderSettings1 = new FolderSettings(baseDir1, profile,
-            false, 5);
-        folder1 = getContollerBart().getFolderRepository().createFolder(foInfo,
-            folderSettings1);
-        meta1 = getContollerBart().getFolderRepository()
-            .getMetaFolderForParent(folder1.getInfo());
-
-        FolderSettings folderSettings2 = new FolderSettings(baseDir2, profile,
-            false, 5);
-        folder2 = getContollerLisa().getFolderRepository().createFolder(foInfo,
-            folderSettings2);
-        if (folder1.isDeviceDisconnected() || folder2.isDeviceDisconnected()) {
-            fail("Unable to join both controller to " + foInfo);
-        }
-
-        meta2 = getContollerLisa().getFolderRepository()
-            .getMetaFolderForParent(folder2.getInfo());
-
-        try {
-            // Give them time to join
-            TestHelper.waitForCondition(30, new Condition() {
-                public boolean reached() {
-                    return folder1.getMembersCount() >= 2
-                        && folder2.getMembersCount() >= 2
-                        && (meta1 == null || meta1.getMembersCount() >= 2)
-                        && (meta2 == null || meta2.getMembersCount() >= 2);
-                }
-            });
-        } catch (Exception e) {
-            throw new IllegalStateException("Bart: "
-                + folder1.getMembersCount() + ", Lisa: "
-                + folder2.getMembersCount() + ". Folder: " + foInfo + " id: "
-                + foInfo.id);
-        }
-    }
-
-    /**
-     * Scans a folder and waits for the scan to complete.
-     */
-    protected synchronized void scanFolder(Folder folder) {
-        TestHelper.scanFolder(folder);
-    }
-
-    /**
-     * Tests if the diskfile matches the fileinfo. Checks name, lenght/size,
-     * modification date and the deletion status.
-     * 
-     * @param diskFile
-     *            the diskfile to compare
-     * @param fInfo
-     *            the fileinfo
-     * @param controller
-     *            the controller to use.
-     */
-    protected void assertFileMatch(Path diskFile, FileInfo fInfo,
-        Controller controller) throws IOException
-    {
-        boolean nameMatch = diskFile.toString().endsWith(fInfo.getFilenameOnly());
-        boolean sizeMatch = false;
-        long size = 0L;
-        try {
-            size = Files.size(diskFile);
-        } catch (IOException ioe) {
-            // Ignore
-        } finally {
-            sizeMatch = fInfo.isDeleted()
-                || size == fInfo.getSize();
-        }
-        boolean fileObjectEquals = diskFile.equals(fInfo.getDiskFile(controller
-            .getFolderRepository()));
-        boolean deleteStatusMatch = Files.exists(diskFile) == !fInfo.isDeleted();
-        boolean lastModifiedMatch = false;
-        long lastModified = 0L;
-        try {
-            lastModified = Files.getLastModifiedTime(diskFile).toMillis();
-        } catch (IOException ioe) {
-            // Ignore
-        } finally {
-            lastModifiedMatch = lastModified == fInfo.getModifiedDate().getTime();
-        }
-
-        // Skip last modification test when diskfile is deleted.
-        boolean matches = !Files.isDirectory(diskFile) && nameMatch && sizeMatch
-            && (Files.notExists(diskFile) || lastModifiedMatch) && deleteStatusMatch
-            && fileObjectEquals;
-
-        assertTrue(
-            "FileInfo does not match physical file. \nFileInfo:\n "
-                + fInfo.toDetailString() + "\nFile:\n "
-                + diskFile.getFileName().toString() + ", size: "
-                + Format.formatBytes(size) + ", lastModified: "
-                + new Date(lastModified)
-                + " (" + lastModified + ")"
-                + "\n\nWhat matches?:\nName: " + nameMatch + "\nSize: "
-                + sizeMatch + "\nlastModifiedMatch: " + lastModifiedMatch
-                + "\ndeleteStatus: " + deleteStatusMatch
-                + "\nFileObjectEquals: " + fileObjectEquals, matches);
-    }
-
-    private void cleanPreferences(Preferences p) {
-        try {
-            String[] childs = p.childrenNames();
-            for (String child : childs) {
-                cleanPreferences(p.node(child));
-            }
-            String[] keys = p.keys();
-            for (String key : keys) {
-                p.remove(key);
-            }
-        } catch (BackingStoreException e) {
-            throw new RuntimeException(
-                "Unable to cleanup the preferencs: " + e, e);
-        }
-
-    }
-}
+/*
+ * Copyright 2004 - 2008 Christian Sprajc. All rights reserved.
+ *
+ * This file is part of PowerFolder.
+ *
+ * PowerFolder is free software: you can redistribute it and/or modify
+ * it under the terms of the GNU General Public License as published by
+ * the Free Software Foundation.
+ *
+ * PowerFolder is distributed in the hope that it will be useful,
+ * but WITHOUT ANY WARRANTY; without even the implied warranty of
+ * MERCHANTABILITY or FITNESS FOR A PARTICULAR PURPOSE.  See the
+ * GNU General Public License for more details.
+ *
+ * You should have received a copy of the GNU General Public License
+ * along with PowerFolder. If not, see <http://www.gnu.org/licenses/>.
+ *
+ * $Id: TwoControllerTestCase.java 20999 2013-03-11 13:19:11Z glasgow $
+ */
+package de.dal33t.powerfolder.util.test;
+
+import java.io.IOException;
+import java.nio.file.Files;
+import java.nio.file.Path;
+import java.nio.file.Paths;
+import java.util.Date;
+import java.util.UUID;
+import java.util.logging.Level;
+import java.util.prefs.BackingStoreException;
+import java.util.prefs.Preferences;
+
+import junit.framework.TestCase;
+import de.dal33t.powerfolder.Controller;
+import de.dal33t.powerfolder.Feature;
+import de.dal33t.powerfolder.Member;
+import de.dal33t.powerfolder.PowerFolder;
+import de.dal33t.powerfolder.clientserver.ServerClient;
+import de.dal33t.powerfolder.disk.Folder;
+import de.dal33t.powerfolder.disk.FolderSettings;
+import de.dal33t.powerfolder.disk.SyncProfile;
+import de.dal33t.powerfolder.light.FileInfo;
+import de.dal33t.powerfolder.light.FolderInfo;
+import de.dal33t.powerfolder.net.ConnectionException;
+import de.dal33t.powerfolder.util.Format;
+import de.dal33t.powerfolder.util.PathUtils;
+import de.dal33t.powerfolder.util.Reject;
+import de.dal33t.powerfolder.util.logging.Loggable;
+import de.dal33t.powerfolder.util.logging.LoggingManager;
+
+/**
+ * Provides basic testcase-setup with two controllers. Bart and Lisa
+ * <p>
+ * After <code>#setUp()</code> is invoked it is ensured, that both controllers
+ * are running. There are several utility methods to bring the test into a usual
+ * state. To connect both controllers just call
+ * <code>{@link #connectBartAndLisa()}</code> in <code>{@link #setUp()}</code>.
+ * After both controllers are connected, Lisa runs in normal node, Bart as
+ * supernode.
+ * <p>
+ * It is possible to access both controllers and do manipulating/testing stuff
+ * on them.
+ * 
+ * @author <a href="mailto:totmacher@powerfolder.com">Christian Sprajc</a>
+ * @version $Revision: 1.2 $
+ */
+public abstract class TwoControllerTestCase extends TestCase {
+    // For the optional test folder.
+    public static final Path TESTFOLDER_BASEDIR_BART = TestHelper.getTestDir()
+        .resolve("ControllerBart/testFolder.pfzip").toAbsolutePath();
+    public static final Path TESTFOLDER_BASEDIR_LISA = TestHelper.getTestDir()
+        .resolve("ControllerLisa/testFolder").toAbsolutePath();
+
+    private Controller controllerBart;
+    private Controller controllerLisa;
+
+    // The optional test folder
+    private FolderInfo testFolder;
+
+    @Override
+    protected void setUp() throws Exception {
+        SyncProfile.META_FOLDER_SYNC = SyncProfile.BACKUP_TARGET_NO_CHANGE_DETECT;
+        System.setProperty("user.home", Paths.get("build/test/home")
+            .toAbsolutePath().toString());
+        Loggable.setLogNickPrefix(true);
+        super.setUp();
+
+        if ((getContollerBart() != null && getContollerBart().isStarted())
+            || (getContollerLisa() != null && getContollerLisa().isStarted()))
+        {
+            // Ensure shutdown of controller. Maybe tearDown was not called
+            // because of previous failing test.
+            stopControllers();
+        }
+        // Also for cleaning up failed tests, where tearDown has not been run.
+        TestHelper.shutdownStartedController();
+
+        // Default exception logger
+        Thread
+            .setDefaultUncaughtExceptionHandler(new Thread.UncaughtExceptionHandler()
+            {
+                public void uncaughtException(Thread t, Throwable e) {
+                    System.err.println("Exception in " + t + ": "
+                        + e.toString());
+                    e.printStackTrace();
+                }
+            });
+
+        Feature.setupForTests();
+
+        // Cleanup
+        TestHelper.cleanTestDir();
+        PathUtils.recursiveDelete(Controller.getMiscFilesLocation().resolve(
+            "build"));
+        cleanPreferences(Preferences.userNodeForPackage(PowerFolder.class)
+            .node("build/test/ControllerBart/PowerFolder"));
+        cleanPreferences(Preferences.userNodeForPackage(PowerFolder.class)
+            .node("build/test/ControllerLisa/PowerFolder"));
+
+        Files.createDirectories(Paths.get("build/test/ControllerBart"));
+        Files.createDirectories(Paths.get("build/test/ControllerLisa"));
+
+        // Copy fresh configs
+        Files.copy(Paths.get("src/test-resources/ControllerBart.config"),
+            Paths.get("build/test/ControllerBart/PowerFolder.config"));
+        Files.copy(Paths.get("src/test-resources/ControllerLisa.config"),
+            Paths.get("build/test/ControllerLisa/PowerFolder.config"));
+
+        // Start controllers
+        System.out.println("Starting controllers...");
+        startControllerBart();
+        startControllerLisa();
+
+        System.out
+            .println("-------------- Controllers started -----------------");
+    }
+
+    @Override
+    protected void tearDown() throws Exception {
+        LoggingManager.setConsoleLogging(Level.OFF);
+        System.out.println("-------------- tearDown -----------------");
+        super.tearDown();
+        stopControllers();
+    }
+
+    // For subtest ************************************************************
+
+    protected Controller getContollerBart() {
+        return controllerBart;
+    }
+
+    protected Controller getContollerLisa() {
+        return controllerLisa;
+    }
+
+    // Helpers ****************************************************************
+
+    /**
+     * Allows overriding controller creation
+     */
+    protected Controller createControllerLisa() {
+        return Controller.createController();
+    }
+
+    /**
+     * Allows overriding controller creation
+     */
+    protected Controller createControllerBart() {
+        return Controller.createController();
+    }
+
+    protected void startControllerBart() {
+        controllerBart = createControllerBart();
+        controllerBart.startConfig("build/test/ControllerBart/PowerFolder");
+        TestHelper.addStartedController(controllerBart);
+        waitForStart(controllerBart);
+        assertNotNull(controllerBart.getConnectionListener());
+    }
+
+    protected void startControllerLisa() {
+        controllerLisa = createControllerLisa();
+        controllerLisa.startConfig("build/test/ControllerLisa/PowerFolder");
+        TestHelper.addStartedController(controllerLisa);
+        waitForStart(controllerLisa);
+        assertNotNull("Connection listener of lisa is null",
+            controllerLisa.getConnectionListener());
+    }
+
+    /**
+     * Makes lisa and bart friends. Sweet! ;)
+     */
+    protected void makeFriends() {
+        Member lisaAtBart = controllerBart.getNodeManager().getNode(
+            controllerLisa.getMySelf().getId());
+        if (lisaAtBart == null) {
+            lisaAtBart = controllerBart.getNodeManager().addNode(
+                controllerLisa.getMySelf().getInfo());
+        }
+        lisaAtBart.setFriend(true, null);
+
+        Member bartAtLisa = controllerLisa.getNodeManager().getNode(
+            controllerBart.getMySelf().getId());
+        if (bartAtLisa == null) {
+            bartAtLisa = controllerBart.getNodeManager().addNode(
+                controllerBart.getMySelf().getInfo());
+        }
+        bartAtLisa.setFriend(true, null);
+    }
+
+    /**
+     * @see #joinTestFolder(SyncProfile)
+     * @return the test folder @ bart. or null if not setup.
+     */
+    protected Folder getFolderAtBart() {
+        return testFolder.getFolder(getContollerBart());
+    }
+
+    /**
+     * @see #joinTestFolder(SyncProfile)
+     * @return the test folder @ lisa. or null if not setup.
+     */
+    protected Folder getFolderAtLisa() {
+        return testFolder.getFolder(getContollerLisa());
+    }
+
+    /**
+     * Joins both controllers into a testfolder. get these testfolders with
+     * <code>getTestFolderBart()</code> and <code>getTestFolderLisa()</code>
+     * 
+     * @see #getFolderAtBart()
+     * @see #getFolderAtLisa()
+     */
+    protected void joinTestFolder(SyncProfile syncprofile) {
+        testFolder = new FolderInfo("testFolder", UUID.randomUUID().toString());
+        joinFolder(testFolder, TESTFOLDER_BASEDIR_BART,
+            TESTFOLDER_BASEDIR_LISA, syncprofile);
+        getFolderAtBart().getFolderWatcher().setIngoreAll(true);
+        getFolderAtLisa().getFolderWatcher().setIngoreAll(true);
+    }
+
+    /**
+     * Deletes the test folder (physically) on lisa an bart
+     */
+    protected void deleteTestFolderContents() {
+        try {
+            PathUtils.recursiveDelete(TESTFOLDER_BASEDIR_BART);
+            PathUtils.recursiveDelete(TESTFOLDER_BASEDIR_LISA);
+        } catch (IOException e) {
+            throw new RuntimeException(e);
+        }
+    }
+
+    /**
+     * Waits for the controller to startup
+     * 
+     * @param controller
+     */
+    protected static void waitForStart(final Controller controller) {
+        TestHelper.waitForCondition(30, new Condition() {
+            public boolean reached() {
+                return controller.isStarted();
+            }
+        });
+    }
+
+    /**
+     * Try to connect controllers.
+     * 
+     * @return true if the lisa and bart are connected.
+     */
+    protected boolean tryToConnectBartAndLisa() {
+        // Wait for connection between both controllers
+        try {
+            return connect(controllerLisa, controllerBart);
+        } catch (ConnectionException e) {
+            return false;
+        }
+    }
+
+    /**
+     * Connects both controllers.
+     */
+    protected void connectBartAndLisa() {
+        connectBartAndLisa(false);
+    }
+
+    /**
+     * Connects both controllers and optionally logs in lisa at bart.
+     */
+    protected void connectBartAndLisa(boolean loginLisa) {
+        // Wait for connection between both controllers
+        try {
+            if (!connect(controllerLisa, controllerBart)) {
+                fail("Unable to connect Bart and Lisa");
+            }
+        } catch (ConnectionException e) {
+            e.printStackTrace();
+            fail(e.toString());
+        }
+
+        assertTrue("Bart is not detected as local @ lisa", controllerLisa
+            .getNodeManager().getConnectedNodes().iterator().next().isOnLAN());
+        assertTrue("Lisa is not detected as local @ bart", controllerBart
+            .getNodeManager().getConnectedNodes().iterator().next().isOnLAN());
+
+        if (loginLisa) {
+            Member bartAtLisa = controllerBart.getMySelf().getInfo()
+                .getNode(controllerLisa, true);
+            ServerClient client = getContollerLisa().getOSClient();
+            client.setServer(bartAtLisa, true);
+            client.getAccountService().register("lisa", "password", false,
+                null, null, false);
+            client.login("lisa", "password".toCharArray());
+        }
+
+        // Bart should be supernode
+        assertTrue(controllerBart.getMySelf().isSupernode());
+    }
+
+    /**
+     * Disconnectes Lisa and Bart.
+     */
+    protected void disconnectBartAndLisa() {
+        final Member lisaAtBart = getContollerBart().getNodeManager().getNode(
+            getContollerLisa().getMySelf().getId());
+        lisaAtBart.shutdown();
+        final Member bartAtLisa = getContollerLisa().getNodeManager().getNode(
+            getContollerBart().getMySelf().getId());
+        bartAtLisa.shutdown();
+        TestHelper.waitForCondition(10, new Condition() {
+            public boolean reached() {
+                return !bartAtLisa.isConnected() && !lisaAtBart.isConnected();
+            }
+        });
+        System.out.println("Both Controllers disconnected");
+    }
+
+    private void stopControllers() throws InterruptedException {
+        if (controllerBart.isStarted()) {
+            controllerBart.shutdown();
+            TestHelper.removeStartedController(controllerBart);
+        }
+        if (controllerLisa.isStarted()) {
+            controllerLisa.shutdown();
+            TestHelper.removeStartedController(controllerLisa);
+        }
+
+        int i = 0;
+        while (controllerBart.isShuttingDown()) {
+            i++;
+            if (i > 1000) {
+                System.out.println("Shutdown of Bart failed");
+                break;
+            }
+            Thread.sleep(100);
+        }
+        i = 0;
+        while (controllerLisa.isShuttingDown()) {
+            i++;
+            if (i > 1000) {
+                System.out.println("Shutdown of Lisa failed");
+                break;
+            }
+            Thread.sleep(100);
+        }
+        assertFalse(controllerBart.isStarted());
+        assertFalse(controllerLisa.isStarted());
+    }
+
+    /**
+     * Connects and waits for connection of both controllers
+     * 
+     * @param cont1
+     * @param cont2
+     * @throws InterruptedException
+     * @throws ConnectionException
+     */
+    private static boolean connect(final Controller cont1,
+        final Controller cont2) throws ConnectionException
+    {
+        Reject.ifTrue(!cont1.isStarted(), "Controller1 not started yet");
+        Reject.ifTrue(!cont2.isStarted(), "Controller2 not started yet");
+
+        // Connect
+        System.out.println("Connecting controllers...");
+        System.out.println("Con to: "
+            + cont2.getConnectionListener().getAddress());
+
+        try {
+            cont1.connect(cont2.getConnectionListener().getAddress());
+        } catch (Exception e) {
+            // Try harder.
+            cont1.connect(cont2.getConnectionListener().getAddress());
+        }
+        try {
+            TestHelper.waitForCondition(20, new Condition() {
+                public boolean reached() {
+                    Member member2atCon1 = cont1.getNodeManager().getNode(
+                        cont2.getMySelf().getId());
+                    Member member1atCon2 = cont2.getNodeManager().getNode(
+                        cont1.getMySelf().getId());
+                    boolean connected = member2atCon1 != null
+                        && member1atCon2 != null
+                        && member2atCon1.isCompletelyConnected()
+                        && member1atCon2.isCompletelyConnected();
+                    boolean nodeManagersOK = cont1.getNodeManager()
+                        .getConnectedNodes().contains(member2atCon1)
+                        && cont2.getNodeManager().getConnectedNodes()
+                            .contains(member1atCon2);
+                    return connected && nodeManagersOK;
+                }
+            });
+        } catch (RuntimeException e) {
+            System.out.println("Unable to connect Controllers");
+            return false;
+        }
+        System.out.println("Both Controller connected");
+        return true;
+    }
+
+    /**
+     * Let both controller join the specified folder.
+     * <p>
+     * After the method is invoked, it is ensured that folders on both
+     * controllers have two members. Otherwise the test will fail.
+     * <p>
+     * Sets the transfer mode to {@link SyncProfile#HOST_FILES}
+     * 
+     * @param foInfo
+     *            the folder to join
+     * @param bartFolderDir
+     *            the local base dir for folder at bart
+     * @param lisaFolderDir
+     *            the local base dir for folder at lisa
+     */
+    protected void joinFolder(FolderInfo foInfo, Path bartFolderDir,
+        Path lisaFolderDir)
+    {
+        joinFolder(foInfo, bartFolderDir, lisaFolderDir, SyncProfile.HOST_FILES);
+    }
+
+    /**
+     * Let both controller join the specified folder.
+     * <p>
+     * After the method is invoked, it is ensured that folders on both
+     * controllers have two members. Otherwise the test will fail.
+     * 
+     * @param foInfo
+     *            the folder to join
+     * @param baseDir1
+     *            the local base dir for the first controller
+     * @param baseDir2
+     *            the local base dir for the second controller
+     * @param profile
+     *            the profile to use
+     */
+    protected void joinTestFolder(Path baseDir1, Path baseDir2,
+        SyncProfile profile)
+    {
+        testFolder = new FolderInfo("testFolder", UUID.randomUUID().toString());
+        joinFolder(testFolder, baseDir1, baseDir2, profile);
+    }
+
+    /**
+     * Let both controller join the specified folder.
+     * <p>
+     * After the method is invoked, it is ensured that folders on both
+     * controllers have two members. Otherwise the test will fail.
+     * 
+     * @param foInfo
+     *            the folder to join
+     * @param baseDir1
+     *            the local base dir for the first controller
+     * @param baseDir2
+     *            the local base dir for the second controller
+     * @param profile
+     *            the profile to use
+     */
+    protected void joinFolder(FolderInfo foInfo, Path baseDir1, Path baseDir2,
+        SyncProfile profile)
+    {
+        final Folder folder1;
+        final Folder meta1;
+        final Folder folder2;
+        final Folder meta2;
+        FolderSettings folderSettings1 = new FolderSettings(baseDir1, profile,
+            false, 5);
+        folder1 = getContollerBart().getFolderRepository().createFolder(foInfo,
+            folderSettings1);
+        meta1 = getContollerBart().getFolderRepository()
+            .getMetaFolderForParent(folder1.getInfo());
+
+        FolderSettings folderSettings2 = new FolderSettings(baseDir2, profile,
+            false, 5);
+        folder2 = getContollerLisa().getFolderRepository().createFolder(foInfo,
+            folderSettings2);
+        if (folder1.isDeviceDisconnected() || folder2.isDeviceDisconnected()) {
+            fail("Unable to join both controller to " + foInfo);
+        }
+
+        meta2 = getContollerLisa().getFolderRepository()
+            .getMetaFolderForParent(folder2.getInfo());
+
+        try {
+            // Give them time to join
+            TestHelper.waitForCondition(30, new Condition() {
+                public boolean reached() {
+                    return folder1.getMembersCount() >= 2
+                        && folder2.getMembersCount() >= 2
+                        && (meta1 == null || meta1.getMembersCount() >= 2)
+                        && (meta2 == null || meta2.getMembersCount() >= 2);
+                }
+            });
+        } catch (Exception e) {
+            throw new IllegalStateException("Bart: "
+                + folder1.getMembersCount() + ", Lisa: "
+                + folder2.getMembersCount() + ". Folder: " + foInfo + " id: "
+                + foInfo.id);
+        }
+    }
+
+    /**
+     * Scans a folder and waits for the scan to complete.
+     */
+    protected synchronized void scanFolder(Folder folder) {
+        TestHelper.scanFolder(folder);
+    }
+
+    /**
+     * Tests if the diskfile matches the fileinfo. Checks name, lenght/size,
+     * modification date and the deletion status.
+     * 
+     * @param diskFile
+     *            the diskfile to compare
+     * @param fInfo
+     *            the fileinfo
+     * @param controller
+     *            the controller to use.
+     */
+    protected void assertFileMatch(Path diskFile, FileInfo fInfo,
+        Controller controller) throws IOException
+    {
+        boolean nameMatch = diskFile.toString().endsWith(
+            fInfo.getFilenameOnly());
+        boolean sizeMatch = false;
+        long size = 0L;
+        try {
+            size = Files.size(diskFile);
+        } catch (IOException ioe) {
+            // Ignore
+        } finally {
+            sizeMatch = fInfo.isDeleted() || size == fInfo.getSize();
+        }
+        boolean fileObjectEquals = diskFile.equals(fInfo.getDiskFile(controller
+            .getFolderRepository()));
+        boolean deleteStatusMatch = Files.exists(diskFile) == !fInfo
+            .isDeleted();
+        boolean lastModifiedMatch = false;
+        long lastModified = 0L;
+        try {
+            lastModified = Files.getLastModifiedTime(diskFile).toMillis();
+        } catch (IOException ioe) {
+            // Ignore
+        } finally {
+            lastModifiedMatch = lastModified == fInfo.getModifiedDate()
+                .getTime();
+        }
+
+        // Skip last modification test when diskfile is deleted.
+        boolean matches = !Files.isDirectory(diskFile) && nameMatch
+            && sizeMatch && (Files.notExists(diskFile) || lastModifiedMatch)
+            && deleteStatusMatch && fileObjectEquals;
+
+        assertTrue(
+            "FileInfo does not match physical file. \nFileInfo:\n "
+                + fInfo.toDetailString() + "\nFile:\n "
+                + diskFile.getFileName().toString() + ", size: "
+                + Format.formatBytes(size) + ", lastModified: "
+                + new Date(lastModified) + " (" + lastModified + ")"
+                + "\n\nWhat matches?:\nName: " + nameMatch + "\nSize: "
+                + sizeMatch + "\nlastModifiedMatch: " + lastModifiedMatch
+                + "\ndeleteStatus: " + deleteStatusMatch
+                + "\nFileObjectEquals: " + fileObjectEquals, matches);
+    }
+
+    private void cleanPreferences(Preferences p) {
+        try {
+            String[] childs = p.childrenNames();
+            for (String child : childs) {
+                cleanPreferences(p.node(child));
+            }
+            String[] keys = p.keys();
+            for (String key : keys) {
+                p.remove(key);
+            }
+        } catch (BackingStoreException e) {
+            throw new RuntimeException(
+                "Unable to cleanup the preferencs: " + e, e);
+        }
+
+    }
+}