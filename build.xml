--- conflicted
+++ resolved
@@ -185,17 +185,12 @@
 
 			<include name="cryptomator/commons-codec-1.10.jar" />
 			<include name="cryptomator/commons-lang3-3.4.jar" />
-<<<<<<< HEAD
 			<include name="cryptomator/cryptofs-0.1.7.jar" />
 			<include name="cryptomator/cryptolib-1.1.0.jar" />
-=======
-			<include name="cryptomator/cryptofs-0.1.4.jar" />
-			<include name="cryptomator/cryptolib-1.0.2.jar" />
->>>>>>> b151eff5
 			<include name="cryptomator/dagger-2.6.1.jar" />
 			<include name="cryptomator/dagger-producers-2.6.1.jar" />
 			<include name="cryptomator/gson-2.7.jar" />
-			<include name="cryptomator/guava-20.0.jar" />
+			<include name="cryptomator/guava-19.0.jar" />
 			<include name="cryptomator/javax.inject-1.jar" />
 			<include name="cryptomator/slf4j-api-1.7.21.jar" />
 			<include name="cryptomator/siv-mode-1.2.0.jar" />
